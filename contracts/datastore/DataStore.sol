--- conflicted
+++ resolved
@@ -55,26 +55,22 @@
      */
     function setUint256(bytes32 _key, uint256 _data) external {
         _isAuthorized();
-<<<<<<< HEAD
-        _setData(_key, _data);
-=======
         _setData(_key, _data, false);
->>>>>>> 957b9e38
     }
 
     function setBytes32(bytes32 _key, bytes32 _data) external {
         _isAuthorized();
-<<<<<<< HEAD
-        _setData(_key, _data);
-=======
         _setData(_key, _data, false);
->>>>>>> 957b9e38
     }
 
     function setAddress(bytes32 _key, address _data) external {
         _isAuthorized();
-<<<<<<< HEAD
-        _setData(_key, _data);
+        _setData(_key, _data, false);
+    }
+
+    function setBool(bytes32 _key, bool _data) external {
+        _isAuthorized();
+        _setData(_key, _data, false);
     }
 
     function setString(bytes32 _key, string calldata _data) external {
@@ -83,26 +79,6 @@
     }
 
     function setBytes(bytes32 _key, bytes calldata _data) external {
-=======
-        _setData(_key, _data, false);
-    }
-
-    function setBool(bytes32 _key, bool _data) external {
-        _isAuthorized();
-        _setData(_key, _data, false);
-    }
-
-    function setString(bytes32 _key, string calldata _data) external {
->>>>>>> 957b9e38
-        _isAuthorized();
-        _setData(_key, _data);
-    }
-
-<<<<<<< HEAD
-    function setBool(bytes32 _key, bool _data) external {
-=======
-    function setBytes(bytes32 _key, bytes calldata _data) external {
->>>>>>> 957b9e38
         _isAuthorized();
         _setData(_key, _data);
     }
@@ -139,38 +115,22 @@
      */
     function insertUint256(bytes32 _key, uint256 _data) external {
         _isAuthorized();
-<<<<<<< HEAD
-        _insertData(_key, _data);
-=======
         _setData(_key, _data, true);
->>>>>>> 957b9e38
     }
 
     function insertBytes32(bytes32 _key, bytes32 _data) external {
         _isAuthorized();
-<<<<<<< HEAD
-        _insertData(_key, _data);
-=======
         _setData(_key, _data, true);
->>>>>>> 957b9e38
     }
 
     function insertAddress(bytes32 _key, address _data) external {
         _isAuthorized();
-<<<<<<< HEAD
-        _insertData(_key, _data);
-=======
         _setData(_key, _data, true);
->>>>>>> 957b9e38
     }
 
     function insertBool(bytes32 _key, bool _data) external {
         _isAuthorized();
-<<<<<<< HEAD
-        _insertData(_key, _data);
-=======
         _setData(_key, _data, true);
->>>>>>> 957b9e38
     }
 
     /**
