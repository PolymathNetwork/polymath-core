const chalk = require('chalk');
const Tx = require('ethereumjs-tx');
const permissionsList = require('./permissions_list');
const abis = require('../helpers/contract_abis');

function connect(abi, address) {
  contractRegistry = new web3.eth.Contract(abi, address);
  contractRegistry.setProvider(web3.currentProvider);
  return contractRegistry
};

async function checkPermission(contractName, functionName, contractRegistry) {
  let permission = permissionsList.verifyPermission(contractName, functionName);
  if (permission === undefined) {
    return true
  } else {
    let stAddress = await contractRegistry.methods.securityToken().call();
    let securityToken = connect(abis.securityToken(), stAddress);
    let stOwner = await securityToken.methods.owner().call();
    if (stOwner == Issuer.address) {
      return true
    } else {
      let result = await securityToken.methods.checkPermission(Issuer.address, contractRegistry.options.address, web3.utils.asciiToHex(permission)).call();
      return result
    }
  }
};

function getFinalOptions(options) {
  if (typeof options != "object") {
    options = {}
  }
  const defaultOptions = {
    from: Issuer,
    gasPrice: defaultGasPrice,
    value: undefined,
    factor: 1.2,
    minNonce: 0
  }
  return Object.assign(defaultOptions, options)
};

async function getGasLimit(options, action) {
  let block = await web3.eth.getBlock('latest');
  let networkGasLimit = block.gasLimit;
  let gas = Math.round(options.factor * (await action.estimateGas({ from: options.from.address, value: options.value })));
  return (gas > networkGasLimit) ? networkGasLimit : gas;
}

async function checkPermissions(action) {
<<<<<<< HEAD
  let contractRegistry = await connect(action._parent.options.jsonInterface, action._parent._address);
  //NOTE this is a condition to verify if the transaction comes from a module or not. 
  if (contractRegistry.methods.hasOwnProperty('factory')) {
    let moduleAddress = await contractRegistry.methods.factory().call();
    let moduleRegistry = await connect(abis.moduleFactory(), moduleAddress);
=======
  let contractRegistry = connect(action._parent.options.jsonInterface, action._parent._address);
  //NOTE this is a condition to verify if the transaction comes from a module or not. 
  if (contractRegistry.methods.hasOwnProperty('factory')) {
    let moduleAddress = await contractRegistry.methods.factory().call();
    let moduleRegistry = connect(abis.moduleFactory(), moduleAddress);
>>>>>>> 7e050219
    let parentModule = await moduleRegistry.methods.getName().call();
    let result = await checkPermission(web3.utils.hexToUtf8(parentModule), action._method.name, contractRegistry);
    if (!result) {
      console.log("You haven't the right permissions to execute this method.");
      process.exit(0);
    }
  }
  return
}

module.exports = {
  convertToDaysRemaining: function (timeRemaining) {
    var seconds = parseInt(timeRemaining, 10);

    var days = Math.floor(seconds / (3600 * 24));
    seconds -= days * 3600 * 24;
    var hrs = Math.floor(seconds / 3600);
    seconds -= hrs * 3600;
    var mnts = Math.floor(seconds / 60);
    seconds -= mnts * 60;
    return (days + " days, " + hrs + " Hrs, " + mnts + " Minutes, " + seconds + " Seconds");
  },
  logAsciiBull: function () {
    console.log(`                                                                          
                                       /######%%,             /#(              
                                     ##########%%%%%,      ,%%%.      %        
                                  *#############%%%%%##%%%%%%#      ##         
                                (################%%%%#####%%%%//###%,          
                             .####################%%%%#########/               
                           (#########%%############%%%%%%%%%#%%%               
                       ,(%#%%%%%%%%%%%%############%%%%%%%###%%%.              
                  (######%%###%%%%%%%%##############%%%%%####%%%*              
                /#######%%%%######%%%%##########%###,.%######%%%(              
          #%%%%%#######%%%%%%###########%%%%%*######    /####%%%#              
         #.    ,%%####%%%%%%%(/#%%%%%%%%(    #%####        ,#%/                
     *#%(      .%%%##%%%%%%                 .%%%#*                             
               .%%%%#%%%%               .%%%###(                               
               %%%#####%                (%%.                                   
              #%###(,                                                          
             *#%#                                                              
             %%#                                                               
            *                                                                
            &%                                                                 
           %%%.                                                                                                                                                
`);
  },
  getNonce: async function (from) {
    return (await web3.eth.getTransactionCount(from.address, "pending"));
  },
  sendTransaction: async function (action, options) {
    await checkPermissions(action);

    options = getFinalOptions(options);
    let gasLimit = await getGasLimit(options, action);

    console.log(chalk.black.bgYellowBright(`---- Transaction executed: ${action._method.name} - Gas limit provided: ${gasLimit} ----`));

    let nonce = await web3.eth.getTransactionCount(options.from.address);
    if (nonce < options.minNonce) {
      nonce = minNonce;
    }
    let abi = action.encodeABI();
    let parameter = {
      from: options.from.address,
      to: action._parent._address,
      data: abi,
      gasLimit: gasLimit,
      gasPrice: options.gasPrice,
      nonce: nonce,
      value: web3.utils.toHex(options.value)
    };

    const transaction = new Tx(parameter);
    transaction.sign(Buffer.from(options.from.privateKey.replace('0x', ''), 'hex'));
    return await web3.eth.sendSignedTransaction('0x' + transaction.serialize().toString('hex'))
      .on('transactionHash', function (hash) {
        console.log(`
  Your transaction is being processed. Please wait...
  TxHash: ${hash}`
        );
      })
      .on('receipt', function (receipt) {
        console.log(`
  Congratulations! The transaction was successfully completed.
  Gas used: ${receipt.gasUsed} - Gas spent: ${web3.utils.fromWei((new web3.utils.BN(options.gasPrice)).mul(new web3.utils.BN(receipt.gasUsed)))} Ether
  Review it on Etherscan.
  TxHash: ${receipt.transactionHash}\n`
        );
      });
  },
  getEventFromLogs: function (jsonInterface, logs, eventName) {
    let eventJsonInterface = jsonInterface.find(o => o.name === eventName && o.type === 'event');
    let log = logs.find(l => l.topics.includes(eventJsonInterface.signature));
    return web3.eth.abi.decodeLog(eventJsonInterface.inputs, log.data, log.topics.slice(1));
  },
  getMultipleEventsFromLogs: function (jsonInterface, logs, eventName) {
    let eventJsonInterface = jsonInterface.find(o => o.name === eventName && o.type === 'event');
    let filteredLogs = logs.filter(l => l.topics.includes(eventJsonInterface.signature));
    return filteredLogs.map(l => web3.eth.abi.decodeLog(eventJsonInterface.inputs, l.data, l.topics.slice(1)));
  },
<<<<<<< HEAD
=======
  connect: function (abi, address) {
    return connect(abi, address)
  },
>>>>>>> 7e050219
  splitIntoBatches: function (data, batchSize) {
    let allBatches = [];
    for (let index = 0; index < data.length; index += batchSize) {
      allBatches.push(data.slice(index, index + batchSize));
    }
    return allBatches;
  },
  transposeBatches: function (batches) {
    let result = [];
    if (batches.length > 0 && batches[0].length > 0) {
      let columns = batches[0][0].length;
      for (let index = 0; index < columns; index++) {
        result[index] = batches.map(batch => batch.map(record => record[index]));
      }
    }
    return result;
  }
};<|MERGE_RESOLUTION|>--- conflicted
+++ resolved
@@ -48,19 +48,11 @@
 }
 
 async function checkPermissions(action) {
-<<<<<<< HEAD
   let contractRegistry = await connect(action._parent.options.jsonInterface, action._parent._address);
-  //NOTE this is a condition to verify if the transaction comes from a module or not. 
+  //NOTE this is a condition to verify if the transaction comes from a module or not.
   if (contractRegistry.methods.hasOwnProperty('factory')) {
     let moduleAddress = await contractRegistry.methods.factory().call();
     let moduleRegistry = await connect(abis.moduleFactory(), moduleAddress);
-=======
-  let contractRegistry = connect(action._parent.options.jsonInterface, action._parent._address);
-  //NOTE this is a condition to verify if the transaction comes from a module or not. 
-  if (contractRegistry.methods.hasOwnProperty('factory')) {
-    let moduleAddress = await contractRegistry.methods.factory().call();
-    let moduleRegistry = connect(abis.moduleFactory(), moduleAddress);
->>>>>>> 7e050219
     let parentModule = await moduleRegistry.methods.getName().call();
     let result = await checkPermission(web3.utils.hexToUtf8(parentModule), action._method.name, contractRegistry);
     if (!result) {
@@ -161,12 +153,9 @@
     let filteredLogs = logs.filter(l => l.topics.includes(eventJsonInterface.signature));
     return filteredLogs.map(l => web3.eth.abi.decodeLog(eventJsonInterface.inputs, l.data, l.topics.slice(1)));
   },
-<<<<<<< HEAD
-=======
   connect: function (abi, address) {
     return connect(abi, address)
   },
->>>>>>> 7e050219
   splitIntoBatches: function (data, batchSize) {
     let allBatches = [];
     for (let index = 0; index < data.length; index += batchSize) {
