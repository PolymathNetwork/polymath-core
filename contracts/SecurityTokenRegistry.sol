--- conflicted
+++ resolved
@@ -15,12 +15,8 @@
 /**
  * @title Registry contract for issuers to register their tickers and security tokens
  */
-<<<<<<< HEAD
-contract SecurityTokenRegistry is ISecurityTokenRegistry, EternalStorage {
-=======
 contract SecurityTokenRegistry is EternalStorage, Proxy {
 
->>>>>>> 8655f870
     /**
      * @notice state variables
 
@@ -173,12 +169,6 @@
         address _STFactory,
         uint256 _stLaunchFee,
         uint256 _tickerRegFee,
-<<<<<<< HEAD
-        address _owner
-    ) external payable {
-        require(!getBool(INITIALIZE), "already initialized");
-        require(_STFactory != address(0) && _owner != address(0) && _polymathRegistry != address(0), "Invalid address");
-=======
         address _owner,
         address _getterContract
     )
@@ -190,7 +180,6 @@
             _STFactory != address(0) && _owner != address(0) && _polymathRegistry != address(0) && _getterContract != address(0),
             "Invalid address"
         );
->>>>>>> 8655f870
         require(_stLaunchFee != 0 && _tickerRegFee != 0, "Fees should not be 0");
         set(STLAUNCHFEE, _stLaunchFee);
         set(TICKERREGFEE, _tickerRegFee);
@@ -245,17 +234,9 @@
         require(_owner != address(0), "Owner should not be 0x");
         require(bytes(_ticker).length > 0 && bytes(_ticker).length <= 10, "Ticker length range (0,10]");
         // Attempt to charge the reg fee if it is > 0 POLY
-<<<<<<< HEAD
-        uint256 tickerFee = getTickerRegistrationFee();
-        if (tickerFee > 0) require(
-            IERC20(getAddress(POLYTOKEN)).transferFrom(msg.sender, address(this), tickerFee),
-            "Insufficent allowance"
-        );
-=======
         uint256 tickerFee = getUint(TICKERREGFEE);
         if (tickerFee > 0)
             require(IERC20(getAddress(POLYTOKEN)).transferFrom(msg.sender, address(this), tickerFee), "Insufficent allowance");
->>>>>>> 8655f870
         string memory ticker = Util.upper(_ticker);
         require(_tickerAvailable(ticker), "Ticker is reserved");
         // Check whether ticker was previously registered (and expired)
@@ -279,13 +260,9 @@
         bool _status,
         bool _fromAdmin,
         uint256 _fee
-<<<<<<< HEAD
-    ) internal {
-=======
     ) 
         internal
     {
->>>>>>> 8655f870
         _setTickerOwnership(_owner, _ticker);
         _storeTickerDetails(_ticker, _owner, _registrationDate, _expiryDate, _tokenName, _status);
         emit RegisterTicker(_owner, _ticker, _tokenName, _registrationDate, _expiryDate, _fromAdmin, _fee);
@@ -308,14 +285,10 @@
         uint256 _registrationDate,
         uint256 _expiryDate,
         bool _status
-<<<<<<< HEAD
-    ) external onlyOwner {
-=======
     ) 
         external
         onlyOwner
     {
->>>>>>> 8655f870
         require(bytes(_ticker).length > 0 && bytes(_ticker).length <= 10, "Ticker length range (0,10]");
         require(_expiryDate != 0 && _registrationDate != 0, "Dates should not be 0");
         require(_registrationDate <= _expiryDate, "Registration date should < expiry date");
@@ -334,13 +307,9 @@
         uint256 _registrationDate,
         uint256 _expiryDate,
         bool _status
-<<<<<<< HEAD
-    ) internal {
-=======
     ) 
         internal
     {
->>>>>>> 8655f870
         address currentOwner = _tickerOwner(_ticker);
         if (currentOwner != address(0)) {
             _deleteTickerOwnership(currentOwner, _ticker);
@@ -420,13 +389,9 @@
         uint256 _expiryDate,
         string memory _tokenName,
         bool _status
-<<<<<<< HEAD
-    ) internal {
-=======
     )   
         internal
     {
->>>>>>> 8655f870
         bytes32 key = Encoder.getKey("registeredTickers_owner", _ticker);
         if (getAddress(key) != _owner) set(key, _owner);
         key = Encoder.getKey("registeredTickers_registrationDate", _ticker);
@@ -485,100 +450,6 @@
         set(EXPIRYLIMIT, _newExpiry);
     }
 
-<<<<<<< HEAD
-    /**
-     * @notice Returns the list of tickers owned by the selected address
-     * @param _owner is the address which owns the list of tickers
-     */
-    function getTickersByOwner(address _owner) external view returns(bytes32[] memory) {
-        // uint counter = 0;
-        // // accessing the data structure userTotickers[_owner].length
-        // bytes32[] memory tickers = getArrayBytes32(Encoder.getKey("userToTickers", _owner));
-        // for (uint i = 0; i < tickers.length; i++) {
-        //     string memory ticker = Util.bytes32ToString(tickers[i]);
-        //     /*solium-disable-next-line security/no-block-members*/
-        //     if (getUint(Encoder.getKey("registeredTickers_expiryDate", ticker)) >= now || _tickerStatus(ticker)) {
-        //         counter++;
-        //     }
-        // }
-        // bytes32[] memory tempList = new bytes32[](counter);
-        // counter = 0;
-        // for (uint i = 0; i < tickers.length; i++) {
-        //     string memory ticker = Util.bytes32ToString(tickers[i]);
-        //     /*solium-disable-next-line security/no-block-members*/
-        //     if (getUint(Encoder.getKey("registeredTickers_expiryDate", ticker)) >= now || _tickerStatus(ticker)) {
-        //         tempList[counter] = tickers[i];
-        //         counter++;
-        //     }
-        // }
-        // return tempList;
-    }
-
-    /**
-     * @notice Returns the list of tokens owned by the selected address
-     * @param _owner is the address which owns the list of tickers
-     * @dev Intention is that this is called off-chain so block gas limit is not relevant
-     */
-    function getTokensByOwner(address _owner) external view returns(address[] memory) {
-        // Loop over all active users, then all associated tickers of those users
-        // This ensures we find tokens, even if their owner has been modified
-        // address[] memory activeUsers = getArrayAddress(Encoder.getKey("activeUsers"));
-        // bytes32[] memory tickers;
-        // address token;
-        // uint256 count = 0;
-        // uint256 i = 0;
-        // uint256 j = 0;
-        // for (i = 0; i < activeUsers.length; i++) {
-        //     tickers = getArrayBytes32(Encoder.getKey("userToTickers", activeUsers[i]));
-        //     for (j = 0; j < tickers.length; j++) {
-        //         token = getAddress(Encoder.getKey("tickerToSecurityToken", Util.bytes32ToString(tickers[j])));
-        //         if (token != address(0)) {
-        //             if (IOwnable(token).owner() == _owner) {
-        //                 count = count + 1;
-        //             }
-        //         }
-        //     }
-        // }
-        // uint256 index = 0;
-        // address[] memory result = new address[](count);
-        // for (i = 0; i < activeUsers.length; i++) {
-        //     tickers = getArrayBytes32(Encoder.getKey("userToTickers", activeUsers[i]));
-        //     for (j = 0; j < tickers.length; j++) {
-        //         token = getAddress(Encoder.getKey("tickerToSecurityToken", Util.bytes32ToString(tickers[j])));
-        //         if (token != address(0)) {
-        //             if (IOwnable(token).owner() == _owner) {
-        //                 result[index] = token;
-        //                 index = index + 1;
-        //             }
-        //         }
-        //     }
-        // }
-        // return result;
-    }
-
-    /**
-     * @notice Returns the owner and timestamp for a given ticker
-     * @param _ticker is the ticker symbol
-     * @return address
-     * @return uint256
-     * @return uint256
-     * @return string
-     * @return bool
-     */
-    function getTickerDetails(string calldata _ticker) external view returns(address, uint256, uint256, string memory, bool) {
-        string memory ticker = Util.upper(_ticker);
-        bool tickerStatus = _tickerStatus(ticker);
-        uint256 expiryDate = getUint(Encoder.getKey("registeredTickers_expiryDate", ticker));
-        /*solium-disable-next-line security/no-block-members*/
-        if ((tickerStatus == true) || (expiryDate > now)) {
-            return (_tickerOwner(ticker), getUint(Encoder.getKey("registeredTickers_registrationDate", ticker)), expiryDate, getString(
-                Encoder.getKey("registeredTickers_tokenName", ticker)
-            ), tickerStatus);
-        } else return (address(0), uint256(0), uint256(0), "", false);
-    }
-
-=======
->>>>>>> 8655f870
     /////////////////////////////
     // Security Token Management
     /////////////////////////////
@@ -605,17 +476,9 @@
         /*solium-disable-next-line security/no-block-members*/
         require(getUint(Encoder.getKey("registeredTickers_expiryDate", ticker)) >= now, "Ticker gets expired");
 
-<<<<<<< HEAD
-        uint256 launchFee = getSecurityTokenLaunchFee();
-        if (launchFee > 0) require(
-            IERC20(getAddress(POLYTOKEN)).transferFrom(msg.sender, address(this), launchFee),
-            "Insufficient allowance"
-        );
-=======
         uint256 launchFee = getUint(STLAUNCHFEE);
         if (launchFee > 0)
             require(IERC20(getAddress(POLYTOKEN)).transferFrom(msg.sender, address(this), launchFee), "Insufficient allowance");
->>>>>>> 8655f870
 
         address newSecurityTokenAddress = ISTFactory(getAddress(Encoder.getKey("protocolVersionST", getUint(Encoder.getKey("latestVersion"))))).deployToken(
             _name,
@@ -692,33 +555,6 @@
         return (keccak256(bytes(getString(Encoder.getKey("securityTokens_ticker", _securityToken)))) != keccak256(""));
     }
 
-<<<<<<< HEAD
-    /**
-     * @notice Returns the security token address by ticker symbol
-     * @param _ticker is the ticker of the security token
-     * @return address
-     */
-    function getSecurityTokenAddress(string calldata _ticker) external view returns(address) {
-        string memory ticker = Util.upper(_ticker);
-        return getAddress(Encoder.getKey("tickerToSecurityToken", ticker));
-    }
-
-    /**
-     * @notice Returns the security token data by address
-     * @param _securityToken is the address of the security token.
-     * @return string is the ticker of the security Token.
-     * @return address is the issuer of the security Token.
-     * @return string is the details of the security token.
-     * @return uint256 is the timestamp at which security Token was deployed.
-     */
-    function getSecurityTokenData(address _securityToken) external view returns(string memory, address, string memory, uint256) {
-        return (getString(Encoder.getKey("securityTokens_ticker", _securityToken)), IOwnable(_securityToken).owner(), getString(
-            Encoder.getKey("securityTokens_tokenDetails", _securityToken)
-        ), getUint(Encoder.getKey("securityTokens_deployedAt", _securityToken)));
-    }
-
-=======
->>>>>>> 8655f870
     /////////////////////////////
     // Ownership, lifecycle & Utility
     /////////////////////////////
@@ -807,56 +643,17 @@
         _version[1] = _minor;
         _version[2] = _patch;
         uint24 _packedVersion = VersionUtils.pack(_major, _minor, _patch);
-<<<<<<< HEAD
-        require(VersionUtils.isValidVersion(getProtocolVersion(), _version), "In-valid version");
-=======
         require(
             VersionUtils.isValidVersion(VersionUtils.unpack(uint24(getUint(Encoder.getKey("latestVersion")))), _version),
             "In-valid version"
         );
->>>>>>> 8655f870
         set(Encoder.getKey("latestVersion"), uint256(_packedVersion));
         set(Encoder.getKey("protocolVersionST", getUint(Encoder.getKey("latestVersion"))), _STFactoryAddress);
     }
 
     /**
-<<<<<<< HEAD
-     * @notice Returns the current STFactory Address
-     */
-    function getSTFactoryAddress() public view returns(address) {
-        return getAddress(Encoder.getKey("protocolVersionST", getUint(Encoder.getKey("latestVersion"))));
-    }
-
-    /**
-     * @notice Gets Protocol version
-     */
-    function getProtocolVersion() public view returns(uint8[] memory) {
-        return VersionUtils.unpack(uint24(getUint(Encoder.getKey("latestVersion"))));
-    }
-
-    /**
-     * @notice Gets the security token launch fee
-     * @return Fee amount
-     */
-    function getSecurityTokenLaunchFee() public view returns(uint256) {
-        return getUint(STLAUNCHFEE);
-    }
-
-    /**
-     * @notice Gets the ticker registration fee
-     * @return Fee amount
-     */
-    function getTickerRegistrationFee() public view returns(uint256) {
-        return getUint(TICKERREGFEE);
-    }
-
-    /**
-     * @notice Gets the expiry limit
-     * @return Expiry limit
-=======
      * @notice Changes the PolyToken address. Only Polymath.
      * @param _newAddress is the address of the polytoken.
->>>>>>> 8655f870
      */
     function updatePolyTokenAddress(address _newAddress) external onlyOwner {
         require(_newAddress != address(0), "Invalid address");
