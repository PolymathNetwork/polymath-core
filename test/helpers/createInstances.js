--- conflicted
+++ resolved
@@ -278,20 +278,6 @@
     return new Array(I_VolumeRestrictionTransferManagerFactory);
 }
 
-<<<<<<< HEAD
-export async function deploySingleTradeVolumeRMAndVerified(accountPolymath, MRProxyInstance, polyToken, setupCost) {
-    I_SingleTradeVolumeRestrictionManagerFactory = await SingleTradeVolumeRestrictionManagerFactory.new(polyToken, setupCost, 0, 0, { from: accountPolymath });
-    assert.notEqual(
-        I_SingleTradeVolumeRestrictionManagerFactory.address.valueOf(),
-        "0x0000000000000000000000000000000000000000",
-        "SingleTradeVolumeRestrictionManagerFactory contract was not deployed"
-    );
-
-    await registerAndVerifyByMR(I_SingleTradeVolumeRestrictionManagerFactory.address, accountPolymath, MRProxyInstance);
-    return new Array(I_SingleTradeVolumeRestrictionManagerFactory);
-}
-
-
 export async function deploySignedTMAndVerifyed(accountPolymath, MRProxyInstance, polyToken, setupCost) {
     I_SignedTransferManagerFactory = await SignedTransferManagerFactory.new(polyToken, setupCost, 0, 0, { from: accountPolymath });
     assert.notEqual(
@@ -304,8 +290,6 @@
     return new Array(I_SignedTransferManagerFactory);
 }
 
-=======
->>>>>>> d771ea46
 export async function deployScheduleCheckpointAndVerified(accountPolymath, MRProxyInstance, polyToken, setupCost) {
     I_ScheduledCheckpointFactory = await ScheduledCheckpointFactory.new(polyToken, setupCost, 0, 0, { from: accountPolymath });
     assert.notEqual(
