pragma solidity ^0.4.24;

import "openzeppelin-solidity/contracts/math/Math.sol";
import "../interfaces/IERC20.sol";
import "../interfaces/IModule.sol";
import "../interfaces/IModuleFactory.sol";
import "../interfaces/IModuleRegistry.sol";
import "../interfaces/IFeatureRegistry.sol";
import "../modules/TransferManager/ITransferManager.sol";
import "../RegistryUpdater.sol";
import "../libraries/Util.sol";
import "openzeppelin-solidity/contracts/ReentrancyGuard.sol";
import "openzeppelin-solidity/contracts/token/ERC20/StandardToken.sol";
import "openzeppelin-solidity/contracts/token/ERC20/DetailedERC20.sol";
import "../libraries/TokenLib.sol";

/**
* @title Security Token contract
* @notice SecurityToken is an ERC20 token with added capabilities:
* @notice - Implements the ST-20 Interface
* @notice - Transfers are restricted
* @notice - Modules can be attached to it to control its behaviour
* @notice - ST should not be deployed directly, but rather the SecurityTokenRegistry should be used
* @notice - ST does not inherit from ISecurityToken due to:
* @notice - https://github.com/ethereum/solidity/issues/4847
*/
contract SecurityToken is StandardToken, DetailedERC20, ReentrancyGuard, RegistryUpdater {
    using SafeMath for uint256;

    TokenLib.InvestorDataStorage investorData;

    // Used to hold the semantic version data
    struct SemanticVersion {
        uint8 major;
        uint8 minor;
        uint8 patch;
    }

    SemanticVersion securityTokenVersion;

    // off-chain data
    string public tokenDetails;

    uint8 constant PERMISSION_KEY = 1;
    uint8 constant TRANSFER_KEY = 2;
    uint8 constant MINT_KEY = 3;
    uint8 constant CHECKPOINT_KEY = 4;
    uint8 constant BURN_KEY = 5;

    uint256 public granularity;

    // Value of current checkpoint
    uint256 public currentCheckpointId;

    // Used to temporarily halt all transactions
    bool public transfersFrozen;

    // Used to permanently halt all minting
    bool public mintingFrozen;

    // Used to permanently halt controller actions
    bool public controllerDisabled;

    // Address whitelisted by issuer as controller
    address public controller;

    // Records added modules - module list should be order agnostic!
    mapping (uint8 => address[]) modules;

    // Records information about the module
    mapping (address => TokenLib.ModuleData) modulesToData;

    // Records added module names - module list should be order agnostic!
    mapping (bytes32 => address[]) names;

    // Map each investor to a series of checkpoints
    mapping (address => TokenLib.Checkpoint[]) checkpointBalances;

    // List of checkpoints that relate to total supply
    TokenLib.Checkpoint[] checkpointTotalSupply;

    // Times at which each checkpoint was created
    uint256[] checkpointTimes;

    // Emit at the time when module get added
    event ModuleAdded(
        uint8[] _types,
        bytes32 _name,
        address _moduleFactory,
        address _module,
        uint256 _moduleCost,
        uint256 _budget,
        uint256 _timestamp
    );

    // Emit when the token details get updated
    event UpdateTokenDetails(string _oldDetails, string _newDetails);
    // Emit when the granularity get changed
    event GranularityChanged(uint256 _oldGranularity, uint256 _newGranularity);
    // Emit when Module get archived from the securityToken
    event ModuleArchived(uint8[] _types, address _module, uint256 _timestamp);
    // Emit when Module get unarchived from the securityToken
    event ModuleUnarchived(uint8[] _types, address _module, uint256 _timestamp);
    // Emit when Module get removed from the securityToken
    event ModuleRemoved(uint8[] _types, address _module, uint256 _timestamp);
    // Emit when the budget allocated to a module is changed
    event ModuleBudgetChanged(uint8[] _moduleTypes, address _module, uint256 _oldBudget, uint256 _budget);
    // Emit when transfers are frozen or unfrozen
    event FreezeTransfers(bool _status, uint256 _timestamp);
    // Emit when new checkpoint created
    event CheckpointCreated(uint256 indexed _checkpointId, uint256 _timestamp);
    // Emit when is permanently frozen by the issuer
    event FreezeMinting(uint256 _timestamp);
    // Events to log minting and burning
    event Minted(address indexed _to, uint256 _value);
    event Burnt(address indexed _from, uint256 _value);

    // Events to log controller actions
    event SetController(address indexed _oldController, address indexed _newController);
    event ForceTransfer(address indexed _controller, address indexed _from, address indexed _to, uint256 _value, bool _verifyTransfer, bytes _data);
    event ForceBurn(address indexed _controller, address indexed _from, uint256 _value, bool _verifyTransfer, bytes _data);
    event DisableController(uint256 _timestamp);

    function _isModule(address _module, uint8 _type) internal view returns (bool) {
        require(modulesToData[_module].module == _module, "Address mismatch");
        require(!modulesToData[_module].isArchived, "Module archived");
        for (uint256 i = 0; i < modulesToData[_module].moduleTypes.length; i++) {
            if (modulesToData[_module].moduleTypes[i] == _type) {
                return true;
            }
        }
        return false;
    }

    // Require msg.sender to be the specified module type
    modifier onlyModule(uint8 _type) {
        require(_isModule(msg.sender, _type));
        _;
    }

    // Require msg.sender to be the specified module type or the owner of the token
    modifier onlyModuleOrOwner(uint8 _type) {
        if (msg.sender == owner) {
            _;
        } else {
            require(_isModule(msg.sender, _type));
            _;
        }
    }

    modifier checkGranularity(uint256 _value) {
        require(_value % granularity == 0, "Invalid granularity");
        _;
    }

    modifier isMintingAllowed() {
        require(!mintingFrozen, "Minting frozen");
        _;
    }

    modifier isEnabled(string _nameKey) {
        require(IFeatureRegistry(featureRegistry).getFeatureStatus(_nameKey));
        _;
    }

    /**
     * @notice Revert if called by an account which is not a controller
     */
    modifier onlyController() {
        require(msg.sender == controller, "Not controller");
        require(!controllerDisabled, "Controller disabled");
        _;
    }

    /**
     * @notice Constructor
     * @param _name Name of the SecurityToken
     * @param _symbol Symbol of the Token
     * @param _decimals Decimals for the securityToken
     * @param _granularity granular level of the token
     * @param _tokenDetails Details of the token that are stored off-chain
     * @param _polymathRegistry Contract address of the polymath registry
     */
    constructor (
        string _name,
        string _symbol,
        uint8 _decimals,
        uint256 _granularity,
        string _tokenDetails,
        address _polymathRegistry
    )
    public
    DetailedERC20(_name, _symbol, _decimals)
    RegistryUpdater(_polymathRegistry)
    {
        //When it is created, the owner is the STR
        updateFromRegistry();
        tokenDetails = _tokenDetails;
        granularity = _granularity;
        securityTokenVersion = SemanticVersion(0,0,2);
    }

    /**
     * @notice Attachs a module to the SecurityToken
     * @dev  E.G.: On deployment (through the STR) ST gets a TransferManager module attached to it
     * @dev to control restrictions on transfers.
     * @param _moduleFactory is the address of the module factory to be added
     * @param _data is data packed into bytes used to further configure the module (See STO usage)
     * @param _maxCost max amount of POLY willing to pay to the module.
     * @param _budget max amount of ongoing POLY willing to assign to the module.
     */
    function addModule(
        address _moduleFactory,
        bytes _data,
        uint256 _maxCost,
        uint256 _budget
    ) external onlyOwner nonReentrant {
        //Check that the module factory exists in the ModuleRegistry - will throw otherwise
        IModuleRegistry(moduleRegistry).useModule(_moduleFactory);
        IModuleFactory moduleFactory = IModuleFactory(_moduleFactory);
        uint8[] memory moduleTypes = moduleFactory.getTypes();
        uint256 moduleCost = moduleFactory.getSetupCost();
        require(moduleCost <= _maxCost, "Cost too high");
        //Approve fee for module
        ERC20(polyToken).approve(_moduleFactory, moduleCost);
        //Creates instance of module from factory
        address module = moduleFactory.deploy(_data);
        require(modulesToData[module].module == address(0), "Module exists");
        //Approve ongoing budget
        ERC20(polyToken).approve(module, _budget);
        //Add to SecurityToken module map
        bytes32 moduleName = moduleFactory.getName();
        uint256[] memory moduleIndexes = new uint256[](moduleTypes.length);
        uint256 i;
        for (i = 0; i < moduleTypes.length; i++) {
            moduleIndexes[i] = modules[moduleTypes[i]].length;
            modules[moduleTypes[i]].push(module);
        }
        modulesToData[module] = TokenLib.ModuleData(moduleName, module, _moduleFactory, false, moduleTypes, moduleIndexes, names[moduleName].length);
        names[moduleName].push(module);
        //Emit log event
        emit ModuleAdded(moduleTypes, moduleName, _moduleFactory, module, moduleCost, _budget, now);
    }

    /**
    * @notice Archives a module attached to the SecurityToken
    * @param _module address of module to archive
    */
    function archiveModule(address _module) external onlyOwner {
        TokenLib.archiveModule(modulesToData[_module], _module);
    }

    /**
    * @notice Unarchives a module attached to the SecurityToken
    * @param _module address of module to unarchive
    */
    function unarchiveModule(address _module) external onlyOwner {
        TokenLib.unarchiveModule(modulesToData[_module], _module);
    }

    /**
    * @notice Removes a module attached to the SecurityToken
    * @param _module address of module to unarchive
    */
    function removeModule(address _module) external onlyOwner {
        require(modulesToData[_module].isArchived, "Module not archived");
        require(modulesToData[_module].module != address(0), "Module missing");
        emit ModuleRemoved(modulesToData[_module].moduleTypes, _module, now);
        // Remove from module type list
        uint8[] memory moduleTypes = modulesToData[_module].moduleTypes;
        for (uint256 i = 0; i < moduleTypes.length; i++) {
            _removeModuleWithIndex(moduleTypes[i], modulesToData[_module].moduleIndexes[i]);
            /* modulesToData[_module].moduleType[moduleTypes[i]] = false; */
        }
        // Remove from module names list
        uint256 index = modulesToData[_module].nameIndex;
        bytes32 name = modulesToData[_module].name;
        uint256 length = names[name].length;
        names[name][index] = names[name][length - 1];
        names[name].length = length - 1;
        if ((length - 1) != index) {
            modulesToData[names[name][index]].nameIndex = index;
        }
        // Remove from modulesToData
        delete modulesToData[_module];
    }

    /**
    * @notice Internal - Removes a module attached to the SecurityToken by index
    */
    function _removeModuleWithIndex(uint8 _type, uint256 _index) internal {
        uint256 length = modules[_type].length;
        modules[_type][_index] = modules[_type][length - 1];
        modules[_type].length = length - 1;

        if ((length - 1) != _index) {
            //Need to find index of _type in moduleTypes of module we are moving
            uint8[] memory newTypes = modulesToData[modules[_type][_index]].moduleTypes;
            for (uint256 i = 0; i < newTypes.length; i++) {
                if (newTypes[i] == _type) {
                    modulesToData[modules[_type][_index]].moduleIndexes[i] = _index;
                }
            }
        }
    }

    /**
     * @notice Returns the data associated to a module
     * @param _module address of the module
     * @return bytes32 name
     * @return address module address
     * @return address module factory address
     * @return bool module archived
     * @return uint8 module type
     */
    function getModule(address _module) external view returns (bytes32, address, address, bool, uint8[]) {
        return (modulesToData[_module].name,
        modulesToData[_module].module,
        modulesToData[_module].moduleFactory,
        modulesToData[_module].isArchived,
        modulesToData[_module].moduleTypes);
    }

    /**
     * @notice Returns a list of modules that match the provided name
     * @param _name name of the module
     * @return address[] list of modules with this name
     */
    function getModulesByName(bytes32 _name) external view returns (address[]) {
        return names[_name];
    }

    /**
     * @notice Returns a list of modules that match the provided module type
     * @param _type type of the module
     * @return address[] list of modules with this type
     */
    function getModulesByType(uint8 _type) external view returns (address[]) {
        return modules[_type];
    }

   /**
    * @notice Allows the owner to withdraw unspent POLY stored by them on the ST or any ERC20 token.
    * @dev Owner can transfer POLY to the ST which will be used to pay for modules that require a POLY fee.
    * @param _tokenContract Address of the ERC20Basic compliance token
    * @param _value amount of POLY to withdraw
    */
    function withdrawERC20(address _tokenContract, uint256 _value) external onlyOwner {
        require(_tokenContract != address(0));
        IERC20 token = IERC20(_tokenContract);
        require(token.transfer(owner, _value));
    }

    /**

    * @notice allows owner to increase/decrease POLY approval of one of the modules
    * @param _module module address
    * @param _change change in allowance
    * @param _increase true if budget has to be increased, false if decrease
    */
    function changeModuleBudget(address _module, uint256 _change, bool _increase) external onlyOwner {
        require(modulesToData[_module].module != address(0), "Module missing");
        uint256 currentAllowance = IERC20(polyToken).allowance(address(this), _module);
        uint256 newAllowance;
        if (_increase) {
            require(IERC20(polyToken).increaseApproval(_module, _change), "increaseApproval fail");
            newAllowance = currentAllowance.add(_change);
        } else {
            require(IERC20(polyToken).decreaseApproval(_module, _change), "Insufficient allowance");
            newAllowance = currentAllowance.sub(_change);
        }
        emit ModuleBudgetChanged(modulesToData[_module].moduleTypes, _module, currentAllowance, newAllowance);
    }

    /**
     * @notice updates the tokenDetails associated with the token
     * @param _newTokenDetails New token details
     */
    function updateTokenDetails(string _newTokenDetails) external onlyOwner {
        emit UpdateTokenDetails(tokenDetails, _newTokenDetails);
        tokenDetails = _newTokenDetails;
    }

    /**
    * @notice Allows owner to change token granularity
    * @param _granularity granularity level of the token
    */
    function changeGranularity(uint256 _granularity) external onlyOwner {
        require(_granularity != 0, "Invalid granularity");
        emit GranularityChanged(granularity, _granularity);
        granularity = _granularity;
    }

    /**
    * @notice Keeps track of the number of non-zero token holders
    * @param _from sender of transfer
    * @param _to receiver of transfer
    * @param _value value of transfer
    */
    function _adjustInvestorCount(address _from, address _to, uint256 _value) internal {
        TokenLib.adjustInvestorCount(investorData, _from, _to, _value, balanceOf(_to), balanceOf(_from));
    }

    /**
<<<<<<< HEAD
     * @notice returns an array of investors
     * NB - this length may differ from investorCount as it contains all investors that ever held tokens
     * @return list of addresses
     */
    function getInvestors() external view returns(address[]) {
        return investorData.investors;
    }

    /**
     * @notice returns an array of investors at a given checkpoint
     * NB - this length may differ from investorCount as it contains all investors that ever held tokens
     * @param _checkpointId Checkpoint id at which investor list is to be populated
     * @return list of investors
     */
    function getInvestorsAt(uint256 _checkpointId) external view returns(address[]) {
        uint256 count = 0;
        uint256 i;
        for (i = 0; i < investorData.investors.length; i++) {
            if (balanceOfAt(investorData.investors[i], _checkpointId) > 0) {
                count++;
            }
        }
        address[] memory investors = new address[](count);
        count = 0;
        for (i = 0; i < investorData.investors.length; i++) {
            if (balanceOfAt(investorData.investors[i], _checkpointId) > 0) {
                investors[count] = investorData.investors[i];
                count++;
=======
    * @notice Removes addresses with zero balances from the investors list
    * @param _start Index in investor list at which to start removing zero balances
    * @param _iters Max number of iterations of the for loop
    * NB - pruning this list will mean you may not be able to iterate over investors on-chain as of a historical checkpoint
    */
    function pruneInvestors(uint256 _start, uint256 _iters) external onlyOwner {
        for (uint256 i = _start; i < Math.min256(_start.add(_iters), investorData.investors.length); i++) {
            if ((i < investorData.investors.length) && (balanceOf(investorData.investors[i]) == 0)) {
                TokenLib.pruneInvestors(investorData, i);
>>>>>>> 2a74f70b
            }
        }
        return investors;
    }

    /**
<<<<<<< HEAD
     * @notice iterates over all investors executing a callback for each individual investor
     * NB - can be used in batches if investor list is large
     * @param _start Posisiton of investor to start iteration from
     * @param _start Posisiton of investor to stop iteration at
     * @param _data Data to pass in the callback function
     * param _callback Callback function to call for every investor
=======
     * @notice Returns an array of investors
     * NB - this length may differ from investorCount if list has not been pruned of zero balance investors
     * @return length
>>>>>>> 2a74f70b
     */
    function iterateInvestors(uint256 _start, uint256 _end, bytes _data, function(address, bytes memory) external _callback) external view {
        require(_end <= investorData.investors.length, "Invalid end");
        for (uint256 i = _start; i < _end; i++) {
            _callback(investorData.investors[i], _data);
        }
    }

    /**
<<<<<<< HEAD
     * @notice returns the investor count
     * @return Investor count
=======
     * @notice Returns the investor count
>>>>>>> 2a74f70b
     */
    function getInvestorCount() external view returns(uint256) {
        return investorData.investorCount;
    }

    /**
     * @notice freezes transfers
     */
    function freezeTransfers() external onlyOwner {
        require(!transfersFrozen, "Already frozen");
        transfersFrozen = true;
        emit FreezeTransfers(true, now);
    }

    /**
     * @notice Unfreeze transfers
     */
    function unfreezeTransfers() external onlyOwner {
        require(transfersFrozen, "Not frozen");
        transfersFrozen = false;
        emit FreezeTransfers(false, now);
    }

    /**
     * @notice Internal - adjusts totalSupply at checkpoint after minting or burning tokens
     */
    function _adjustTotalSupplyCheckpoints() internal {
        TokenLib.adjustCheckpoints(checkpointTotalSupply, totalSupply(), currentCheckpointId);
    }

    /**
     * @notice Internal - adjusts token holder balance at checkpoint after a token transfer
     * @param _investor address of the token holder affected
     */
    function _adjustBalanceCheckpoints(address _investor) internal {
        TokenLib.adjustCheckpoints(checkpointBalances[_investor], balanceOf(_investor), currentCheckpointId);
    }

    /**
     * @notice Overloaded version of the transfer function
     * @param _to receiver of transfer
     * @param _value value of transfer
     * @return bool success
     */
    function transfer(address _to, uint256 _value) public returns (bool success) {
        return transferWithData(_to, _value, "");
    }

    /**
     * @notice Overloaded version of the transfer function
     * @param _to receiver of transfer
     * @param _value value of transfer
     * @param _data data to indicate validation
     * @return bool success
     */
    function transferWithData(address _to, uint256 _value, bytes _data) public returns (bool success) {
        require(_updateTransfer(msg.sender, _to, _value, _data), "Transfer invalid");
        require(super.transfer(_to, _value));
        return true;
    }

    /**
     * @notice Overloaded version of the transferFrom function
     * @param _from sender of transfer
     * @param _to receiver of transfer
     * @param _value value of transfer
     * @return bool success
     */
    function transferFrom(address _from, address _to, uint256 _value) public returns(bool) {
        return transferFromWithData(_from, _to, _value, "");
    }

    /**
     * @notice Overloaded version of the transferFrom function
     * @param _from sender of transfer
     * @param _to receiver of transfer
     * @param _value value of transfer
     * @param _data data to indicate validation
     * @return bool success
     */
    function transferFromWithData(address _from, address _to, uint256 _value, bytes _data) public returns(bool) {
        require(_updateTransfer(_from, _to, _value, _data), "Transfer invalid");
        require(super.transferFrom(_from, _to, _value));
        return true;
    }

    /**
     * @notice Updates internal variables when performing a transfer
     * @param _from sender of transfer
     * @param _to receiver of transfer
     * @param _value value of transfer
     * @param _data data to indicate validation
     * @return bool success
     */
    function _updateTransfer(address _from, address _to, uint256 _value, bytes _data) internal nonReentrant returns(bool) {
        // NB - the ordering in this function implies the following:
        //  - investor counts are updated before transfer managers are called - i.e. transfer managers will see
        //investor counts including the current transfer.
        //  - checkpoints are updated after the transfer managers are called. This allows TMs to create
        //checkpoints as though they have been created before the current transactions,
        //  - to avoid the situation where a transfer manager transfers tokens, and this function is called recursively,
        //the function is marked as nonReentrant. This means that no TM can transfer (or mint / burn) tokens.
        _adjustInvestorCount(_from, _to, _value);
        bool verified = _verifyTransfer(_from, _to, _value, _data, true);
        _adjustBalanceCheckpoints(_from);
        _adjustBalanceCheckpoints(_to);
        return verified;
    }

    /**
     * @notice Validate transfer with TransferManager module if it exists
     * @dev TransferManager module has a key of 2
     * @dev _isTransfer boolean flag is the deciding factor for whether the
     * state variables gets modified or not within the different modules. i.e isTransfer = true
     * leads to change in the modules environment otherwise _verifyTransfer() works as a read-only
     * function (no change in the state).
     * @param _from sender of transfer
     * @param _to receiver of transfer
     * @param _value value of transfer
     * @param _data data to indicate validation
     * @param _isTransfer whether transfer is being executed
     * @return bool
     */
    function _verifyTransfer(
        address _from,
        address _to,
        uint256 _value,
        bytes _data,
        bool _isTransfer
    ) internal checkGranularity(_value) returns (bool) {
        if (!transfersFrozen) {
            bool isInvalid = false;
            bool isValid = false;
            bool isForceValid = false;
            bool unarchived = false;
            address module;
            for (uint256 i = 0; i < modules[TRANSFER_KEY].length; i++) {
                module = modules[TRANSFER_KEY][i];
                if (!modulesToData[module].isArchived) {
                    unarchived = true;
                    ITransferManager.Result valid = ITransferManager(module).verifyTransfer(_from, _to, _value, _data, _isTransfer);
                    if (valid == ITransferManager.Result.INVALID) {
                        isInvalid = true;
                    } else if (valid == ITransferManager.Result.VALID) {
                        isValid = true;
                    } else if (valid == ITransferManager.Result.FORCE_VALID) {
                        isForceValid = true;
                    }
                }
            }
            // If no unarchived modules, return true by default
            return unarchived ? (isForceValid ? true : (isInvalid ? false : isValid)) : true;
        }
        return false;
    }

    /**
     * @notice Validates a transfer with a TransferManager module if it exists
     * @dev TransferManager module has a key of 2
     * @param _from sender of transfer
     * @param _to receiver of transfer
     * @param _value value of transfer
     * @param _data data to indicate validation
     * @return bool
     */
    function verifyTransfer(address _from, address _to, uint256 _value, bytes _data) public returns (bool) {
        return _verifyTransfer(_from, _to, _value, _data, false);
    }

    /**
     * @notice Permanently freeze minting of this security token.
     * @dev It MUST NOT be possible to increase `totalSuppy` after this function is called.
     */
    function freezeMinting() external isMintingAllowed() isEnabled("freezeMintingAllowed") onlyOwner {
        mintingFrozen = true;
        emit FreezeMinting(now);
    }

    /**
     * @notice Mints new tokens and assigns them to the target _investor.
     * @dev Can only be called by the issuer or STO attached to the token
     * @param _investor Address where the minted tokens will be delivered
     * @param _value Number of tokens be minted
     * @return success
     */
    function mint(address _investor, uint256 _value) public returns (bool success) {
        return mintWithData(_investor, _value, "");
    }

    /**
     * @notice mints new tokens and assigns them to the target _investor.
     * @dev Can only be called by the issuer or STO attached to the token
     * @param _investor Address where the minted tokens will be delivered
     * @param _value Number of tokens be minted
     * @param _data data to indicate validation
     * @return success
     */
    function mintWithData(
        address _investor,
        uint256 _value,
        bytes _data
        ) public onlyModuleOrOwner(MINT_KEY) isMintingAllowed() returns (bool success) {
        require(_investor != address(0), "Investor is 0");
        require(_updateTransfer(address(0), _investor, _value, _data), "Transfer invalid");
        _adjustTotalSupplyCheckpoints();
        totalSupply_ = totalSupply_.add(_value);
        balances[_investor] = balances[_investor].add(_value);
        emit Minted(_investor, _value);
        emit Transfer(address(0), _investor, _value);
        return true;
    }

    /**
     * @notice Mints new tokens and assigns them to the target _investor.
     * @dev Can only be called by the issuer or STO attached to the token.
     * @param _investors A list of addresses to whom the minted tokens will be dilivered
     * @param _values A list of number of tokens get minted and transfer to corresponding address of the investor from _investor[] list
     * @return success
     */
    function mintMulti(address[] _investors, uint256[] _values) external returns (bool success) {
        require(_investors.length == _values.length, "Incorrect inputs");
        for (uint256 i = 0; i < _investors.length; i++) {
            mint(_investors[i], _values[i]);
        }
        return true;
    }

    /**
     * @notice Validate permissions with PermissionManager if it exists, If no Permission return false
     * @dev Note that IModule withPerm will allow ST owner all permissions anyway
     * @dev this allows individual modules to override this logic if needed (to not allow ST owner all permissions)
     * @param _delegate address of delegate
     * @param _module address of PermissionManager module
     * @param _perm the permissions
     * @return success
     */
    function checkPermission(address _delegate, address _module, bytes32 _perm) public view returns(bool) {
        for (uint256 i = 0; i < modules[PERMISSION_KEY].length; i++) {
            if (!modulesToData[modules[PERMISSION_KEY][i]].isArchived)
                return TokenLib.checkPermission(modules[PERMISSION_KEY], _delegate, _module, _perm);
        }
        return false;
    }

    function _burn(address _from, uint256 _value, bytes _data) internal returns(bool) {
        require(_value <= balances[_from], "Value too high");
        bool verified = _updateTransfer(_from, address(0), _value, _data);
        _adjustTotalSupplyCheckpoints();
        balances[_from] = balances[_from].sub(_value);
        totalSupply_ = totalSupply_.sub(_value);
        emit Burnt(_from, _value);
        emit Transfer(_from, address(0), _value);
        return verified;
    }

    /**
     * @notice Burn function used to burn the securityToken
     * @param _value No. of tokens that get burned
     * @param _data data to indicate validation
     */
    function burnWithData(uint256 _value, bytes _data) public onlyModule(BURN_KEY) {
        require(_burn(msg.sender, _value, _data), "Burn invalid");
    }

    /**
     * @notice Burn function used to burn the securityToken on behalf of someone else
     * @param _from Address for whom to burn tokens
     * @param _value No. of tokens that get burned
     * @param _data data to indicate validation
     */
    function burnFromWithData(address _from, uint256 _value, bytes _data) public onlyModule(BURN_KEY) {
        require(_value <= allowed[_from][msg.sender], "Value too high");
        allowed[_from][msg.sender] = allowed[_from][msg.sender].sub(_value);
        require(_burn(_from, _value, _data), "Burn invalid");
    }

    /**
     * @notice Creates a checkpoint that can be used to query historical balances / totalSuppy
     * @return uint256
     */
    function createCheckpoint() external onlyModuleOrOwner(CHECKPOINT_KEY) returns(uint256) {
        require(currentCheckpointId < 2**256 - 1);
        currentCheckpointId = currentCheckpointId + 1;
        checkpointTimes.push(now);
        emit CheckpointCreated(currentCheckpointId, now);
        return currentCheckpointId;
    }

    /**
     * @notice Gets list of times that checkpoints were created
     * @return List of checkpoint times
     */
    function getCheckpointTimes() external view returns(uint256[]) {
        return checkpointTimes;
    }

    /**
     * @notice Queries totalSupply as of a defined checkpoint
     * @param _checkpointId Checkpoint ID to query
     * @return uint256
     */
    function totalSupplyAt(uint256 _checkpointId) external view returns(uint256) {
        require(_checkpointId <= currentCheckpointId);
        return TokenLib.getValueAt(checkpointTotalSupply, _checkpointId, totalSupply());
    }

    /**
     * @notice Queries balances as of a defined checkpoint
     * @param _investor Investor to query balance for
     * @param _checkpointId Checkpoint ID to query as of
     */
    function balanceOfAt(address _investor, uint256 _checkpointId) public view returns(uint256) {
        require(_checkpointId <= currentCheckpointId);
        return TokenLib.getValueAt(checkpointBalances[_investor], _checkpointId, balanceOf(_investor));
    }

    /**
     * @notice Used by the issuer to set the controller addresses
     * @param _controller address of the controller
     */
    function setController(address _controller) public onlyOwner {
        require(!controllerDisabled,"Controller disabled");
        emit SetController(controller, _controller);
        controller = _controller;
    }

    /**
     * @notice Used by the issuer to permanently disable controller functionality
     * @dev enabled via feature switch "disableControllerAllowed"
     */
    function disableController() external isEnabled("disableControllerAllowed") onlyOwner {
        require(!controllerDisabled,"Controller disabled");
        controllerDisabled = true;
        delete controller;
        emit DisableController(now);
    }

    /**
     * @notice Used by a controller to execute a forced transfer
     * @param _from address from which to take tokens
     * @param _to address where to send tokens
     * @param _value amount of tokens to transfer
     * @param _data data to indicate validation
     * @param _log data attached to the transfer by controller to emit in event
     */
    function forceTransfer(address _from, address _to, uint256 _value, bytes _data, bytes _log) public onlyController {
        require(_to != address(0));
        require(_value <= balances[_from]);
        bool verified = _updateTransfer(_from, _to, _value, _data);
        balances[_from] = balances[_from].sub(_value);
        balances[_to] = balances[_to].add(_value);
        emit ForceTransfer(msg.sender, _from, _to, _value, verified, _log);
        emit Transfer(_from, _to, _value);
    }

    /**
     * @notice Used by a controller to execute a forced burn
     * @param _from address from which to take tokens
     * @param _value amount of tokens to transfer
     * @param _data data to indicate validation
     * @param _log data attached to the transfer by controller to emit in event
     */
    function forceBurn(address _from, uint256 _value, bytes _data, bytes _log) public onlyController {
        bool verified = _burn(_from, _value, _data);
        emit ForceBurn(msg.sender, _from, _value, verified, _log);
    }

    /**
     * @notice Returns the version of the SecurityToken
     */
    function getVersion() external view returns(uint8[]) {
        uint8[] memory _version = new uint8[](3);
        _version[0] = securityTokenVersion.major;
        _version[1] = securityTokenVersion.minor;
        _version[2] = securityTokenVersion.patch;
        return _version;
    }

}<|MERGE_RESOLUTION|>--- conflicted
+++ resolved
@@ -402,7 +402,6 @@
     }
 
     /**
-<<<<<<< HEAD
      * @notice returns an array of investors
      * NB - this length may differ from investorCount as it contains all investors that ever held tokens
      * @return list of addresses
@@ -431,35 +430,18 @@
             if (balanceOfAt(investorData.investors[i], _checkpointId) > 0) {
                 investors[count] = investorData.investors[i];
                 count++;
-=======
-    * @notice Removes addresses with zero balances from the investors list
-    * @param _start Index in investor list at which to start removing zero balances
-    * @param _iters Max number of iterations of the for loop
-    * NB - pruning this list will mean you may not be able to iterate over investors on-chain as of a historical checkpoint
-    */
-    function pruneInvestors(uint256 _start, uint256 _iters) external onlyOwner {
-        for (uint256 i = _start; i < Math.min256(_start.add(_iters), investorData.investors.length); i++) {
-            if ((i < investorData.investors.length) && (balanceOf(investorData.investors[i]) == 0)) {
-                TokenLib.pruneInvestors(investorData, i);
->>>>>>> 2a74f70b
             }
         }
         return investors;
     }
 
     /**
-<<<<<<< HEAD
      * @notice iterates over all investors executing a callback for each individual investor
      * NB - can be used in batches if investor list is large
      * @param _start Posisiton of investor to start iteration from
-     * @param _start Posisiton of investor to stop iteration at
+     * @param _end Posisiton of investor to stop iteration at
      * @param _data Data to pass in the callback function
      * param _callback Callback function to call for every investor
-=======
-     * @notice Returns an array of investors
-     * NB - this length may differ from investorCount if list has not been pruned of zero balance investors
-     * @return length
->>>>>>> 2a74f70b
      */
     function iterateInvestors(uint256 _start, uint256 _end, bytes _data, function(address, bytes memory) external _callback) external view {
         require(_end <= investorData.investors.length, "Invalid end");
@@ -469,12 +451,8 @@
     }
 
     /**
-<<<<<<< HEAD
-     * @notice returns the investor count
+     * @notice Returns the investor count
      * @return Investor count
-=======
-     * @notice Returns the investor count
->>>>>>> 2a74f70b
      */
     function getInvestorCount() external view returns(uint256) {
         return investorData.investorCount;
