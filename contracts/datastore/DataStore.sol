--- conflicted
+++ resolved
@@ -45,15 +45,8 @@
      * @param _securityToken address of the security token
      */
     function setSecurityToken(address _securityToken) external onlyOwner {
-<<<<<<< HEAD
-        //NB When dataStore is generated, the security token address is automatically set via the constructor in DataStoreProxy.
-        if(address(securityToken) != address(0)) {
-            require(msg.sender == IOwnable(address(securityToken)).owner(), "Unauthorized");
-        }
-=======
         require(_securityToken != address(0), "Invalid address");
         emit SecurityTokenChanged(address(securityToken), _securityToken);
->>>>>>> 81ff0dcd
         securityToken = ISecurityToken(_securityToken);
     }
 
