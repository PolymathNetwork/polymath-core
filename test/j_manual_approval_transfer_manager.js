import latestTime from "./helpers/latestTime";
import { duration, ensureException, promisifyLogWatch, latestBlock } from "./helpers/utils";
import takeSnapshot, { increaseTime, revertToSnapshot } from "./helpers/time";
import { encodeProxyCall } from "./helpers/encodeCall";
import { catchRevert } from "./helpers/exceptions";
import { setUpPolymathNetwork, deployManualApprovalTMAndVerifyed, deployGPMAndVerifyed, deployCountTMAndVerifyed } from "./helpers/createInstances";

const SecurityToken = artifacts.require("./SecurityToken.sol");
const GeneralTransferManager = artifacts.require("./GeneralTransferManager");
const ManualApprovalTransferManager = artifacts.require("./ManualApprovalTransferManager");
const CountTransferManager = artifacts.require("./CountTransferManager");
const GeneralPermissionManager = artifacts.require("./GeneralPermissionManager");
const STGetter = artifacts.require("./STGetter.sol");

const Web3 = require("web3");
let BN = Web3.utils.BN;
const web3 = new Web3(new Web3.providers.HttpProvider("http://localhost:8545")); // Hardcoded development port

contract("ManualApprovalTransferManager", accounts => {
    // Accounts Variable declaration
    let account_polymath;
    let account_issuer;
    let token_owner;
    let account_investor1;
    let account_investor2;
    let account_investor3;
    let account_investor4;
    let account_investor5;

    // investor Details
    let fromTime = latestTime();
    let toTime = latestTime();
    let expiryTime = toTime + duration.days(15);

    let message = "Transaction Should Fail!";

    // Contract Instance Declaration
    let I_GeneralPermissionManagerFactory;
    let I_GeneralTransferManagerFactory;
    let I_SecurityTokenRegistryProxy;
    let I_ManualApprovalTransferManagerFactory;
    let P_ManualApprovalTransferManagerFactory;
    let P_ManualApprovalTransferManager;
    let I_CountTransferManagerFactory;
    let I_GeneralPermissionManager;
    let I_ManualApprovalTransferManager;
    let I_CountTransferManager;
    let I_GeneralTransferManager;
    let I_ModuleRegistryProxy;
    let I_ModuleRegistry;
    let I_FeatureRegistry;
    let I_SecurityTokenRegistry;
    let I_MRProxied;
    let I_STRProxied;
    let I_STFactory;
    let I_SecurityToken;
    let I_PolyToken;
    let I_PolymathRegistry;
<<<<<<< HEAD
    let I_STRGetter;
    let I_STGetter;
    let stGetter;
=======
>>>>>>> 40d5b387

    // SecurityToken Details
    const name = "Team";
    const symbol = "sap";
    const tokenDetails = "This is equity type of issuance";
    const decimals = 18;
    const contact = "team@polymath.network";

    // Module key
    const delegateManagerKey = 1;
    const transferManagerKey = 2;
    const stoKey = 3;

    let expiryTimeMA;
    let approvalTime;

    // Initial fee for ticker registry and security token registry
    const initRegFee = web3.utils.toWei("250");

    const STOParameters = ["uint256", "uint256", "uint256", "uint256", "uint8[]", "address"];
    let currentTime;
    before(async () => {
        currentTime = new BN(await latestTime());
        // Accounts setup
        account_polymath = accounts[0];
        account_issuer = accounts[1];

        token_owner = account_issuer;

        account_investor1 = accounts[6];
        account_investor2 = accounts[7];
        account_investor3 = accounts[8];
        account_investor4 = accounts[9];
        account_investor5 = accounts[5];

        // Step 1: Deploy the genral PM ecosystem
        let instances = await setUpPolymathNetwork(account_polymath, token_owner);

        [
            I_PolymathRegistry,
            I_PolyToken,
            I_FeatureRegistry,
            I_ModuleRegistry,
            I_ModuleRegistryProxy,
            I_MRProxied,
            I_GeneralTransferManagerFactory,
            I_STFactory,
            I_SecurityTokenRegistry,
            I_SecurityTokenRegistryProxy,
<<<<<<< HEAD
            I_STRProxied,
            I_STRGetter,
            I_STGetter
=======
            I_STRProxied
>>>>>>> 40d5b387
        ] = instances;

        // STEP 2: Deploy the GeneralDelegateManagerFactory
        [I_GeneralPermissionManagerFactory] = await deployGPMAndVerifyed(account_polymath, I_MRProxied, 0);
        // STEP 3: Deploy the ManualApprovalTransferManagerFactory
        [I_ManualApprovalTransferManagerFactory] = await deployManualApprovalTMAndVerifyed(account_polymath, I_MRProxied, 0);
        // STEP 4: Deploy the Paid ManualApprovalTransferManagerFactory
        [P_ManualApprovalTransferManagerFactory] = await deployManualApprovalTMAndVerifyed(account_polymath, I_MRProxied, web3.utils.toWei("500", "ether"));
        // STEP 5: Deploy the CountTransferManagerFactory
        [I_CountTransferManagerFactory] = await deployCountTMAndVerifyed(account_polymath, I_MRProxied, 0);

        // Printing all the contract addresses
        console.log(`
        --------------------- Polymath Network Smart Contracts: ---------------------
        PolymathRegistry:                  ${I_PolymathRegistry.address}
        SecurityTokenRegistryProxy:        ${I_SecurityTokenRegistryProxy.address}
        SecurityTokenRegistry:             ${I_SecurityTokenRegistry.address}
        ModuleRegistry:                    ${I_ModuleRegistry.address}
        FeatureRegistry:                   ${I_FeatureRegistry.address}

        STFactory:                         ${I_STFactory.address}
        GeneralTransferManagerFactory:     ${I_GeneralTransferManagerFactory.address}
        GeneralPermissionManagerFactory:   ${I_GeneralPermissionManagerFactory.address}

        ManualApprovalTransferManagerFactory: ${I_ManualApprovalTransferManagerFactory.address}
        CountTransferManagerFactory:       ${I_CountTransferManagerFactory.address}
        -----------------------------------------------------------------------------
        `);
    });

    describe("Generate the SecurityToken", async () => {
        it("Should register the ticker before the generation of the security token", async () => {
            await I_PolyToken.approve(I_STRProxied.address, initRegFee, { from: token_owner });
            let tx = await I_STRProxied.registerTicker(token_owner, symbol, contact, { from: token_owner });
            assert.equal(tx.logs[0].args._owner, token_owner);
            assert.equal(tx.logs[0].args._ticker, symbol.toUpperCase());
        });

        it("Should generate the new security token with the same symbol as registered above", async () => {
            await I_PolyToken.approve(I_STRProxied.address, initRegFee, { from: token_owner });

            let tx = await I_STRProxied.generateSecurityToken(name, symbol, tokenDetails, false, { from: token_owner });

            // Verify the successful generation of the security token
            assert.equal(tx.logs[2].args._ticker, symbol.toUpperCase(), "SecurityToken doesn't get deployed");

            I_SecurityToken = await SecurityToken.at(tx.logs[2].args._securityTokenAddress);
            stGetter = await STGetter.at(I_SecurityToken.address);
            const log = (await I_SecurityToken.getPastEvents('ModuleAdded', {filter: {transactionHash: tx.transactionHash}}))[0];

            // Verify that GeneralTransferManager module get added successfully or not
            assert.equal(log.args._types[0].toString(), 2);
            assert.equal(web3.utils.toUtf8(log.args._name), "GeneralTransferManager");
        });

        it("Should intialize the auto attached modules", async () => {
            let moduleData = (await stGetter.getModulesByType(2))[0];
            I_GeneralTransferManager = await GeneralTransferManager.at(moduleData);
        });
    });

    describe("Buy tokens using whitelist & manual approvals", async () => {
        it("Should Buy the tokens", async () => {
            // Add the Investor in to the whitelist

            let tx = await I_GeneralTransferManager.modifyWhitelist(
                account_investor1,
                currentTime,
                currentTime,
                currentTime.add(new BN(duration.days(30))),
                true,
                {
                    from: account_issuer,
                    gas: 6000000
                }
            );

            assert.equal(
                tx.logs[0].args._investor.toLowerCase(),
                account_investor1.toLowerCase(),
                "Failed in adding the investor in whitelist"
            );

            // Jump time
            await increaseTime(5000);
            currentTime = new BN(await latestTime());
            // Mint some tokens
<<<<<<< HEAD
            await I_SecurityToken.issue(account_investor1, new BN(web3.utils.toWei("4", "ether")), "0x0", { from: token_owner });
=======
            await I_SecurityToken.mint(account_investor1, web3.utils.toWei("30", "ether"), { from: token_owner });
>>>>>>> 40d5b387

            assert.equal((await I_SecurityToken.balanceOf(account_investor1)).toString(), web3.utils.toWei("30", "ether"));
        });

        it("Should Buy some more tokens", async () => {
            // Add the Investor in to the whitelist

            let tx = await I_GeneralTransferManager.modifyWhitelist(
                account_investor2,
                currentTime,
                currentTime,
                currentTime.add(new BN(duration.days(30))),
                true,
                {
                    from: account_issuer,
                    gas: 6000000
                }
            );

            assert.equal(
                tx.logs[0].args._investor.toLowerCase(),
                account_investor2.toLowerCase(),
                "Failed in adding the investor in whitelist"
            );

            // Mint some tokens
<<<<<<< HEAD
            await I_SecurityToken.issue(account_investor2, new BN(web3.utils.toWei("1", "ether")), "0x0", { from: token_owner });
=======
            await I_SecurityToken.mint(account_investor2, web3.utils.toWei("10", "ether"), { from: token_owner });
>>>>>>> 40d5b387

            assert.equal((await I_SecurityToken.balanceOf(account_investor2)).toString(), web3.utils.toWei("10", "ether"));
        });

        it("Should successfully attach the ManualApprovalTransferManager with the security token", async () => {
            await I_PolyToken.getTokens(web3.utils.toWei("500", "ether"), token_owner);
            await catchRevert(
                I_SecurityToken.addModule(P_ManualApprovalTransferManagerFactory.address, "0x0", web3.utils.toWei("500", "ether"), 0, {
                    from: token_owner
                })
            );
        });

        it("Should successfully attach the General permission manager factory with the security token", async () => {
            let snapId = await takeSnapshot();
            await I_PolyToken.transfer(I_SecurityToken.address, web3.utils.toWei("500", "ether"), { from: token_owner });
            const tx = await I_SecurityToken.addModule(
                P_ManualApprovalTransferManagerFactory.address,
                "0x0",
                web3.utils.toWei("500", "ether"),
                0,
                { from: token_owner }
            );
            assert.equal(tx.logs[3].args._types[0].toString(), transferManagerKey, "Manual Approval Transfer Manager doesn't get deployed");
            assert.equal(
                web3.utils.toAscii(tx.logs[3].args._name).replace(/\u0000/g, ""),
                "ManualApprovalTransferManager",
                "ManualApprovalTransferManagerFactory module was not added"
            );
            P_ManualApprovalTransferManagerFactory = await ManualApprovalTransferManager.at(tx.logs[3].args._module);
            await revertToSnapshot(snapId);
        });

        it("Should successfully attach the ManualApprovalTransferManager with the security token", async () => {
            const tx = await I_SecurityToken.addModule(I_ManualApprovalTransferManagerFactory.address, "0x0", 0, 0, { from: token_owner });
            assert.equal(tx.logs[2].args._types[0].toString(), transferManagerKey, "ManualApprovalTransferManager doesn't get deployed");
            assert.equal(
                web3.utils.toUtf8(tx.logs[2].args._name),
                "ManualApprovalTransferManager",
                "ManualApprovalTransferManager module was not added"
            );
            I_ManualApprovalTransferManager = await ManualApprovalTransferManager.at(tx.logs[2].args._module);
        });
        //function verifyTransfer(address _from, address _to, uint256 _amount, bool _isTransfer) public returns(Result) {
        it("Cannot call verifyTransfer on the TM directly if _isTransfer == true", async () => {
            await catchRevert(
                I_ManualApprovalTransferManager.verifyTransfer(
                    account_investor4,
                    account_investor4,
                    web3.utils.toWei("2", "ether"),
                    "0x0",
                    true,
                    { from: token_owner }
                )
            );
        });

        it("Can call verifyTransfer on the TM directly if _isTransfer == false", async () => {
            await I_ManualApprovalTransferManager.verifyTransfer(
                account_investor4,
                account_investor4,
                web3.utils.toWei("2", "ether"),
                "0x0",
                false,
                { from: token_owner }
            );
        });

        it("Add a new token holder", async () => {
            let tx = await I_GeneralTransferManager.modifyWhitelist(
                account_investor3,
                currentTime,
                currentTime,
                currentTime.add(new BN(duration.days(10))),
                true,
                {
                    from: account_issuer,
                    gas: 6000000
                }
            );

            assert.equal(
                tx.logs[0].args._investor.toLowerCase(),
                account_investor3.toLowerCase(),
                "Failed in adding the investor in whitelist"
            );
            // Pause at the transferManager level
            await I_ManualApprovalTransferManager.pause({from: token_owner});
            // Add the Investor in to the whitelist
            // Mint some tokens
<<<<<<< HEAD
            await I_SecurityToken.issue(account_investor3, new BN(web3.utils.toWei("1", "ether")),"0x0", { from: token_owner });
=======
            await I_SecurityToken.mint(account_investor3, web3.utils.toWei("10", "ether"), { from: token_owner });
>>>>>>> 40d5b387

            assert.equal((await I_SecurityToken.balanceOf(account_investor3)).toString(), web3.utils.toWei("10", "ether"));
            // Unpause at the transferManager level
            await I_ManualApprovalTransferManager.unpause({from: token_owner});
        });

        it("Should still be able to transfer between existing token holders", async () => {
            // Add the Investor in to the whitelist
            // Mint some tokens
            await I_SecurityToken.transfer(account_investor1, web3.utils.toWei("1", "ether"), { from: account_investor2 });

            assert.equal((await I_SecurityToken.balanceOf(account_investor1)).toString(), web3.utils.toWei("31", "ether"));
        });

        it("Should fail to add a manual approval because invalid _to address", async () => {
            await catchRevert(
                I_ManualApprovalTransferManager.addManualApproval(
                    account_investor1,
                    "0x0000000000000000000000000000000000000000",
                    web3.utils.toWei("2", "ether"),
                    currentTime.add(new BN(duration.days(1))),
                    web3.utils.fromAscii("DESCRIPTION"),
                    { from: token_owner }
                )
            );
        });

        it("Should fail to add a manual approval because invalid expiry time", async () => {
            await catchRevert(
                I_ManualApprovalTransferManager.addManualApproval(
                    account_investor1,
                    account_investor4,
                    web3.utils.toWei("2", "ether"),
                    99999,
                    web3.utils.fromAscii("DESCRIPTION"),
                    { from: token_owner }
                )
            );
        });

        it("Add a manual approval for a 4th investor & return correct length", async () => {
            approvalTime = currentTime.add(new BN(duration.days(1)));
            await I_ManualApprovalTransferManager.addManualApproval(
                account_investor1,
                account_investor4,
                web3.utils.toWei("3", "ether"),
                approvalTime,
                web3.utils.fromAscii("DESCRIPTION"),
                {
                    from: token_owner
                }
            );
            assert.equal((await I_ManualApprovalTransferManager.getTotalApprovalsLength.call()).toString(), 1);
        });

        it("Should return all approvals correctly", async () => {

            console.log("current approval length is " + (await I_ManualApprovalTransferManager.getTotalApprovalsLength.call()).toString());

            let tx = await I_ManualApprovalTransferManager.getAllApprovals({from: token_owner });
            assert.equal(tx[0][0], account_investor1);
            console.log("1");
            assert.equal(tx[1][0], account_investor4);
            console.log("2");
            assert.equal(tx[2][0], web3.utils.toWei("3"));
            console.log("3");
            assert.equal(tx[3][0].toString(), approvalTime);
            console.log("4");
            assert.equal(web3.utils.toUtf8(tx[4][0]), "DESCRIPTION");
        })

        it("Should try to add the same manual approval for the same `_from` & `_to` address", async() => {
            await catchRevert(
                I_ManualApprovalTransferManager.addManualApproval(
                    account_investor1,
                    account_investor4,
                    web3.utils.toWei("5", "ether"),
                    currentTime.add(new BN(duration.days(1))),
                    web3.utils.fromAscii("DESCRIPTION"),
                    {
                        from: token_owner
                    }
                )
            );
        })

        it("Check verifyTransfer without actually transferring", async () => {
            let verified = await I_SecurityToken.verifyTransfer.call(
                account_investor1,
                account_investor4,
                web3.utils.toWei("2", "ether"),
                "0x0"
            );
            console.log(JSON.stringify(verified));
            assert.equal(verified, true);

            verified = await I_SecurityToken.verifyTransfer.call(account_investor1, account_investor4, web3.utils.toWei("4", "ether"), "0x0");
            assert.equal(verified, false);

            verified = await I_SecurityToken.verifyTransfer.call(account_investor1, account_investor4, web3.utils.toWei("1", "ether"), "0x0");
            assert.equal(verified, true);
        });

        it("Should fail to sell the tokens more than the allowance", async() => {
            await catchRevert(
                I_SecurityToken.transfer(account_investor4, web3.utils.toWei("4"), {from: account_investor1})
            );
        })

        it("Approval fails with wrong from to address", async () => {
            await catchRevert(I_SecurityToken.transfer(account_investor5, web3.utils.toWei("1", "ether"), { from: account_investor1 }));
        });

        it("Should sell the tokens to investor 4 (GTM will give INVALID as investor 4 not in the whitelist)", async() => {
            let oldBal4 = await I_SecurityToken.balanceOf.call(account_investor4);
            await I_SecurityToken.transfer(account_investor4, web3.utils.toWei("1"), {from: account_investor1});
            let newBal4 = await I_SecurityToken.balanceOf.call(account_investor4);
            assert.equal((newBal4.sub(oldBal4)).div(new BN(10).pow(new BN(18))).toString(), 1);
        });

        it("Should sell more tokens to investor 4 with in the same day(GTM will give INVALID as investor 4 not in the whitelist)", async() => {
            let oldBal4 = await I_SecurityToken.balanceOf.call(account_investor4);
            await I_SecurityToken.transfer(account_investor4, web3.utils.toWei("1"), {from: account_investor1});
            let newBal4 = await I_SecurityToken.balanceOf.call(account_investor4);
            assert.equal((newBal4.sub(oldBal4)).div(new BN(10).pow(new BN(18))).toString(), 1);


            let tx = await I_ManualApprovalTransferManager.getActiveApprovalsToUser.call(account_investor1);
            let tx2 =  await I_ManualApprovalTransferManager.getActiveApprovalsToUser.call(account_investor4);

            assert.equal(tx2[0].length, 1);
            assert.equal(tx[0].length, 1);
        });

        it("Should fail to transact after the approval get expired", async() => {
            await increaseTime(duration.days(1));
            currentTime = new BN(await latestTime());
            await catchRevert(
                I_SecurityToken.transfer(account_investor4, web3.utils.toWei("1"), {from: account_investor1})
            );
        });

        it("Should fail to modify the manual approval when the approval get expired", async() => {
            await catchRevert(
                I_ManualApprovalTransferManager.modifyManualApproval(
                    account_investor1,
                    account_investor4,
                    currentTime.add(new BN(duration.days(2))),
                    web3.utils.toWei("5"),
                    web3.utils.fromAscii("New Description"),
                    0,
                    {
                        from: token_owner
                    }
                )
            );
        });

        it("Should attach the manual approval for the investor4 again", async() => {
            assert.equal((await I_ManualApprovalTransferManager.getActiveApprovalsToUser.call(account_investor4))[0].length, 0);
            currentTime = new BN(await latestTime());
            await I_ManualApprovalTransferManager.addManualApproval(
                account_investor1,
                account_investor4,
                web3.utils.toWei("2", "ether"),
                currentTime.add(new BN(duration.days(1))),
                web3.utils.fromAscii("DESCRIPTION"),
                {
                    from: token_owner
                }
            );
            assert.equal((await I_ManualApprovalTransferManager.getTotalApprovalsLength.call()).toString(), 1);
            let data = await I_ManualApprovalTransferManager.approvals.call(0);
            assert.equal(data[0], account_investor1);
            assert.equal(data[1], account_investor4);
            assert.equal(data[2], web3.utils.toWei("2"));
            assert.equal(web3.utils.toUtf8(data[4]), "DESCRIPTION");
        });

        it("Should modify the manual approval expiry time for 4th investor", async () => {
            currentTime = new BN(await latestTime());
            expiryTimeMA = currentTime.add(new BN(duration.days(3)));
            let tx = await I_ManualApprovalTransferManager.modifyManualApproval(
                    account_investor1,
                    account_investor4,
                    expiryTimeMA,
                    web3.utils.toWei("5"),
                    web3.utils.fromAscii("New Description"),
                    45,
                    {
                        from: token_owner
                    }
                );

            let data = await I_ManualApprovalTransferManager.approvals.call(0);
            assert.equal(data[0], account_investor1);
            assert.equal(data[1], account_investor4);
            assert.equal(data[2], web3.utils.toWei("2"));
            assert.equal(data[3].toString(), expiryTimeMA);
            assert.equal(web3.utils.toUtf8(data[4]), "New Description");
            assert.equal(tx.logs[0].args._from, account_investor1);
            assert.equal(tx.logs[0].args._to, account_investor4);
            assert.equal((tx.logs[0].args._expiryTime).toString(), expiryTimeMA);
            assert.equal((tx.logs[0].args._allowance).toString(), web3.utils.toWei("2"));
            assert.equal(web3.utils.toUtf8(tx.logs[0].args._description), "New Description");
        });

        it("Should transact after two days", async() => {
            await increaseTime(2);
            currentTime = new BN(await latestTime());
            let oldBal4 = await I_SecurityToken.balanceOf.call(account_investor4);
            await I_SecurityToken.transfer(account_investor4, web3.utils.toWei("1"), {from: account_investor1});
            let newBal4 = await I_SecurityToken.balanceOf.call(account_investor4);
            assert.equal((newBal4.sub(oldBal4)).div(new BN(10).pow(new BN(18))).toString(), 1);
        });

        it("Should modify the allowance of the manual approval (increase)", async() => {
            currentTime = new BN(await latestTime());
            await I_ManualApprovalTransferManager.modifyManualApproval(
                account_investor1,
                account_investor4,
                expiryTimeMA,
                web3.utils.toWei("4"),
                web3.utils.fromAscii("New Description"),
                1,
                {
                    from: token_owner
                }
            );

            let data = await I_ManualApprovalTransferManager.approvals.call(0);
            assert.equal(data[0], account_investor1);
            assert.equal(data[1], account_investor4);
            assert.equal(data[2].toString(), web3.utils.toWei("5"));
            assert.equal(data[3].toString(), expiryTimeMA);
            assert.equal(web3.utils.toUtf8(data[4]), "New Description");
        });

<<<<<<< HEAD
        it("Use 100% of issuance approval", async () => {
            await I_SecurityToken.issue(account_investor5, new BN(web3.utils.toWei("2", "ether")), "0x0", { from: token_owner });
            assert.equal((await I_SecurityToken.balanceOf(account_investor5)).toString(), new BN(web3.utils.toWei("2", "ether")).toString());
        });

        // it("Check verifyTransfer without actually transferring", async () => {
        //     let verified = await I_SecurityToken.verifyTransfer.call(
        //         account_investor1,
        //         account_investor4,
        //         new BN(web3.utils.toWei("1", "ether")),
        //         "0x0"
        //     );
        //     assert.equal(verified, true);

        //     verified = await I_SecurityToken.canTransfer.call(account_investor1, account_investor4, new BN(web3.utils.toWei("2", "ether")), "0x0");
        //     assert.equal(verified, false);

        //     verified = await I_SecurityToken.canTransfer.call(account_investor1, account_investor4, new BN(web3.utils.toWei("1", "ether")), "0x0");
        //     assert.equal(verified, true);
        // });
=======
        it("Should transact according to new allowance", async() => {
            currentTime = new BN(await latestTime());
            let oldBal4 = await I_SecurityToken.balanceOf.call(account_investor4);
            await I_SecurityToken.transfer(account_investor4, web3.utils.toWei("3"), {from: account_investor1});
            let newBal4 = await I_SecurityToken.balanceOf.call(account_investor4);
            assert.equal((newBal4.sub(oldBal4)).div(new BN(10).pow(new BN(18))).toString(), 3);
        });

        it("Should decrease the allowance", async() => {
            currentTime = new BN(await latestTime());
            await I_ManualApprovalTransferManager.modifyManualApproval(
                account_investor1,
                account_investor4,
                expiryTimeMA,
                web3.utils.toWei("1"),
                web3.utils.fromAscii("New Description"),
                0,
                {
                    from: token_owner
                }
            );

            let data = await I_ManualApprovalTransferManager.approvals.call(0);
            assert.equal(data[0], account_investor1);
            assert.equal(data[1], account_investor4);
            assert.equal(data[2].toString(), web3.utils.toWei("1"));
            assert.equal(data[3].toString(), expiryTimeMA);
            assert.equal(web3.utils.toUtf8(data[4]), "New Description");
        });
>>>>>>> 40d5b387

        it("Should fail to transfer the tokens because allowance get changed", async() => {
            await catchRevert(
                I_SecurityToken.transfer(account_investor4, web3.utils.toWei("2"), {from: account_investor1})
            );
        });

        it("Should successfully transfer the tokens within the allowance limit", async() => {
            currentTime = new BN(await latestTime());
            let oldBal4 = await I_SecurityToken.balanceOf.call(account_investor4);
            await I_SecurityToken.transfer(account_investor4, web3.utils.toWei("1"), {from: account_investor1});
            let newBal4 = await I_SecurityToken.balanceOf.call(account_investor4);
            assert.equal((newBal4.sub(oldBal4)).div(new BN(10).pow(new BN(18))).toString(), 1);
        });

        it("Should fail to modify because allowance is zero", async() => {
            await catchRevert(
                I_ManualApprovalTransferManager.modifyManualApproval(
                    account_investor1,
                    account_investor4,
                    expiryTimeMA,
                    web3.utils.toWei("5"),
                    web3.utils.fromAscii("New Description"),
                    0,
                    {
                        from: token_owner
                    }
                )
            );
        });

        it("Should fail to revoke the manual Approval -- bad owner", async() => {
            await catchRevert(
                I_ManualApprovalTransferManager.revokeManualApproval(account_investor1, account_investor4, {from: account_investor5})
            );
        })

        it("Should revoke the manual Approval b/w investor4 and 1", async() => {
            await I_ManualApprovalTransferManager.revokeManualApproval(account_investor1, account_investor4, {from: token_owner});
            assert.equal((await I_ManualApprovalTransferManager.getActiveApprovalsToUser.call(account_investor1))[0].length, 0);
            assert.equal((await I_ManualApprovalTransferManager.getActiveApprovalsToUser.call(account_investor4))[0].length, 0);
        });

        it("Should fail to revoke the same manual approval again", async() => {
            await catchRevert(
                I_ManualApprovalTransferManager.revokeManualApproval(account_investor1, account_investor4, {from: token_owner})
            );
        });

        it("Should fail to add multiple manual approvals -- failed because of bad owner", async () => {
            await catchRevert (
                    I_ManualApprovalTransferManager.addManualApprovalMulti(
                    [account_investor2,account_investor3],
                    [account_investor3,account_investor4],
                    [web3.utils.toWei("2", "ether"), web3.utils.toWei("2", "ether")],
                    [currentTime.add(new BN(duration.days(1))),currentTime.add(new BN(duration.days(1)))],
                    [web3.utils.fromAscii("DESCRIPTION_1"), web3.utils.fromAscii("DESCRIPTION_2")],
                    {
                        from: account_investor5
                    }
                )
            )
        });

        it("Should fail to add multiple manual approvals -- failed because of length mismatch", async () => {
            await catchRevert (
                    I_ManualApprovalTransferManager.addManualApprovalMulti(
                    [account_investor2],
                    [account_investor3,account_investor4],
                    [web3.utils.toWei("2", "ether"), web3.utils.toWei("2", "ether")],
                    [currentTime.add(new BN(duration.days(1))),currentTime.add(new BN(duration.days(1)))],
                    [web3.utils.fromAscii("DESCRIPTION_1"), web3.utils.fromAscii("DESCRIPTION_2")],
                    {
                        from: token_owner
                    }
                )
            )
        });

        it("Should fail to add multiple manual approvals -- failed because of length mismatch", async () => {
            await catchRevert (
                    I_ManualApprovalTransferManager.addManualApprovalMulti(
                    [account_investor2,account_investor3],
                    [account_investor3,account_investor4],
                    [web3.utils.toWei("2", "ether"), web3.utils.toWei("2", "ether")],
                    [currentTime.add(new BN(duration.days(1)))],
                    [web3.utils.fromAscii("DESCRIPTION_1"), web3.utils.fromAscii("DESCRIPTION_2")],
                    {
                        from: token_owner
                    }
                )
            )
        });

        it("Should fail to add multiple manual approvals -- failed because of length mismatch", async () => {
            await catchRevert (
                    I_ManualApprovalTransferManager.addManualApprovalMulti(
                    [account_investor2,account_investor3],
                    [account_investor3,account_investor4],
                    [web3.utils.toWei("2", "ether")],
                    [currentTime.add(new BN(duration.days(1))),currentTime.add(new BN(duration.days(1)))],
                    [web3.utils.fromAscii("DESCRIPTION_1"), web3.utils.fromAscii("DESCRIPTION_2")],
                    {
                        from: token_owner
                    }
                )
            )
        });

        it("Should fail to add multiple manual approvals -- failed because of length mismatch", async () => {
            await catchRevert (
                    I_ManualApprovalTransferManager.addManualApprovalMulti(
                    [account_investor2,account_investor3],
                    [account_investor3,account_investor4],
                    [web3.utils.toWei("2", "ether"), web3.utils.toWei("2", "ether")],
                    [currentTime.add(new BN(duration.days(1))),currentTime.add(new BN(duration.days(1)))],
                    [web3.utils.fromAscii("DESCRIPTION_1")],
                    {
                        from: token_owner
                    }
                )
            )
        });

        it("Add multiple manual approvals", async () => {
            let time = currentTime.add(new BN(duration.days(1)));
            await I_ManualApprovalTransferManager.addManualApprovalMulti(
                [account_investor2,account_investor3],
                [account_investor3,account_investor4],
                [web3.utils.toWei("2", "ether"), web3.utils.toWei("2", "ether")],
                [time,currentTime.add(new BN(duration.days(1)))],
                [web3.utils.fromAscii("DESCRIPTION_1"), web3.utils.fromAscii("DESCRIPTION_2")],
                {
                    from: token_owner
                }
            );

            assert.equal(await I_ManualApprovalTransferManager.getTotalApprovalsLength.call(), 2);
            assert.equal((await I_ManualApprovalTransferManager.getActiveApprovalsToUser.call(account_investor3))[0].length , 2);
            assert.equal((await I_ManualApprovalTransferManager.getActiveApprovalsToUser.call(account_investor3))[0][1], account_investor3);
            assert.equal((await I_ManualApprovalTransferManager.getActiveApprovalsToUser.call(account_investor3))[1][0], account_investor3);
            let approvalDetail = await I_ManualApprovalTransferManager.getApprovalDetails.call(account_investor2, account_investor3);
            assert.equal(approvalDetail[0].toString(), time);
            assert.equal(approvalDetail[1].toString(), web3.utils.toWei("2", "ether"));
            assert.equal(web3.utils.toUtf8(approvalDetail[2]), "DESCRIPTION_1");
        });

        it("Should fail to revoke the multiple manual approvals -- because of bad owner", async() => {
            await catchRevert(
                I_ManualApprovalTransferManager.revokeManualApprovalMulti(
                    [account_investor2,account_investor3],
                    [account_investor3,account_investor4],
                    {
                        from: account_investor5
                    }
                )
            );
        })

        it("Should fail to revoke the multiple manual approvals -- because of input length mismatch", async() => {
            await catchRevert(
                I_ManualApprovalTransferManager.revokeManualApprovalMulti(
                    [account_investor2,account_investor3],
                    [account_investor3],
                    {
                        from: token_owner
                    }
                )
            );
        })

        it("Revoke multiple manual approvals", async () => {
            await I_ManualApprovalTransferManager.revokeManualApprovalMulti(
                [account_investor2,account_investor3],
                [account_investor3,account_investor4],
                {
                    from: token_owner
                }
            );
            assert.equal(await I_ManualApprovalTransferManager.getTotalApprovalsLength.call(), 0);
        });

        it("Add a manual approval for a 5th investor from issuance", async () => {
            await I_ManualApprovalTransferManager.addManualApproval(
                "0x0000000000000000000000000000000000000000",
                account_investor5,
                web3.utils.toWei("2", "ether"),
                currentTime.add(new BN(duration.days(1))),
                web3.utils.fromAscii("DESCRIPTION"),
                {
                    from: token_owner
                }
            );
        });

        it("Should successfully attach the CountTransferManager with the security token (count of 1)", async () => {
            let bytesCountTM = web3.eth.abi.encodeFunctionCall(
                {
                    name: "configure",
                    type: "function",
                    inputs: [
                        {
                            type: "uint256",
                            name: "_maxHolderCount"
                        }
                    ]
                },
                [1]
            );

            const tx = await I_SecurityToken.addModule(I_CountTransferManagerFactory.address, bytesCountTM, 0, 0, { from: token_owner });
            assert.equal(tx.logs[2].args._types[0].toString(), transferManagerKey, "CountTransferManager doesn't get deployed");
            let name = web3.utils.toUtf8(tx.logs[2].args._name);
            assert.equal(name, "CountTransferManager", "CountTransferManager module was not added");
            I_CountTransferManager = await CountTransferManager.at(tx.logs[2].args._module);
        });

        it("Should get the permission list", async () => {
            let perm = await I_ManualApprovalTransferManager.getPermissions.call();
            assert.equal(perm.length, 1);
        });

        it("Should get the init function", async () => {
            let byte = await I_ManualApprovalTransferManager.getInitFunction.call();
            assert.equal(web3.utils.toAscii(byte).replace(/\u0000/g, ""), 0);
        });
    });

    describe("ManualApproval Transfer Manager Factory test cases", async () => {
        it("Should get the exact details of the factory", async () => {
            assert.equal(await I_ManualApprovalTransferManagerFactory.getSetupCost.call(), 0);
            assert.equal((await I_ManualApprovalTransferManagerFactory.getTypes.call())[0], 2);
            let name = web3.utils.toUtf8(await I_ManualApprovalTransferManagerFactory.getName.call());
            assert.equal(name, "ManualApprovalTransferManager", "Wrong Module added");
            let desc = await I_ManualApprovalTransferManagerFactory.description.call();
            assert.equal(desc, "Manage transfers using single approvals", "Wrong Module added");
            let title = await I_ManualApprovalTransferManagerFactory.title.call();
            assert.equal(title, "Manual Approval Transfer Manager", "Wrong Module added");
            let inst = await I_ManualApprovalTransferManagerFactory.getInstructions.call();
            assert.equal(
                inst,
                "Allows an issuer to set manual approvals for specific pairs of addresses and amounts. Init function takes no parameters.",
                "Wrong Module added"
            );
            assert.equal(await I_ManualApprovalTransferManagerFactory.version.call(), "2.1.0");
        });

        it("Should get the tags of the factory", async () => {
            let tags = await I_ManualApprovalTransferManagerFactory.getTags.call();
            assert.equal(web3.utils.toUtf8(tags[0]), "ManualApproval");
        });
    });
});<|MERGE_RESOLUTION|>--- conflicted
+++ resolved
@@ -56,12 +56,9 @@
     let I_SecurityToken;
     let I_PolyToken;
     let I_PolymathRegistry;
-<<<<<<< HEAD
     let I_STRGetter;
     let I_STGetter;
     let stGetter;
-=======
->>>>>>> 40d5b387
 
     // SecurityToken Details
     const name = "Team";
@@ -111,13 +108,9 @@
             I_STFactory,
             I_SecurityTokenRegistry,
             I_SecurityTokenRegistryProxy,
-<<<<<<< HEAD
             I_STRProxied,
             I_STRGetter,
             I_STGetter
-=======
-            I_STRProxied
->>>>>>> 40d5b387
         ] = instances;
 
         // STEP 2: Deploy the GeneralDelegateManagerFactory
@@ -205,11 +198,7 @@
             await increaseTime(5000);
             currentTime = new BN(await latestTime());
             // Mint some tokens
-<<<<<<< HEAD
-            await I_SecurityToken.issue(account_investor1, new BN(web3.utils.toWei("4", "ether")), "0x0", { from: token_owner });
-=======
-            await I_SecurityToken.mint(account_investor1, web3.utils.toWei("30", "ether"), { from: token_owner });
->>>>>>> 40d5b387
+            await I_SecurityToken.issue(account_investor1, new BN(web3.utils.toWei("30", "ether")), "0x0", { from: token_owner });
 
             assert.equal((await I_SecurityToken.balanceOf(account_investor1)).toString(), web3.utils.toWei("30", "ether"));
         });
@@ -236,11 +225,7 @@
             );
 
             // Mint some tokens
-<<<<<<< HEAD
-            await I_SecurityToken.issue(account_investor2, new BN(web3.utils.toWei("1", "ether")), "0x0", { from: token_owner });
-=======
-            await I_SecurityToken.mint(account_investor2, web3.utils.toWei("10", "ether"), { from: token_owner });
->>>>>>> 40d5b387
+            await I_SecurityToken.issue(account_investor2, new BN(web3.utils.toWei("10", "ether")), "0x0", { from: token_owner });
 
             assert.equal((await I_SecurityToken.balanceOf(account_investor2)).toString(), web3.utils.toWei("10", "ether"));
         });
@@ -331,11 +316,7 @@
             await I_ManualApprovalTransferManager.pause({from: token_owner});
             // Add the Investor in to the whitelist
             // Mint some tokens
-<<<<<<< HEAD
-            await I_SecurityToken.issue(account_investor3, new BN(web3.utils.toWei("1", "ether")),"0x0", { from: token_owner });
-=======
-            await I_SecurityToken.mint(account_investor3, web3.utils.toWei("10", "ether"), { from: token_owner });
->>>>>>> 40d5b387
+            await I_SecurityToken.issue(account_investor3, new BN(web3.utils.toWei("10", "ether")),"0x0", { from: token_owner });
 
             assert.equal((await I_SecurityToken.balanceOf(account_investor3)).toString(), web3.utils.toWei("10", "ether"));
             // Unpause at the transferManager level
@@ -574,28 +555,6 @@
             assert.equal(web3.utils.toUtf8(data[4]), "New Description");
         });
 
-<<<<<<< HEAD
-        it("Use 100% of issuance approval", async () => {
-            await I_SecurityToken.issue(account_investor5, new BN(web3.utils.toWei("2", "ether")), "0x0", { from: token_owner });
-            assert.equal((await I_SecurityToken.balanceOf(account_investor5)).toString(), new BN(web3.utils.toWei("2", "ether")).toString());
-        });
-
-        // it("Check verifyTransfer without actually transferring", async () => {
-        //     let verified = await I_SecurityToken.verifyTransfer.call(
-        //         account_investor1,
-        //         account_investor4,
-        //         new BN(web3.utils.toWei("1", "ether")),
-        //         "0x0"
-        //     );
-        //     assert.equal(verified, true);
-
-        //     verified = await I_SecurityToken.canTransfer.call(account_investor1, account_investor4, new BN(web3.utils.toWei("2", "ether")), "0x0");
-        //     assert.equal(verified, false);
-
-        //     verified = await I_SecurityToken.canTransfer.call(account_investor1, account_investor4, new BN(web3.utils.toWei("1", "ether")), "0x0");
-        //     assert.equal(verified, true);
-        // });
-=======
         it("Should transact according to new allowance", async() => {
             currentTime = new BN(await latestTime());
             let oldBal4 = await I_SecurityToken.balanceOf.call(account_investor4);
@@ -625,7 +584,6 @@
             assert.equal(data[3].toString(), expiryTimeMA);
             assert.equal(web3.utils.toUtf8(data[4]), "New Description");
         });
->>>>>>> 40d5b387
 
         it("Should fail to transfer the tokens because allowance get changed", async() => {
             await catchRevert(
