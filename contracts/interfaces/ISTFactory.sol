--- conflicted
+++ resolved
@@ -34,10 +34,9 @@
         bool _divisible,
         address _treasuryWallet,
         address _polymathRegistry
-<<<<<<< HEAD
     ) 
     external 
-    returns(address);
+    returns(address tokenAddress);
 
     /**
      * @notice Used to set a new token logic contract
@@ -66,9 +65,4 @@
      * @param _dataStoreFactory Address of new default data store factory
      */
     function updateDefaultDataStore(address _dataStoreFactory) external;
-=======
-    )
-    external
-    returns(address tokenAddress);
->>>>>>> 3ff1d695
 }