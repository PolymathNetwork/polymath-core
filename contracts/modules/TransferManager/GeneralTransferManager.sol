--- conflicted
+++ resolved
@@ -77,11 +77,7 @@
       return ((whitelist[_investor].fromTime != 0) || (whitelist[_investor].toTime != 0));
     }
 
-<<<<<<< HEAD
-    function verifyTransfer(address _from, address _to, uint256 /* _amount */) view external returns(bool) {
-=======
     function verifyTransfer(address _from, address _to, uint256 /*_amount*/) view external returns(bool) {
->>>>>>> 25deb0be
         if (allowAllTransfers) {
           //All transfers allowed, regardless of whitelist
           return true;
