pragma solidity ^0.4.24;

import "./ITransferManager.sol";
import "openzeppelin-solidity/contracts/math/SafeMath.sol";

/**
 * @title Transfer Manager module for verifing transations with a signed message
 */
contract SignedTransferManager is ITransferManager {
    using SafeMath for uint256;

    bytes32 constant public ADMIN = "ADMIN";

    //Keeps track of if the signature has been used or invalidated
    mapping(bytes => bool) invalidSignatures;

    //keep tracks of the address that allows to sign messages
    mapping(address => bool) public signers;


    // Emit when signer stats was changed
    event UpdateSigners(address[] _signers, bool[] _signersStats);

    // Emit when a signature has been deemed invalid
    event InvalidSignature(bytes _data);


    /**
     * @notice Constructor
     * @param _securityToken Address of the security token
     * @param _polyAddress Address of the polytoken
     */
    constructor (address _securityToken, address _polyAddress)
    public
    Module(_securityToken, _polyAddress)
    {
    }

    /**
     * @notice This function returns the signature of configure function
     */
    function getInitFunction() public pure returns (bytes4) {
        return bytes4(0);
    }

    /**
    * @notice function to check if a signature is still valid
    * @param _data signature
    */
    function checkSignatureIsInvalid(bytes _data) public view returns(bool){
        return invalidSignatures[_data];
    }

    /**
    * @notice function to remove or add signer(s) onto the signer mapping
    * @param _signers address array of signers
    * @param _signersStats bool array of signers stats
    */
    function updateSigners(address[] _signers, bool[] _signersStats) public withPerm(ADMIN) {
        require(_signers.length == _signersStats.length, "input array length does not match");
        for(uint256 i=0; i<_signers.length; i++){
            signers[_signers[i]] = _signersStats[i]; 
        }
        emit UpdateSigners(_signers, _signersStats);
    }

    /**
    * @notice allow verify transfer with signature
    * @param _from address transfer from
    * @param _to address transfer to
    * @param _amount transfer amount
    * @param _data signature
    * @param _isTransfer bool value of isTransfer
    * Sig needs to be valid (not used or deemed as invalid)
    * Signer needs to be in the signers mapping
    */
    function verifyTransfer(address _from, address _to, uint256 _amount, bytes _data , bool _isTransfer) public returns(Result) {
        if (!paused) {

<<<<<<< HEAD
            require (_isTransfer == false || msg.sender == securityToken, "Sender is not the owner");

            // not using require to avoid revert in this function

            if(_data.length == 0){
                return Result.INVALID;  // data input check
            }
=======
            require(_isTransfer == false || msg.sender == securityToken, "Sender is not the owner");
            require(_data.length != 0, "Invalid data input");
>>>>>>> 95c4b84e
            
            require(invalidSignatures[_data] != true, "Invalid signature - signature is either used or deemed as invalid");
            bytes32 hash = keccak256(abi.encodePacked(this, _from, _to, _amount));
            bytes32 prependedHash = keccak256(abi.encodePacked("\x19Ethereum Signed Message:\n32", hash));
            address signer = _recoverSignerAdd(prependedHash, _data);
<<<<<<< HEAD

            if (signers[signer] == false) {
                return Result.INVALID; //Invalid signature - signer is not on the list
            }
            
=======
         
>>>>>>> 95c4b84e
            if (signers[signer] != true){
                return Result.NA;
            } else if(_isTransfer == true) {
                invalidSignatures[_data] = true;
                return Result.VALID;
            } else {
                return Result.VALID;
            }
        }
        return Result.NA;
    }

    /**
    * @notice allow signers to deem a signature invalid
    * @param _from address transfer from
    * @param _to address transfer to
    * @param _amount transfer amount
    * @param _data signature
    * Sig needs to be valid (not used or deemed as invalid)
    * Signer needs to be in the signers mapping
    */
    function invalidSignature(address _from, address _to, uint256 _amount, bytes _data) public {
        require(signers[msg.sender] == true, "Only signer is allowed to invalid signature.");
        require(invalidSignatures[_data] != true, "This signature is invalid.");

        bytes32 hash = keccak256(abi.encodePacked(this, _from, _to, _amount));
        bytes32 prependedHash = keccak256(abi.encodePacked("\x19Ethereum Signed Message:\n32", hash));

        // return signer;
        require(_recoverSignerAdd(prependedHash,_data) == msg.sender, "Incorrect Signer for this signature");

        invalidSignatures[_data] = true;
        emit InvalidSignature(_data);
    }

    /**
     * @notice used to recover signers' add from signature
     */
    function _recoverSignerAdd(bytes32 _hash, bytes _data) internal view returns(address) {
        
        //Check that the signature is valid
        require(_data.length == 65, "Date input length is invalid");

        bytes32 r;
        bytes32 s;
        uint8 v;

        assembly {
            r := mload(add(_data, 32))
            s := mload(add(_data, 64))
            v := and(mload(add(_data, 65)), 255)
        }
        if (v < 27) {
            v += 27;
        }
        if (v != 27 && v != 28) {
            return 0;
        }

        return ecrecover(keccak256(abi.encodePacked("\x19Ethereum Signed Message:\n32", _hash)), v, r, s);
    }

   
    /**
     * @notice Return the permissions flag that are associated with ManualApproval transfer manager
     */
    function getPermissions() public view returns(bytes32[]) {
        bytes32[] memory allPermissions = new bytes32[](1);
        allPermissions[0] = ADMIN;
        return allPermissions;
    }
}<|MERGE_RESOLUTION|>--- conflicted
+++ resolved
@@ -77,7 +77,6 @@
     function verifyTransfer(address _from, address _to, uint256 _amount, bytes _data , bool _isTransfer) public returns(Result) {
         if (!paused) {
 
-<<<<<<< HEAD
             require (_isTransfer == false || msg.sender == securityToken, "Sender is not the owner");
 
             // not using require to avoid revert in this function
@@ -85,24 +84,12 @@
             if(_data.length == 0){
                 return Result.INVALID;  // data input check
             }
-=======
-            require(_isTransfer == false || msg.sender == securityToken, "Sender is not the owner");
-            require(_data.length != 0, "Invalid data input");
->>>>>>> 95c4b84e
             
             require(invalidSignatures[_data] != true, "Invalid signature - signature is either used or deemed as invalid");
             bytes32 hash = keccak256(abi.encodePacked(this, _from, _to, _amount));
             bytes32 prependedHash = keccak256(abi.encodePacked("\x19Ethereum Signed Message:\n32", hash));
             address signer = _recoverSignerAdd(prependedHash, _data);
-<<<<<<< HEAD
 
-            if (signers[signer] == false) {
-                return Result.INVALID; //Invalid signature - signer is not on the list
-            }
-            
-=======
-         
->>>>>>> 95c4b84e
             if (signers[signer] != true){
                 return Result.NA;
             } else if(_isTransfer == true) {
