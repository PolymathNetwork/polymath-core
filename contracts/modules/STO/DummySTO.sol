--- conflicted
+++ resolved
@@ -7,25 +7,10 @@
 /**
  * @title STO module for sample implementation of a different crowdsale module
  */
-<<<<<<< HEAD
-contract DummySTO is STO {
-    bytes32 public constant ADMIN = "ADMIN";
-
-    uint256 public investorCount;
-
-    uint256 public cap;
-    string public someString;
-
-    event GenerateTokens(address _investor, uint256 _amount);
-
-    mapping(address => uint256) public investors;
-
-=======
 contract DummySTO is DummySTOStorage, STO {
 
     event GenerateTokens(address _investor, uint256 _amount);
 
->>>>>>> 247b64ee
     /**
      * @notice Constructor
      * @param _securityToken Address of the security token
