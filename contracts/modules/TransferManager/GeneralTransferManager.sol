pragma solidity ^0.5.0;

import "./TransferManager.sol";
<<<<<<< HEAD
import "../../storage/modules/TransferManager/GeneralTransferManagerStorage.sol";
=======
import "../../libraries/Encoder.sol";
import "../../libraries/VersionUtils.sol";
import "../../storage/GeneralTransferManagerStorage.sol";
>>>>>>> 3ca3b9b4
import "openzeppelin-solidity/contracts/math/SafeMath.sol";
import "openzeppelin-solidity/contracts/cryptography/ECDSA.sol";

/**
 * @title Transfer Manager module for core transfer validation functionality
 */
contract GeneralTransferManager is GeneralTransferManagerStorage, TransferManager {
    using SafeMath for uint256;
    using ECDSA for bytes32;

    // Emit when Issuance address get changed
    event ChangeIssuanceAddress(address _issuanceAddress);
    // Emit when there is change in the flag variable called allowAllTransfers
    event AllowAllTransfers(bool _allowAllTransfers);
    // Emit when there is change in the flag variable called allowAllWhitelistTransfers
    event AllowAllWhitelistTransfers(bool _allowAllWhitelistTransfers);
    // Emit when there is change in the flag variable called allowAllWhitelistIssuances
    event AllowAllWhitelistIssuances(bool _allowAllWhitelistIssuances);
    // Emit when there is change in the flag variable called allowAllBurnTransfers
    event AllowAllBurnTransfers(bool _allowAllBurnTransfers);
    // Emit when there is change in the flag variable called signingAddress
    event ChangeSigningAddress(address _signingAddress);
    // Emit when investor details get modified related to their whitelisting
    event ChangeDefaults(uint64 _defaultFromTime, uint64 _defaultToTime);

    // _fromTime is the time from which the _investor can send tokens
    // _toTime is the time from which the _investor can receive tokens
    // if allowAllWhitelistIssuances is TRUE, then _toTime is ignored when receiving tokens from the issuance address
    // if allowAllWhitelistTransfers is TRUE, then _toTime and _fromTime is ignored when sending or receiving tokens
    // in any case, any investor sending or receiving tokens, must have a _expiryTime in the future
    event ModifyWhitelist(
        address indexed _investor,
        uint256 _dateAdded,
        address indexed _addedBy,
        uint256 _fromTime,
        uint256 _toTime,
        uint256 _expiryTime,
        bool _canBuyFromSTO,
        bool _isAccredited
    );

    /**
     * @notice Constructor
     * @param _securityToken Address of the security token
     */
    constructor(address _securityToken, address _polyToken)
    public
    Module(_securityToken, _polyToken)
    {

    }

    /**
     * @notice This function returns the signature of configure function
     */
    function getInitFunction() public pure returns(bytes4) {
        return bytes4(0);
    }

    /**
     * @notice Used to change the default times used when fromTime / toTime are zero
     * @param _defaultFromTime default for zero fromTime
     * @param _defaultToTime default for zero toTime
     */
    function changeDefaults(uint64 _defaultFromTime, uint64 _defaultToTime) public withPerm(FLAGS) {
        defaults.fromTime = _defaultFromTime;
        defaults.toTime = _defaultToTime;
        emit ChangeDefaults(_defaultFromTime, _defaultToTime);
    }

    /**
     * @notice Used to change the Issuance Address
     * @param _issuanceAddress new address for the issuance
     */
    function changeIssuanceAddress(address _issuanceAddress) public withPerm(FLAGS) {
        issuanceAddress = _issuanceAddress;
        emit ChangeIssuanceAddress(_issuanceAddress);
    }

    /**
     * @notice Used to change the Sigining Address
     * @param _signingAddress new address for the signing
     */
    function changeSigningAddress(address _signingAddress) public withPerm(FLAGS) {
        signingAddress = _signingAddress;
        emit ChangeSigningAddress(_signingAddress);
    }

    /**
     * @notice Used to change the flag
            true - It refers there are no transfer restrictions, for any addresses
            false - It refers transfers are restricted for all addresses.
     * @param _allowAllTransfers flag value
     */
    function changeAllowAllTransfers(bool _allowAllTransfers) public withPerm(FLAGS) {
        allowAllTransfers = _allowAllTransfers;
        emit AllowAllTransfers(_allowAllTransfers);
    }

    /**
     * @notice Used to change the flag
            true - It refers that time lock is ignored for transfers (address must still be on whitelist)
            false - It refers transfers are restricted for all addresses.
     * @param _allowAllWhitelistTransfers flag value
     */
    function changeAllowAllWhitelistTransfers(bool _allowAllWhitelistTransfers) public withPerm(FLAGS) {
        allowAllWhitelistTransfers = _allowAllWhitelistTransfers;
        emit AllowAllWhitelistTransfers(_allowAllWhitelistTransfers);
    }

    /**
     * @notice Used to change the flag
            true - It refers that time lock is ignored for issuances (address must still be on whitelist)
            false - It refers transfers are restricted for all addresses.
     * @param _allowAllWhitelistIssuances flag value
     */
    function changeAllowAllWhitelistIssuances(bool _allowAllWhitelistIssuances) public withPerm(FLAGS) {
        allowAllWhitelistIssuances = _allowAllWhitelistIssuances;
        emit AllowAllWhitelistIssuances(_allowAllWhitelistIssuances);
    }

    /**
     * @notice Used to change the flag
            true - It allow to burn the tokens
            false - It deactivate the burning mechanism.
     * @param _allowAllBurnTransfers flag value
     */
    function changeAllowAllBurnTransfers(bool _allowAllBurnTransfers) public withPerm(FLAGS) {
        allowAllBurnTransfers = _allowAllBurnTransfers;
        emit AllowAllBurnTransfers(_allowAllBurnTransfers);
    }

    /**
     * @notice Default implementation of verifyTransfer used by SecurityToken
     * If the transfer request comes from the STO, it only checks that the investor is in the whitelist
     * If the transfer request comes from a token holder, it checks that:
     * a) Both are on the whitelist
     * b) Seller's sale lockup period is over
     * c) Buyer's purchase lockup is over
     * @param _from Address of the sender
     * @param _to Address of the receiver
    */
    function verifyTransfer(
        address _from,
        address _to,
        uint256 _amount,
        bytes calldata _data,
        bool /* _isTransfer */
    ) external returns(Result) {
       (Result success,) = executeTransfer(_from, _to, _amount, _data);
       return success;
    }

    /**
     * @notice Default implementation of verifyTransfer used by SecurityToken
     * If the transfer request comes from the STO, it only checks that the investor is in the whitelist
     * If the transfer request comes from a token holder, it checks that:
     * a) Both are on the whitelist
     * b) Seller's sale lockup period is over
     * c) Buyer's purchase lockup is over
     * @param _from Address of the sender
     * @param _to Address of the receiver
    */
    function executeTransfer(
        address _from,
        address _to,
        uint256, /*_amount*/
        bytes memory /* _data */
    ) 
        public
        view
        returns(Result, byte)
    {
        Result success;
        if (!paused) {
            uint64 fromTime;
            uint64 fromExpiry;
            uint64 toExpiry;
            uint64 toTime;
            uint8 canBuyFromSTO;
            if (allowAllTransfers) {
                //All transfers allowed, regardless of whitelist
                return (Result.VALID, 0xA1);
            }
            if (allowAllBurnTransfers && (_to == address(0))) {
                return (Result.VALID, 0xA1);
            }

            (fromTime, fromExpiry, canBuyFromSTO, toTime, toExpiry) = _getValuesForTransfer(_from, _to);

            if (allowAllWhitelistTransfers) {
                //Anyone on the whitelist can transfer, regardless of time
<<<<<<< HEAD
                success = (_onWhitelist(_to) && _onWhitelist(_from)) ? Result.VALID : Result.NA;
                return (success, success == Result.VALID ? byte(0xA1) : byte(0xA0));
=======
                return (_validExpiry(toExpiry) && _validExpiry(fromExpiry)) ? Result.VALID : Result.NA;
>>>>>>> 3ca3b9b4
            }
            // Using the local variables to avoid the stack too deep error
            (fromTime, toTime) = _adjustTimes(fromTime, toTime);
            if (_from == issuanceAddress) {
                // Possible STO transaction, but investor not allowed to purchased from STO
<<<<<<< HEAD
                if ((whitelist[_to].canBuyFromSTO == 0) && _isSTOAttached()) {
                    return (Result.NA, 0xA0);
                }
                // if allowAllWhitelistIssuances is true, so time stamp ignored
                if (allowAllWhitelistIssuances) {
                    success = _onWhitelist(_to) ? Result.VALID : Result.NA;
                    return (success, success == Result.VALID ? byte(0xA1) : byte(0xA0));
                } else {
                    success = (_onWhitelist(_to) && (adjustedToTime <= uint64(now))) ? Result.VALID : Result.NA;
                    return (success, success == Result.VALID ? byte(0xA1) : byte(0xA0));
=======
                if ((canBuyFromSTO == uint8(0)) && _isSTOAttached()) {
                    return Result.NA;
                }
                // if allowAllWhitelistIssuances is true, so time stamp ignored
                if (allowAllWhitelistIssuances) {
                    return _validExpiry(toExpiry) ? Result.VALID : Result.NA;
                } else {
                    return (_validExpiry(toExpiry) && _validLockTime(toTime)) ? Result.VALID : Result.NA;
>>>>>>> 3ca3b9b4
                }
            }

            //Anyone on the whitelist can transfer provided the blocknumber is large enough
            /*solium-disable-next-line security/no-block-members*/
<<<<<<< HEAD
            success = ((_onWhitelist(_from) && (adjustedFromTime <= uint64(now))) && (_onWhitelist(_to) && 
                (adjustedToTime <= uint64(now)))) ? Result.VALID : Result.NA; /*solium-disable-line security/no-block-members*/
            return (success, success == Result.VALID ? byte(0xA1) : byte(0xA0));
=======
            return (_validExpiry(fromExpiry) && _validLockTime(fromTime) && _validExpiry(toExpiry) &&
                _validLockTime(toTime)) ? Result.VALID : Result.NA; /*solium-disable-line security/no-block-members*/
>>>>>>> 3ca3b9b4
        }
        return (Result.NA, 0xA0);
    }


    /**
    * @notice Adds or removes addresses from the whitelist.
    * @param _investor is the address to whitelist
    * @param _fromTime is the moment when the sale lockup period ends and the investor can freely sell his tokens
    * @param _toTime is the moment when the purchase lockup period ends and the investor can freely purchase tokens from others
    * @param _expiryTime is the moment till investors KYC will be validated. After that investor need to do re-KYC
    * @param _canBuyFromSTO is used to know whether the investor is restricted investor or not.
    * @param _isAccredited is used to differentiate whether the investor is Accredited or not.
    */
    function modifyWhitelist(
        address _investor,
        uint256 _fromTime,
        uint256 _toTime,
        uint256 _expiryTime,
        bool _canBuyFromSTO,
        bool _isAccredited
    )
        public
        withPerm(WHITELIST)
    {
        _modifyWhitelist(_investor, _fromTime, _toTime, _expiryTime, _canBuyFromSTO, _isAccredited);
    }

    /**
    * @notice Adds or removes addresses from the whitelist.
    * @param _investor is the address to whitelist
    * @param _fromTime is the moment when the sale lockup period ends and the investor can freely sell his tokens
    * @param _toTime is the moment when the purchase lockup period ends and the investor can freely purchase tokens from others
    * @param _expiryTime is the moment till investors KYC will be validated. After that investor need to do re-KYC
    * @param _canBuyFromSTO is used to know whether the investor is restricted investor or not.
    * @param _isAccredited is used to differentiate whether the investor is Accredited or not.
    */
    function _modifyWhitelist(address _investor, uint256 _fromTime, uint256 _toTime, uint256 _expiryTime, bool _canBuyFromSTO, bool _isAccredited) internal {
        require(_investor != address(0), "Invalid investor");
        uint8 added;
        uint8 canBuyFromSTO;
        uint8 isAccredited;
        IDataStore dataStore = IDataStore(getDataStore());
        added = _getAddedValue(_investor, dataStore);
        if (added == uint8(0)) {
           investors.push(_investor);
        }
        canBuyFromSTO = _canBuyFromSTO ? 1 : 0;
        isAccredited = _isAccredited ? 1 : 0;
        uint256 _data = VersionUtils.packKYC(uint64(_fromTime), uint64(_toTime), uint64(_expiryTime), canBuyFromSTO, uint8(1), isAccredited);
        dataStore.setUint256(_getKey(WHITELIST, _investor), _data);
        emit ModifyWhitelist(_investor, now, msg.sender, _fromTime, _toTime, _expiryTime, _canBuyFromSTO, _isAccredited);
    }

    /**
    * @notice Adds or removes addresses from the whitelist.
    * @param _investors List of the addresses to whitelist
    * @param _fromTimes An array of the moment when the sale lockup period ends and the investor can freely sell his tokens
    * @param _toTimes An array of the moment when the purchase lockup period ends and the investor can freely purchase tokens from others
    * @param _expiryTimes An array of the moment till investors KYC will be validated. After that investor need to do re-KYC
    * @param _canBuyFromSTO An array of boolean values.
    * @param _isAccredited An array of boolean values to differentiate whether the investor is Accredited or not.
    */
    function modifyWhitelistMulti(
        address[] memory _investors,
        uint256[] memory _fromTimes,
        uint256[] memory _toTimes,
        uint256[] memory _expiryTimes,
        bool[] memory _canBuyFromSTO,
        bool[] memory _isAccredited
    )
        public
        withPerm(WHITELIST)
    {
        require(
            _investors.length == _fromTimes.length &&
            _fromTimes.length == _toTimes.length &&
            _toTimes.length == _expiryTimes.length &&
            _canBuyFromSTO.length == _toTimes.length &&
            _canBuyFromSTO.length == _isAccredited.length,
            "Mismatched input lengths"
        );
        for (uint256 i = 0; i < _investors.length; i++) {
            _modifyWhitelist(_investors[i], _fromTimes[i], _toTimes[i], _expiryTimes[i], _canBuyFromSTO[i], _isAccredited[i]);
        }
    }

    /**
    * @notice Adds or removes addresses from the whitelist - can be called by anyone with a valid signature
    * @param _investor is the address to whitelist
    * @param _fromTime is the moment when the sale lockup period ends and the investor can freely sell his tokens
    * @param _toTime is the moment when the purchase lockup period ends and the investor can freely purchase tokens from others
    * @param _expiryTime is the moment till investors KYC will be validated. After that investor need to do re-KYC
    * @param _canBuyFromSTO is used to know whether the investor is restricted investor or not.
    * @param _isAccredited is used to differentiate whether the investor is Accredited or not.
    * @param _validFrom is the time that this signature is valid from
    * @param _validTo is the time that this signature is valid until
    * @param _nonce nonce of signature (avoid replay attack)
    * @param _signature issuer signature
    */
    function modifyWhitelistSigned(
        address _investor,
        uint256 _fromTime,
        uint256 _toTime,
        uint256 _expiryTime,
        bool _canBuyFromSTO,
        bool _isAccredited,
        uint256 _validFrom,
        uint256 _validTo,
        uint256 _nonce,
        bytes memory _signature
    )
        public
    {
        /*solium-disable-next-line security/no-block-members*/
        require(_validFrom <= now, "ValidFrom is too early");
        /*solium-disable-next-line security/no-block-members*/
        require(_validTo >= now, "ValidTo is too late");
        require(!nonceMap[_investor][_nonce], "Already used signature");
        nonceMap[_investor][_nonce] = true;
        bytes32 hash = keccak256(
            abi.encodePacked(this, _investor, _fromTime, _toTime, _expiryTime, _canBuyFromSTO, _isAccredited, _validFrom, _validTo, _nonce)
        );
        _checkSig(hash, _signature);
        _modifyWhitelist(_investor, _fromTime, _toTime, _expiryTime, _canBuyFromSTO, _isAccredited);
    }

    /**
     * @notice Used to verify the signature
     */
    function _checkSig(bytes32 _hash, bytes memory _signature) internal view {
        //Check that the signature is valid
        //sig should be signing - _investor, _fromTime, _toTime & _expiryTime and be signed by the issuer address
        address signer = _hash.toEthSignedMessageHash().recover(_signature);
        require(signer == Ownable(securityToken).owner() || signer == signingAddress, "Incorrect signer");
    }

    /**
     * @notice Internal function used to check whether the KYC of investor is valid
     * @param _expiryTime Expiry time of the investor
     */
    function _validExpiry(uint64 _expiryTime) internal view returns(bool) {
        return (_expiryTime >= uint64(now)); /*solium-disable-line security/no-block-members*/
    }

    /**
     * @notice Internal function used to check whether the lock time of investor is valid
     * @param _lockTime Lock time of the investor
     */
    function _validLockTime(uint64 _lockTime) internal view returns(bool) {
        return (_lockTime <= uint64(now)); /*solium-disable-line security/no-block-members*/
    }

    /**
     * @notice Internal function use to know whether the STO is attached or not
     */
    function _isSTOAttached() internal view returns(bool) {
        bool attached = ISecurityToken(securityToken).getModulesByType(3).length > 0;
        return attached;
    }

    /**
     * @notice Internal function to adjust times using default values
     */
    function _adjustTimes(uint64 _fromTime, uint64 _toTime) internal view returns(uint64, uint64) {
        uint64 adjustedFromTime = _fromTime;
        uint64 adjustedToTime = _toTime;
        if (_fromTime == 0) {
            adjustedFromTime = defaults.fromTime;
        }
        if (_toTime == 0) {
            adjustedToTime = defaults.toTime;
        }
        return (adjustedFromTime, adjustedToTime);
    }

    function _getKey(bytes32 _key1, address _key2) internal pure returns(bytes32) {
        return bytes32(keccak256(abi.encodePacked(_key1, _key2)));
    }

    function _getValues(address _investor, IDataStore dataStore) internal view returns(
        uint64 fromTime,
        uint64 toTime,
        uint64 expiryTime,
        uint8 canBuyFromSTO,
        uint8 added,
        uint8 isAccredited
    )
    {
        uint256 _whitelistData = dataStore.getUint256(_getKey(WHITELIST, _investor));
        (fromTime, toTime, expiryTime, canBuyFromSTO, added, isAccredited)  = VersionUtils.unpackKYC(_whitelistData);
    }

    function _getAddedValue(address _investor, IDataStore dataStore) internal view returns(uint8) {
        uint256 _whitelistData = dataStore.getUint256(_getKey(WHITELIST, _investor));
        //extracts `added` from packed `_whitelistData`
        return uint8(_whitelistData >> 8);
    }

    function _getValuesForTransfer(address _from, address _to) internal view returns(uint64 fromTime, uint64 fromExpiry, uint8 canBuyFromSTO, uint64 toTime, uint64 toExpiry) {
        IDataStore dataStore = IDataStore(getDataStore());
        (fromTime,, fromExpiry,,,) = _getValues(_from, dataStore);
        (, toTime, toExpiry, canBuyFromSTO,,) = _getValues(_to, dataStore);
    }

    /**
     * @dev Returns list of all investors
     */
    function getInvestors() public view returns(address[] memory) {
        return investors;
    }

    /**
     * @dev Returns list of all investors data
     */
    function getAllInvestorsData() external view returns(
        address[] memory,
        uint256[] memory fromTimes,
        uint256[] memory toTimes,
        uint256[] memory expiryTimes,
        bool[] memory canBuyFromSTOs,
        bool[] memory isAccrediteds
    ) {
        (fromTimes, toTimes, expiryTimes, canBuyFromSTOs, isAccrediteds) = _investorsData(getInvestors());
        return (getInvestors(), fromTimes, toTimes, expiryTimes, canBuyFromSTOs, isAccrediteds);

    }

    /**
     * @dev Returns list of specified investors data
     */
    function getInvestorsData(address[] calldata _investors) external view returns(
        uint256[] memory,
        uint256[] memory,
        uint256[] memory,
        bool[] memory,
        bool[] memory
    ) {
        return _investorsData(_investors);
    }

    function _investorsData(address[] memory _investors) internal view returns(
        uint256[] memory,
        uint256[] memory,
        uint256[] memory,
        bool[] memory,
        bool[] memory
    ) {
        uint256[] memory fromTimes = new uint256[](_investors.length);
        uint256[] memory toTimes = new uint256[](_investors.length);
        uint256[] memory expiryTimes = new uint256[](_investors.length);
        bool[] memory canBuyFromSTOs = new bool[](_investors.length);
        bool[] memory isAccrediteds = new bool[](_investors.length);
        for (uint256 i = 0; i < _investors.length; i++) {
            uint8 canBuyFromSTO;
            uint8 isAccredited;
            (fromTimes[i], toTimes[i], expiryTimes[i], canBuyFromSTO,,isAccredited) = _getValues(_investors[i], IDataStore(getDataStore()));
            canBuyFromSTOs[i] = canBuyFromSTO == 0 ? false : true;
            isAccrediteds[i] = isAccredited == 0 ? false : true;
        }
        return (fromTimes, toTimes, expiryTimes, canBuyFromSTOs, isAccrediteds);
    }

    /**
     * @notice return the amount of tokens for a given user as per the partition
     */
    function getTokensByPartition(address /*_owner*/, bytes32 /*_partition*/) external view returns(uint256){
        return 0;
    } 

    /**
     * @notice Return the permissions flag that are associated with general trnasfer manager
     */
    function getPermissions() public view returns(bytes32[] memory) {
        bytes32[] memory allPermissions = new bytes32[](2);
        allPermissions[0] = WHITELIST;
        allPermissions[1] = FLAGS;
        return allPermissions;
    }

}<|MERGE_RESOLUTION|>--- conflicted
+++ resolved
@@ -1,15 +1,11 @@
 pragma solidity ^0.5.0;
 
 import "./TransferManager.sol";
-<<<<<<< HEAD
-import "../../storage/modules/TransferManager/GeneralTransferManagerStorage.sol";
-=======
 import "../../libraries/Encoder.sol";
 import "../../libraries/VersionUtils.sol";
-import "../../storage/GeneralTransferManagerStorage.sol";
->>>>>>> 3ca3b9b4
 import "openzeppelin-solidity/contracts/math/SafeMath.sol";
 import "openzeppelin-solidity/contracts/cryptography/ECDSA.sol";
+import "../../storage/modules/TransferManager/GeneralTransferManagerStorage.sol";
 
 /**
  * @title Transfer Manager module for core transfer validation functionality
@@ -200,51 +196,31 @@
 
             if (allowAllWhitelistTransfers) {
                 //Anyone on the whitelist can transfer, regardless of time
-<<<<<<< HEAD
-                success = (_onWhitelist(_to) && _onWhitelist(_from)) ? Result.VALID : Result.NA;
+                success = (_validExpiry(toExpiry) && _validExpiry(fromExpiry)) ? Result.VALID : Result.NA;
                 return (success, success == Result.VALID ? byte(0xA1) : byte(0xA0));
-=======
-                return (_validExpiry(toExpiry) && _validExpiry(fromExpiry)) ? Result.VALID : Result.NA;
->>>>>>> 3ca3b9b4
             }
             // Using the local variables to avoid the stack too deep error
             (fromTime, toTime) = _adjustTimes(fromTime, toTime);
             if (_from == issuanceAddress) {
                 // Possible STO transaction, but investor not allowed to purchased from STO
-<<<<<<< HEAD
-                if ((whitelist[_to].canBuyFromSTO == 0) && _isSTOAttached()) {
+                if ((canBuyFromSTO == uint8(0)) && _isSTOAttached()) {
                     return (Result.NA, 0xA0);
                 }
                 // if allowAllWhitelistIssuances is true, so time stamp ignored
                 if (allowAllWhitelistIssuances) {
-                    success = _onWhitelist(_to) ? Result.VALID : Result.NA;
+                    success = _validExpiry(toExpiry) ? Result.VALID : Result.NA;
                     return (success, success == Result.VALID ? byte(0xA1) : byte(0xA0));
                 } else {
-                    success = (_onWhitelist(_to) && (adjustedToTime <= uint64(now))) ? Result.VALID : Result.NA;
+                    success = (_validExpiry(toExpiry) && _validLockTime(toTime)) ? Result.VALID : Result.NA;
                     return (success, success == Result.VALID ? byte(0xA1) : byte(0xA0));
-=======
-                if ((canBuyFromSTO == uint8(0)) && _isSTOAttached()) {
-                    return Result.NA;
-                }
-                // if allowAllWhitelistIssuances is true, so time stamp ignored
-                if (allowAllWhitelistIssuances) {
-                    return _validExpiry(toExpiry) ? Result.VALID : Result.NA;
-                } else {
-                    return (_validExpiry(toExpiry) && _validLockTime(toTime)) ? Result.VALID : Result.NA;
->>>>>>> 3ca3b9b4
                 }
             }
 
             //Anyone on the whitelist can transfer provided the blocknumber is large enough
             /*solium-disable-next-line security/no-block-members*/
-<<<<<<< HEAD
-            success = ((_onWhitelist(_from) && (adjustedFromTime <= uint64(now))) && (_onWhitelist(_to) && 
-                (adjustedToTime <= uint64(now)))) ? Result.VALID : Result.NA; /*solium-disable-line security/no-block-members*/
+            success = (_validExpiry(fromExpiry) && _validLockTime(fromTime) && _validExpiry(toExpiry) &&
+                _validLockTime(toTime)) ? Result.VALID : Result.NA; /*solium-disable-line security/no-block-members*/
             return (success, success == Result.VALID ? byte(0xA1) : byte(0xA0));
-=======
-            return (_validExpiry(fromExpiry) && _validLockTime(fromTime) && _validExpiry(toExpiry) &&
-                _validLockTime(toTime)) ? Result.VALID : Result.NA; /*solium-disable-line security/no-block-members*/
->>>>>>> 3ca3b9b4
         }
         return (Result.NA, 0xA0);
     }
