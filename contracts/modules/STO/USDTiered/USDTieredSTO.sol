pragma solidity ^0.5.0;

import "../STO.sol";
import "../../../interfaces/IPolymathRegistry.sol";
import "../../../interfaces/IOracle.sol";
import "../../../libraries/DecimalMath.sol";
import "openzeppelin-solidity/contracts/math/SafeMath.sol";
import "./USDTieredSTOStorage.sol";

/**
 * @title STO module for standard capped crowdsale
 */
contract USDTieredSTO is USDTieredSTOStorage, STO {
    using SafeMath for uint256;

    string internal constant POLY_ORACLE = "PolyUsdOracle";
    string internal constant ETH_ORACLE = "EthUsdOracle";

    ////////////
    // Events //
    ////////////

    event SetAllowBeneficialInvestments(bool _allowed);
    event SetNonAccreditedLimit(address _investor, uint256 _limit);
    event SetAccredited(address _investor, bool _accredited);
    event TokenPurchase(
        address indexed _purchaser,
        address indexed _beneficiary,
        uint256 _tokens,
        uint256 _usdAmount,
        uint256 _tierPrice,
        uint256 _tier
    );
    event FundsReceived(
        address indexed _purchaser,
        address indexed _beneficiary,
        uint256 _usdAmount,
        FundRaiseType _fundRaiseType,
        uint256 _receivedValue,
        uint256 _spentValue,
        uint256 _rate
    );
    event ReserveTokenMint(address indexed _owner, address indexed _wallet, uint256 _tokens, uint256 _latestTier);
    event SetAddresses(address indexed _wallet, IERC20[] _usdTokens);
    event SetLimits(uint256 _nonAccreditedLimitUSD, uint256 _minimumInvestmentUSD);
    event SetTimes(uint256 _startTime, uint256 _endTime);
    event SetTiers(
        uint256[] _ratePerTier,
        uint256[] _ratePerTierDiscountPoly,
        uint256[] _tokensPerTierTotal,
        uint256[] _tokensPerTierDiscountPoly
    );
    event SetTreasuryWallet(address _oldWallet, address _newWallet);

    ///////////////
    // Modifiers //
    ///////////////

    modifier validETH() {
        require(_getOracle(bytes32("ETH"), bytes32("USD")) != address(0), "Invalid Oracle");
        require(fundRaiseTypes[uint8(FundRaiseType.ETH)], "ETH not allowed");
        _;
    }

    modifier validPOLY() {
        require(_getOracle(bytes32("POLY"), bytes32("USD")) != address(0), "Invalid Oracle");
        require(fundRaiseTypes[uint8(FundRaiseType.POLY)], "POLY not allowed");
        _;
    }

    modifier validSC(address _usdToken) {
        require(fundRaiseTypes[uint8(FundRaiseType.SC)] && usdTokenEnabled[_usdToken], "USD not allowed");
        _;
    }

    ///////////////////////
    // STO Configuration //
    ///////////////////////

    constructor(address _securityToken, address _polyAddress) public Module(_securityToken, _polyAddress) {

    }

    /**
     * @notice Function used to intialize the contract variables
     * @param _startTime Unix timestamp at which offering get started
     * @param _endTime Unix timestamp at which offering get ended
     * @param _ratePerTier Rate (in USD) per tier (* 10**18)
     * @param _tokensPerTierTotal Tokens available in each tier
     * @param _nonAccreditedLimitUSD Limit in USD (* 10**18) for non-accredited investors
     * @param _minimumInvestmentUSD Minimun investment in USD (* 10**18)
     * @param _fundRaiseTypes Types of currency used to collect the funds
     * @param _wallet Ethereum account address to hold the funds
     * @param _treasuryWallet Ethereum account address to receive unsold tokens
     * @param _usdTokens Contract address of the stable coins
     */
    function configure(
        uint256 _startTime,
        uint256 _endTime,
        uint256[] memory _ratePerTier,
        uint256[] memory _ratePerTierDiscountPoly,
        uint256[] memory _tokensPerTierTotal,
        uint256[] memory _tokensPerTierDiscountPoly,
        uint256 _nonAccreditedLimitUSD,
        uint256 _minimumInvestmentUSD,
        FundRaiseType[] memory _fundRaiseTypes,
        address payable _wallet,
        address _treasuryWallet,
        IERC20[] memory _usdTokens
    )
        public
        onlyFactory
    {
        oracleKeys[bytes32("ETH")][bytes32("USD")] = ETH_ORACLE;
        oracleKeys[bytes32("POLY")][bytes32("USD")] = POLY_ORACLE;
        require(endTime == 0, "Already configured");
        _modifyTimes(_startTime, _endTime);
        _modifyTiers(_ratePerTier, _ratePerTierDiscountPoly, _tokensPerTierTotal, _tokensPerTierDiscountPoly);
        // NB - _setFundRaiseType must come before modifyAddresses
        _setFundRaiseType(_fundRaiseTypes);
        _modifyAddresses(_wallet, _treasuryWallet, _usdTokens);
        _modifyLimits(_nonAccreditedLimitUSD, _minimumInvestmentUSD);
    }

    /**
     * @dev Modifies fund raise types
     * @param _fundRaiseTypes Array of fund raise types to allow
     */
    function modifyFunding(FundRaiseType[] calldata _fundRaiseTypes) external {
        _onlySecurityTokenOwner();
        _isSTOStarted();
        _setFundRaiseType(_fundRaiseTypes);
    }

    /**
     * @dev modifies max non accredited invets limit and overall minimum investment limit
     * @param _nonAccreditedLimitUSD max non accredited invets limit
     * @param _minimumInvestmentUSD overall minimum investment limit
     */
    function modifyLimits(uint256 _nonAccreditedLimitUSD, uint256 _minimumInvestmentUSD) external {
        _onlySecurityTokenOwner();
        _isSTOStarted();
        _modifyLimits(_nonAccreditedLimitUSD, _minimumInvestmentUSD);
    }

    /**
     * @dev modifiers STO tiers. All tiers must be passed, can not edit specific tiers.
     * @param _ratePerTier Array of rates per tier
     * @param _ratePerTierDiscountPoly Array of discounted poly rates per tier
     * @param _tokensPerTierTotal Array of total tokens per tier
     * @param _tokensPerTierDiscountPoly Array of discounted tokens per tier
     */
    function modifyTiers(
        uint256[] calldata _ratePerTier,
        uint256[] calldata _ratePerTierDiscountPoly,
        uint256[] calldata _tokensPerTierTotal,
        uint256[] calldata _tokensPerTierDiscountPoly
    )
        external
    {
        _onlySecurityTokenOwner();
        _isSTOStarted();
        _modifyTiers(_ratePerTier, _ratePerTierDiscountPoly, _tokensPerTierTotal, _tokensPerTierDiscountPoly);
    }

    /**
     * @dev Modifies STO start and end times
     * @param _startTime start time of sto
     * @param _endTime end time of sto
     */
    function modifyTimes(uint256 _startTime, uint256 _endTime) external {
        _onlySecurityTokenOwner();
        _isSTOStarted();
        _modifyTimes(_startTime, _endTime);
    }

    function _isSTOStarted() internal view {
        /*solium-disable-next-line security/no-block-members*/
        require(now < startTime, "Already started");
    }

    /**
     * @dev Modifies addresses used as wallet, reserve wallet and usd token
     * @param _wallet Address of wallet where funds are sent
     * @param _treasuryWallet Address of wallet where unsold tokens are sent
     * @param _usdTokens Address of usd tokens
     */
    function modifyAddresses(address payable _wallet, address _treasuryWallet, IERC20[] calldata _usdTokens) external {
        _onlySecurityTokenOwner();
        _modifyAddresses(_wallet, _treasuryWallet, _usdTokens);
    }

    /**
     * @dev Modifies Oracle address.
     *      By default, Polymath oracles are used but issuer can overide them using this function
     *      Set _oracleAddress to 0x0 to fallback to using Polymath oracles
     * @param _fundRaiseType Actual currency
     * @param _oracleAddress address of the oracle
     */
    function modifyOracle(FundRaiseType _fundRaiseType, address _oracleAddress) external {
        _onlySecurityTokenOwner();
        if (_fundRaiseType == FundRaiseType.ETH) {
            customOracles[bytes32("ETH")][bytes32("USD")] = _oracleAddress;
        } else {
            require(_fundRaiseType == FundRaiseType.POLY, "Invalid currency");
            customOracles[bytes32("POLY")][bytes32("USD")] = _oracleAddress;
        }
    }

    function _modifyLimits(uint256 _nonAccreditedLimitUSD, uint256 _minimumInvestmentUSD) internal {
        minimumInvestmentUSD = _minimumInvestmentUSD;
        nonAccreditedLimitUSD = _nonAccreditedLimitUSD;
        emit SetLimits(minimumInvestmentUSD, nonAccreditedLimitUSD);
    }

    function _modifyTiers(
        uint256[] memory _ratePerTier,
        uint256[] memory _ratePerTierDiscountPoly,
        uint256[] memory _tokensPerTierTotal,
        uint256[] memory _tokensPerTierDiscountPoly
    )
        internal
    {
        require(
            _tokensPerTierTotal.length > 0 &&
            _ratePerTier.length == _tokensPerTierTotal.length &&
            _ratePerTierDiscountPoly.length == _tokensPerTierTotal.length &&
            _tokensPerTierDiscountPoly.length == _tokensPerTierTotal.length,
            "Invalid Input"
        );
        delete tiers;
        for (uint256 i = 0; i < _ratePerTier.length; i++) {
            require(_ratePerTier[i] > 0 && _tokensPerTierTotal[i] > 0, "Invalid value");
            require(_tokensPerTierDiscountPoly[i] <= _tokensPerTierTotal[i], "Too many discounted tokens");
            require(_ratePerTierDiscountPoly[i] <= _ratePerTier[i], "Invalid discount");
            tiers.push(Tier(_ratePerTier[i], _ratePerTierDiscountPoly[i], _tokensPerTierTotal[i], _tokensPerTierDiscountPoly[i], 0, 0));
        }
        emit SetTiers(_ratePerTier, _ratePerTierDiscountPoly, _tokensPerTierTotal, _tokensPerTierDiscountPoly);
    }

    function _modifyTimes(uint256 _startTime, uint256 _endTime) internal {
        /*solium-disable-next-line security/no-block-members*/
        require((_endTime > _startTime) && (_startTime > now), "Invalid times");
        startTime = _startTime;
        endTime = _endTime;
        emit SetTimes(_startTime, _endTime);
    }

    function _modifyAddresses(address payable _wallet, address _treasuryWallet, IERC20[] memory _usdTokens) internal {
        require(_wallet != address(0), "Invalid wallet");
        wallet = _wallet;
        emit SetTreasuryWallet(treasuryWallet, _treasuryWallet);
        treasuryWallet = _treasuryWallet;
        _modifyUSDTokens(_usdTokens);
    }

    function _modifyUSDTokens(IERC20[] memory _usdTokens) internal {
        uint256 i;
        for(i = 0; i < usdTokens.length; i++) {
            usdTokenEnabled[address(usdTokens[i])] = false;
        }
        usdTokens = _usdTokens;
        for(i = 0; i < _usdTokens.length; i++) {
            require(address(_usdTokens[i]) != address(0) && _usdTokens[i] != polyToken, "Invalid USD token");
            usdTokenEnabled[address(_usdTokens[i])] = true;
        }
        emit SetAddresses(wallet, _usdTokens);
    }

    ////////////////////
    // STO Management //
    ////////////////////

    /**
     * @notice Finalizes the STO and mint remaining tokens to treasury address
     * @notice Treasury wallet address must be whitelisted to successfully finalize
     */
    function finalize() external {
        _onlySecurityTokenOwner();
        require(!isFinalized, "STO is finalized");
        isFinalized = true;
        uint256 tempReturned;
        uint256 tempSold;
        uint256 remainingTokens;
        for (uint256 i = 0; i < tiers.length; i++) {
            remainingTokens = tiers[i].tokenTotal.sub(tiers[i].mintedTotal);
            tempReturned = tempReturned.add(remainingTokens);
            tempSold = tempSold.add(tiers[i].mintedTotal);
            if (remainingTokens > 0) {
                tiers[i].mintedTotal = tiers[i].tokenTotal;
            }
        }
        address walletAddress = (treasuryWallet == address(0) ? IDataStore(getDataStore()).getAddress(TREASURY) : treasuryWallet);
        require(walletAddress != address(0), "Invalid address");
        uint256 granularity = securityToken.granularity();
        tempReturned = tempReturned.div(granularity);
        tempReturned = tempReturned.mul(granularity);
        securityToken.issue(walletAddress, tempReturned, "");
        emit ReserveTokenMint(msg.sender, walletAddress, tempReturned, currentTier);
        finalAmountReturned = tempReturned;
        totalTokensSold = tempSold;
    }

    /**
     * @notice Modifies the list of overrides for non-accredited limits in USD
     * @param _investors Array of investor addresses to modify
     * @param _nonAccreditedLimit Array of uints specifying non-accredited limits
     */
    function changeNonAccreditedLimit(address[] calldata _investors, uint256[] calldata _nonAccreditedLimit) external {
        _onlySecurityTokenOwner();
        //nonAccreditedLimitUSDOverride
        require(_investors.length == _nonAccreditedLimit.length, "Length mismatch");
        for (uint256 i = 0; i < _investors.length; i++) {
            nonAccreditedLimitUSDOverride[_investors[i]] = _nonAccreditedLimit[i];
            emit SetNonAccreditedLimit(_investors[i], _nonAccreditedLimit[i]);
        }
    }

    /**
     * @notice Returns investor accredited & non-accredited override informatiomn
     * @return investors list of all configured investors
     * @return accredited whether investor is accredited
     * @return override any USD overrides for non-accredited limits for the investor
     */
    function getAccreditedData() external view returns (address[] memory investors, bool[] memory accredited, uint256[] memory overrides) {
        IDataStore dataStore = getDataStore();
        investors = dataStore.getAddressArray(INVESTORSKEY);
        accredited = new bool[](investors.length);
        overrides = new uint256[](investors.length);
        for (uint256 i = 0; i < investors.length; i++) {
            accredited[i] = _getIsAccredited(investors[i], dataStore);
            overrides[i] = nonAccreditedLimitUSDOverride[investors[i]];
        }
    }

    /**
     * @notice Function to set allowBeneficialInvestments (allow beneficiary to be different to funder)
     * @param _allowBeneficialInvestments Boolean to allow or disallow beneficial investments
     */
    function changeAllowBeneficialInvestments(bool _allowBeneficialInvestments) external {
        _onlySecurityTokenOwner();
        require(_allowBeneficialInvestments != allowBeneficialInvestments);
        allowBeneficialInvestments = _allowBeneficialInvestments;
        emit SetAllowBeneficialInvestments(allowBeneficialInvestments);
    }

    //////////////////////////
    // Investment Functions //
    //////////////////////////

    /**
    * @notice fallback function - assumes ETH being invested
    */
    function() external payable {
        buyWithETHRateLimited(msg.sender, 0);
    }

    // Buy functions without rate restriction
    function buyWithETH(address _beneficiary) external payable returns (uint256, uint256, uint256) {
        return buyWithETHRateLimited(_beneficiary, 0);
    }

    function buyWithPOLY(address _beneficiary, uint256 _investedPOLY) external returns (uint256, uint256, uint256) {
        return buyWithPOLYRateLimited(_beneficiary, _investedPOLY, 0);
    }

    function buyWithUSD(address _beneficiary, uint256 _investedSC, IERC20 _usdToken) external returns (uint256, uint256, uint256) {
        return buyWithUSDRateLimited(_beneficiary, _investedSC, 0, _usdToken);
    }

    /**
      * @notice Purchase tokens using ETH
      * @param _beneficiary Address where security tokens will be sent
      * @param _minTokens Minumum number of tokens to buy or else revert
      */
    function buyWithETHRateLimited(address _beneficiary, uint256 _minTokens) public payable validETH returns (uint256, uint256, uint256) {
        (uint256 rate, uint256 spentUSD, uint256 spentValue, uint256 initialMinted) = _getSpentvalues(_beneficiary,  msg.value, FundRaiseType.ETH, _minTokens);
        // Modify storage
        investorInvested[_beneficiary][uint8(FundRaiseType.ETH)] = investorInvested[_beneficiary][uint8(FundRaiseType.ETH)].add(spentValue);
        fundsRaised[uint8(FundRaiseType.ETH)] = fundsRaised[uint8(FundRaiseType.ETH)].add(spentValue);
        // Forward ETH to issuer wallet
        wallet.transfer(spentValue);
        // Refund excess ETH to investor wallet
        msg.sender.transfer(msg.value.sub(spentValue));
        emit FundsReceived(msg.sender, _beneficiary, spentUSD, FundRaiseType.ETH, msg.value, spentValue, rate);
        return (spentUSD, spentValue, getTokensMinted().sub(initialMinted));
    }

    /**
      * @notice Purchase tokens using POLY
      * @param _beneficiary Address where security tokens will be sent
      * @param _investedPOLY Amount of POLY invested
      * @param _minTokens Minumum number of tokens to buy or else revert
      */
    function buyWithPOLYRateLimited(address _beneficiary, uint256 _investedPOLY, uint256 _minTokens) public validPOLY returns (uint256, uint256, uint256) {
        return _buyWithTokens(_beneficiary, _investedPOLY, FundRaiseType.POLY, _minTokens, polyToken);
    }

    /**
      * @notice Purchase tokens using Stable coins
      * @param _beneficiary Address where security tokens will be sent
      * @param _investedSC Amount of Stable coins invested
      * @param _minTokens Minumum number of tokens to buy or else revert
      * @param _usdToken Address of USD stable coin to buy tokens with
      */
    function buyWithUSDRateLimited(address _beneficiary, uint256 _investedSC, uint256 _minTokens, IERC20 _usdToken)
        public validSC(address(_usdToken)) returns (uint256, uint256, uint256)
    {
        return _buyWithTokens(_beneficiary, _investedSC, FundRaiseType.SC, _minTokens, _usdToken);
    }

    function _buyWithTokens(address _beneficiary, uint256 _tokenAmount, FundRaiseType _fundRaiseType, uint256 _minTokens, IERC20 _token) internal returns (uint256, uint256, uint256) {
        (uint256 rate, uint256 spentUSD, uint256 spentValue, uint256 initialMinted) = _getSpentvalues(_beneficiary, _tokenAmount, _fundRaiseType, _minTokens);
        // Modify storage
        investorInvested[_beneficiary][uint8(_fundRaiseType)] = investorInvested[_beneficiary][uint8(_fundRaiseType)].add(spentValue);
        fundsRaised[uint8(_fundRaiseType)] = fundsRaised[uint8(_fundRaiseType)].add(spentValue);
        if(address(_token) != address(polyToken))
            stableCoinsRaised[address(_token)] = stableCoinsRaised[address(_token)].add(spentValue);
        // Forward coins to issuer wallet
        require(_token.transferFrom(msg.sender, wallet, spentValue), "Transfer failed");
        emit FundsReceived(msg.sender, _beneficiary, spentUSD, _fundRaiseType, _tokenAmount, spentValue, rate);
        return (spentUSD, spentValue, getTokensMinted().sub(initialMinted));
    }

    function _getSpentvalues(address _beneficiary, uint256 _amount, FundRaiseType _fundRaiseType, uint256 _minTokens) internal returns(uint256 rate, uint256 spentUSD, uint256 spentValue, uint256 initialMinted) {
        initialMinted = getTokensMinted();
        rate = getRate(_fundRaiseType);
        (spentUSD, spentValue) = _buyTokens(_beneficiary, _amount, rate, _fundRaiseType);
        require(getTokensMinted().sub(initialMinted) >= _minTokens, "Insufficient minted");
    }


    /**
      * @notice Low level token purchase
      * @param _beneficiary Address where security tokens will be sent
      * @param _investmentValue Amount of POLY, ETH or Stable coins invested
      * @param _fundRaiseType Fund raise type (POLY, ETH, SC)
      */
    function _buyTokens(
        address _beneficiary,
        uint256 _investmentValue,
        uint256 _rate,
        FundRaiseType _fundRaiseType
    )
        internal
        whenNotPaused
        returns(uint256 spentUSD, uint256 spentValue)
    {
        if (!allowBeneficialInvestments) {
            require(_beneficiary == msg.sender, "Beneficiary != funder");
        }

        require(_canBuy(_beneficiary), "Unauthorized");

        uint256 originalUSD = DecimalMath.mul(_rate, _investmentValue);
        uint256 allowedUSD = _buyTokensChecks(_beneficiary, _investmentValue, originalUSD);

        for (uint256 i = currentTier; i < tiers.length; i++) {
            bool gotoNextTier;
            uint256 tempSpentUSD;
            // Update current tier if needed
            if (currentTier != i)
                currentTier = i;
            // If there are tokens remaining, process investment
            if (tiers[i].mintedTotal < tiers[i].tokenTotal) {
                (tempSpentUSD, gotoNextTier) = _calculateTier(_beneficiary, i, allowedUSD.sub(spentUSD), _fundRaiseType);
                spentUSD = spentUSD.add(tempSpentUSD);
                // If all funds have been spent, exit the loop
                if (!gotoNextTier)
                    break;
            }
        }

        // Modify storage
        if (spentUSD > 0) {
            if (investorInvestedUSD[_beneficiary] == 0)
                investorCount = investorCount + 1;
            investorInvestedUSD[_beneficiary] = investorInvestedUSD[_beneficiary].add(spentUSD);
            fundsRaisedUSD = fundsRaisedUSD.add(spentUSD);
        }

        spentValue = DecimalMath.div(spentUSD, _rate);
    }

    function _buyTokensChecks(
        address _beneficiary,
        uint256 _investmentValue,
        uint256 investedUSD
    )
        internal
        view
        returns(uint256 netInvestedUSD)
    {
        require(isOpen(), "STO not open");
        require(_investmentValue > 0, "No funds sent");

        // Check for minimum investment
        require(investedUSD.add(investorInvestedUSD[_beneficiary]) >= minimumInvestmentUSD, "Investment < min");
        netInvestedUSD = investedUSD;
        // Check for non-accredited cap
        if (!_isAccredited(_beneficiary)) {
            uint256 investorLimitUSD = (nonAccreditedLimitUSDOverride[_beneficiary] == 0) ? nonAccreditedLimitUSD : nonAccreditedLimitUSDOverride[_beneficiary];
            require(investorInvestedUSD[_beneficiary] < investorLimitUSD, "Over Non-accredited investor limit");
            if (investedUSD.add(investorInvestedUSD[_beneficiary]) > investorLimitUSD)
                netInvestedUSD = investorLimitUSD.sub(investorInvestedUSD[_beneficiary]);
        }
    }

    function _calculateTier(
        address _beneficiary,
        uint256 _tier,
        uint256 _investedUSD,
        FundRaiseType _fundRaiseType
    )
        internal
        returns(uint256 spentUSD, bool gotoNextTier)
     {
        // First purchase any discounted tokens if POLY investment
        uint256 tierSpentUSD;
        uint256 tierPurchasedTokens;
        uint256 investedUSD = _investedUSD;
        Tier storage tierData = tiers[_tier];
        // Check whether there are any remaining discounted tokens
        if ((_fundRaiseType == FundRaiseType.POLY) && (tierData.tokensDiscountPoly > tierData.mintedDiscountPoly)) {
            uint256 discountRemaining = tierData.tokensDiscountPoly.sub(tierData.mintedDiscountPoly);
            uint256 totalRemaining = tierData.tokenTotal.sub(tierData.mintedTotal);
            if (totalRemaining < discountRemaining)
                (spentUSD, tierPurchasedTokens, gotoNextTier) = _purchaseTier(_beneficiary, tierData.rateDiscountPoly, totalRemaining, investedUSD, _tier);
            else
                (spentUSD, tierPurchasedTokens, gotoNextTier) = _purchaseTier(_beneficiary, tierData.rateDiscountPoly, discountRemaining, investedUSD, _tier);
            investedUSD = investedUSD.sub(spentUSD);
            tierData.mintedDiscountPoly = tierData.mintedDiscountPoly.add(tierPurchasedTokens);
            tierData.minted[uint8(_fundRaiseType)] = tierData.minted[uint8(_fundRaiseType)].add(tierPurchasedTokens);
            tierData.mintedTotal = tierData.mintedTotal.add(tierPurchasedTokens);
        }
        // Now, if there is any remaining USD to be invested, purchase at non-discounted rate
        if (investedUSD > 0 &&
            tierData.tokenTotal.sub(tierData.mintedTotal) > 0 &&
            (_fundRaiseType != FundRaiseType.POLY || tierData.tokensDiscountPoly <= tierData.mintedDiscountPoly)
        ) {
            (tierSpentUSD, tierPurchasedTokens, gotoNextTier) = _purchaseTier(_beneficiary, tierData.rate, tierData.tokenTotal.sub(tierData.mintedTotal), investedUSD, _tier);
            spentUSD = spentUSD.add(tierSpentUSD);
            tierData.minted[uint8(_fundRaiseType)] = tierData.minted[uint8(_fundRaiseType)].add(tierPurchasedTokens);
            tierData.mintedTotal = tierData.mintedTotal.add(tierPurchasedTokens);
        }
    }

    function _purchaseTier(
        address _beneficiary,
        uint256 _tierPrice,
        uint256 _tierRemaining,
        uint256 _investedUSD,
        uint256 _tier
    )
        internal
        returns(uint256 spentUSD, uint256 purchasedTokens, bool gotoNextTier)
    {
        purchasedTokens = DecimalMath.div(_investedUSD, _tierPrice);
        uint256 granularity = securityToken.granularity();

        if (purchasedTokens > _tierRemaining) {
            purchasedTokens = _tierRemaining.div(granularity);
            gotoNextTier = true;
        } else {
            purchasedTokens = purchasedTokens.div(granularity);
        }

        purchasedTokens = purchasedTokens.mul(granularity);
        spentUSD = DecimalMath.mul(purchasedTokens, _tierPrice);

        // In case of rounding issues, ensure that spentUSD is never more than investedUSD
        if (spentUSD > _investedUSD) {
            spentUSD = _investedUSD;
        }

        if (purchasedTokens > 0) {
            securityToken.issue(_beneficiary, purchasedTokens, "");
            emit TokenPurchase(msg.sender, _beneficiary, purchasedTokens, spentUSD, _tierPrice, _tier);
        }
    }

    function _isAccredited(address _investor) internal view returns(bool) {
        IDataStore dataStore = getDataStore();
        return _getIsAccredited(_investor, dataStore);
    }

    function _getIsAccredited(address _investor, IDataStore dataStore) internal view returns(bool) {
        uint256 flags = dataStore.getUint256(_getKey(INVESTORFLAGS, _investor));
        uint256 flag = flags & uint256(1); //isAccredited is flag 0 so we don't need to bit shift flags.
        return flag > 0 ? true : false;
    }

    /////////////
    // Getters //
    /////////////

    /**
     * @notice This function returns whether or not the STO is in fundraising mode (open)
     * @return bool Whether the STO is accepting investments
     */
    function isOpen() public view returns(bool) {
        /*solium-disable-next-line security/no-block-members*/
        if (isFinalized || now < startTime || now >= endTime || capReached())
            return false;
        return true;
    }

    /**
     * @notice Checks whether the cap has been reached.
     * @return bool Whether the cap was reached
     */
    function capReached() public view returns (bool) {
        if (isFinalized) {
            return (finalAmountReturned == 0);
        }
        return (tiers[tiers.length - 1].mintedTotal == tiers[tiers.length - 1].tokenTotal);
    }

    /**
     * @dev returns current conversion rate of funds
     * @param _fundRaiseType Fund raise type to get rate of
     */
    function getRate(FundRaiseType _fundRaiseType) public returns (uint256) {
        if (_fundRaiseType == FundRaiseType.ETH) {
            return IOracle(_getOracle(bytes32("ETH"), bytes32("USD"))).getPrice();
        } else if (_fundRaiseType == FundRaiseType.POLY) {
            return IOracle(_getOracle(bytes32("POLY"), bytes32("USD"))).getPrice();
        } else if (_fundRaiseType == FundRaiseType.SC) {
            return 10**18;
        }
    }

    /**
     * @notice This function converts from ETH or POLY to USD
     * @param _fundRaiseType Currency key
     * @param _amount Value to convert to USD
     * @return uint256 Value in USD
     */
    function convertToUSD(FundRaiseType _fundRaiseType, uint256 _amount) public returns(uint256) {
        return DecimalMath.mul(_amount, getRate(_fundRaiseType));
    }

    /**
     * @notice This function converts from USD to ETH or POLY
     * @param _fundRaiseType Currency key
     * @param _amount Value to convert from USD
     * @return uint256 Value in ETH or POLY
     */
    function convertFromUSD(FundRaiseType _fundRaiseType, uint256 _amount) public returns(uint256) {
        return DecimalMath.div(_amount, getRate(_fundRaiseType));
    }

    /**
     * @notice Return the total no. of tokens sold
     * @return uint256 Total number of tokens sold
     */
    function getTokensSold() public view returns (uint256) {
        if (isFinalized)
            return totalTokensSold;
        return getTokensMinted();
    }

    /**
     * @notice Return the total no. of tokens minted
     * @return uint256 Total number of tokens minted
     */
    function getTokensMinted() public view returns (uint256 tokensMinted) {
        for (uint256 i = 0; i < tiers.length; i++) {
            tokensMinted = tokensMinted.add(tiers[i].mintedTotal);
        }
    }

    /**
     * @notice Return the total no. of tokens sold for the given fund raise type
     * param _fundRaiseType The fund raising currency (e.g. ETH, POLY, SC) to calculate sold tokens for
     * @return uint256 Total number of tokens sold for ETH
     */
    function getTokensSoldFor(FundRaiseType _fundRaiseType) external view returns (uint256 tokensSold) {
        for (uint256 i = 0; i < tiers.length; i++) {
            tokensSold = tokensSold.add(tiers[i].minted[uint8(_fundRaiseType)]);
        }
    }

    /**
     * @notice Return array of minted tokens in each fund raise type for given tier
     * param _tier The tier to return minted tokens for
     * @return uint256[] array of minted tokens in each fund raise type
     */
    function getTokensMintedByTier(uint256 _tier) external view returns(uint256[] memory) {
        uint256[] memory tokensMinted = new uint256[](3);
        tokensMinted[0] = tiers[_tier].minted[uint8(FundRaiseType.ETH)];
        tokensMinted[1] = tiers[_tier].minted[uint8(FundRaiseType.POLY)];
        tokensMinted[2] = tiers[_tier].minted[uint8(FundRaiseType.SC)];
        return tokensMinted;
    }

    /**
     * @notice Return the total no. of tokens sold in a given tier
     * param _tier The tier to calculate sold tokens for
     * @return uint256 Total number of tokens sold in the tier
     */
    function getTokensSoldByTier(uint256 _tier) external view returns (uint256) {
        uint256 tokensSold;
        tokensSold = tokensSold.add(tiers[_tier].minted[uint8(FundRaiseType.ETH)]);
        tokensSold = tokensSold.add(tiers[_tier].minted[uint8(FundRaiseType.POLY)]);
        tokensSold = tokensSold.add(tiers[_tier].minted[uint8(FundRaiseType.SC)]);
        return tokensSold;
    }

    /**
     * @notice Return the total no. of tiers
     * @return uint256 Total number of tiers
     */
    function getNumberOfTiers() external view returns (uint256) {
        return tiers.length;
    }

    /**
     * @notice Return the usd tokens accepted by the STO
     * @return address[] usd tokens
     */
    function getUsdTokens() external view returns (IERC20[] memory) {
        return usdTokens;
    }

    /**
     * @notice Return the permissions flag that are associated with STO
     */
    function getPermissions() public view returns(bytes32[] memory allPermissions) {
        return allPermissions;
    }

    /**
     * @notice Return the STO details
     * @return Unixtimestamp at which offering gets start.
     * @return Unixtimestamp at which offering ends.
     * @return Currently active tier
     * @return Array of Number of tokens this STO will be allowed to sell at different tiers.
     * @return Array Rate at which tokens are sold at different tiers
     * @return Amount of funds raised
     * @return Number of individual investors this STO have.
     * @return Amount of tokens sold.
     * @return Array of bools to show if funding is allowed in ETH, POLY, SC respectively
     */
    function getSTODetails() external view returns(uint256, uint256, uint256, uint256[] memory, uint256[] memory, uint256, uint256, uint256, bool[] memory) {
        uint256[] memory cap = new uint256[](tiers.length);
        uint256[] memory rate = new uint256[](tiers.length);
        for(uint256 i = 0; i < tiers.length; i++) {
            cap[i] = tiers[i].tokenTotal;
            rate[i] = tiers[i].rate;
        }
        bool[] memory _fundRaiseTypes = new bool[](3);
        _fundRaiseTypes[0] = fundRaiseTypes[uint8(FundRaiseType.ETH)];
        _fundRaiseTypes[1] = fundRaiseTypes[uint8(FundRaiseType.POLY)];
        _fundRaiseTypes[2] = fundRaiseTypes[uint8(FundRaiseType.SC)];
        return (
            startTime,
            endTime,
            currentTier,
            cap,
            rate,
            fundsRaisedUSD,
            investorCount,
            getTokensSold(),
            _fundRaiseTypes
        );
    }

    /**
     * @notice This function returns the signature of configure function
     * @return bytes4 Configure function signature
     */
    function getInitFunction() public pure returns(bytes4) {
        return this.configure.selector;
    }

<<<<<<< HEAD
    function _getOracle(bytes32 _currency, bytes32 _denominatedCurrency) internal view returns(address) {
        return IPolymathRegistry(securityToken.polymathRegistry()).getAddress(oracleKeys[_currency][_denominatedCurrency]);
=======
    function _getOracle(bytes32 _currency, bytes32 _denominatedCurrency) internal view returns(address oracleAddress) {
        oracleAddress = customOracles[_currency][_denominatedCurrency];
        if (oracleAddress == address(0))
            oracleAddress =  IPolymathRegistry(ISecurityToken(securityToken).polymathRegistry()).getAddress(oracleKeys[_currency][_denominatedCurrency]);
>>>>>>> d29863ce
    }
}<|MERGE_RESOLUTION|>--- conflicted
+++ resolved
@@ -774,14 +774,9 @@
         return this.configure.selector;
     }
 
-<<<<<<< HEAD
-    function _getOracle(bytes32 _currency, bytes32 _denominatedCurrency) internal view returns(address) {
-        return IPolymathRegistry(securityToken.polymathRegistry()).getAddress(oracleKeys[_currency][_denominatedCurrency]);
-=======
     function _getOracle(bytes32 _currency, bytes32 _denominatedCurrency) internal view returns(address oracleAddress) {
         oracleAddress = customOracles[_currency][_denominatedCurrency];
         if (oracleAddress == address(0))
-            oracleAddress =  IPolymathRegistry(ISecurityToken(securityToken).polymathRegistry()).getAddress(oracleKeys[_currency][_denominatedCurrency]);
->>>>>>> d29863ce
+            oracleAddress =  IPolymathRegistry(securityToken.polymathRegistry()).getAddress(oracleKeys[_currency][_denominatedCurrency]);
     }
 }