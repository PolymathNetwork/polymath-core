import latestTime from "./helpers/latestTime";
import { duration, ensureException, promisifyLogWatch, latestBlock } from "./helpers/utils";
import { getFreezeIssuanceAck, getDisableControllerAck } from "./helpers/signData";
import { takeSnapshot, increaseTime, revertToSnapshot } from "./helpers/time";
import { encodeProxyCall, encodeModuleCall } from "./helpers/encodeCall";
import { catchRevert } from "./helpers/exceptions";
import {
    setUpPolymathNetwork,
    deployGPMAndVerifyed,
    deployCappedSTOAndVerifyed,
    deployMockRedemptionAndVerifyed,
    deployMockWrongTypeRedemptionAndVerifyed
} from "./helpers/createInstances";

const MockSecurityTokenLogic = artifacts.require("./MockSecurityTokenLogic.sol");
const MockSTGetter = artifacts.require("./MockSTGetter.sol");
const CappedSTOFactory = artifacts.require("./CappedSTOFactory.sol");
const CappedSTO = artifacts.require("./CappedSTO.sol");
const SecurityToken = artifacts.require("./SecurityToken.sol");
const GeneralTransferManager = artifacts.require("./GeneralTransferManager");
const GeneralPermissionManager = artifacts.require("./GeneralPermissionManager");
const MockRedemptionManager = artifacts.require("./MockRedemptionManager.sol");
const STGetter = artifacts.require("./STGetter.sol");

const Web3 = require("web3");
let BN = Web3.utils.BN;
const web3 = new Web3(new Web3.providers.HttpProvider("http://localhost:8545")); // Hardcoded development port

contract("SecurityToken", async (accounts) => {
    // Accounts Variable declaration
    let account_polymath;
    let account_investor1;
    let account_issuer;
    let token_owner;
    let disableControllerAckHash;
    let freezeIssuanceAckHash;
    let account_investor2;
    let account_investor3;
    let account_affiliate1;
    let account_affiliate2;
    let account_fundsReceiver;
    let account_delegate;
    let account_temp;
    let account_controller;
    const address_zero = "0x0000000000000000000000000000000000000000";
    const one_address = "0x0000000000000000000000000000000000000001";

    let balanceOfReceiver;
    // investor Details
    let fromTime;
    let toTime;
    let expiryTime;

    let ID_snap;
    const message = "Transaction Should Fail!!";
    const uri = "https://www.gogl.bts.fly";
    const docHash = web3.utils.utf8ToHex("hello");

    const empty_hash = "0x0000000000000000000000000000000000000000000000000000000000000000";


    // Contract Instance Declaration
    let I_GeneralPermissionManagerFactory;
    let I_SecurityTokenRegistryProxy;
    let I_GeneralTransferManagerFactory;
    let I_GeneralPermissionManager;
    let I_GeneralTransferManager;
    let I_ModuleRegistryProxy;
    let I_ModuleRegistry;
    let I_FeatureRegistry;
    let I_SecurityTokenRegistry;
    let I_CappedSTOFactory;
    let I_STFactory;
    let I_SecurityToken;
    let I_STRProxied;
    let I_MRProxied;
    let I_CappedSTO;
    let I_PolyToken;
    let I_PolymathRegistry;
    let I_MockRedemptionManagerFactory;
    let I_MockRedemptionManager;
    let I_STRGetter;
    let I_STGetter;
    let stGetter;

    // SecurityToken Details (Launched ST on the behalf of the issuer)
    const name = "Demo Token";
    const symbol = "DET";
    const tokenDetails = "This is equity type of issuance";
    const decimals = 18;
    let snap_Id;
    // Module key
    const permissionManagerKey = 1;
    const transferManagerKey = 2;
    const stoKey = 3;
    const burnKey = 5;
    const budget = 0;

    // Initial fee for ticker registry and security token registry
    const initRegFee = new BN(web3.utils.toWei("1000"));

    // delagate details
    const delegateDetails = web3.utils.fromAscii("I am delegate ..");
    const TM_Perm = web3.utils.fromAscii("ADMIN");
    const TM_Perm_Whitelist = web3.utils.fromAscii("ADMIN");

    // Capped STO details
    let startTime;
    let endTime;
    const cap = new BN(web3.utils.toWei("10000"));
    const rate = new BN(web3.utils.toWei("1000"));
    const fundRaiseType = [0];
    const cappedSTOSetupCost = new BN(web3.utils.toWei("20000", "ether"));
    const cappedSTOSetupCostPOLY = new BN(web3.utils.toWei("80000", "ether"));
    const maxCost = cappedSTOSetupCostPOLY;
    const STOParameters = ["uint256", "uint256", "uint256", "uint256", "uint8[]", "address"];

    let currentTime;

    async function readStorage(contractAddress, slot) {
        return await web3.eth.getStorageAt(contractAddress, slot);
    }

    before(async () => {
        currentTime = new BN(await latestTime());
        account_polymath = accounts[0];
        account_issuer = accounts[1];
        account_affiliate1 = accounts[2];
        account_affiliate2 = accounts[3];
        account_fundsReceiver = accounts[4];
        account_delegate = accounts[5];
        account_investor2 = accounts[6];
        account_investor3 = accounts[7];
        account_temp = accounts[8];
        account_investor1 = accounts[9];

        token_owner = account_issuer;
        account_controller = account_temp;

        // Step:1 Create the polymath ecosystem contract instances
        let instances = await setUpPolymathNetwork(account_polymath, token_owner);

        [
            I_PolymathRegistry,
            I_PolyToken,
            I_FeatureRegistry,
            I_ModuleRegistry,
            I_ModuleRegistryProxy,
            I_MRProxied,
            I_GeneralTransferManagerFactory,
            I_STFactory,
            I_SecurityTokenRegistry,
            I_SecurityTokenRegistryProxy,
            I_STRProxied,
            I_STRGetter,
            I_STGetter
        ] = instances;

        // STEP 2: Deploy the GeneralDelegateManagerFactory
        [I_GeneralPermissionManagerFactory] = await deployGPMAndVerifyed(account_polymath, I_MRProxied, 0);
        // STEP 3: Deploy the CappedSTOFactory
        [I_CappedSTOFactory] = await deployCappedSTOAndVerifyed(account_polymath, I_MRProxied, cappedSTOSetupCost);

        // Printing all the contract addresses
        console.log(`
        --------------------- Polymath Network Smart Contracts: ---------------------
        PolymathRegistry:                  ${I_PolymathRegistry.address}
        SecurityTokenRegistryProxy:        ${I_SecurityTokenRegistryProxy.address}
        SecurityTokenRegistry:             ${I_SecurityTokenRegistry.address}
        ModuleRegistryProxy:               ${I_ModuleRegistryProxy.address}
        ModuleRegistry:                    ${I_ModuleRegistry.address}
        FeatureRegistry:                   ${I_FeatureRegistry.address}

        STFactory:                         ${I_STFactory.address}
        GeneralTransferManagerFactory:     ${I_GeneralTransferManagerFactory.address}
        GeneralPermissionManagerFactory:   ${I_GeneralPermissionManagerFactory.address}

        CappedSTOFactory:                  ${I_CappedSTOFactory.address}
        -----------------------------------------------------------------------------
        `);
    });

    describe("Generate the SecurityToken", async () => {
        it("Should register the ticker before the generation of the security token", async () => {
            await I_PolyToken.approve(I_STRProxied.address, initRegFee, { from: token_owner });
            let tx = await I_STRProxied.registerTicker(token_owner, symbol, name, { from: token_owner });
            assert.equal(tx.logs[0].args._owner, token_owner);
            assert.equal(tx.logs[0].args._ticker, symbol);
        });

        it("Should generate the new security token with the same symbol as registered above", async () => {
            await I_PolyToken.approve(I_STRProxied.address, initRegFee, { from: token_owner });

            let tx = await I_STRProxied.generateSecurityToken(name, symbol, tokenDetails, false, token_owner, 0, { from: token_owner });
            // Verify the successful generation of the security token
            for (let i = 0; i < tx.logs.length; i++) {
              console.log("LOGS: " + i);
              console.log(tx.logs[i]);
            }
            assert.equal(tx.logs[1].args._ticker, symbol, "SecurityToken doesn't get deployed");

            I_SecurityToken = await SecurityToken.at(tx.logs[1].args._securityTokenAddress);
            stGetter = await STGetter.at(I_SecurityToken.address);
            assert.equal(await stGetter.getTreasuryWallet.call(), token_owner, "Incorrect wallet set")
            const log = (await I_SecurityToken.getPastEvents('ModuleAdded', {filter: {transactionHash: tx.transactionHash}}))[0];            

            // Verify that GeneralTransferManager module get added successfully or not
            assert.equal(log.args._types[0].toNumber(), transferManagerKey);
            assert.equal(web3.utils.toUtf8(log.args._name), "GeneralTransferManager");
            assert.equal(await I_SecurityToken.owner.call(), token_owner);
            assert.equal(await I_SecurityToken.initialized.call(), true);
        });

        it("Should intialize the auto attached modules", async () => {
            let moduleData = (await stGetter.getModulesByType(transferManagerKey))[0];
            I_GeneralTransferManager = await GeneralTransferManager.at(moduleData);

            assert.notEqual(I_GeneralTransferManager.address.valueOf(), address_zero, "GeneralTransferManager contract was not deployed");
        });

        it("Should failed to change the treasury wallet address -- because of wrong owner", async() => {
            await catchRevert(
                I_SecurityToken.changeTreasuryWallet(account_fundsReceiver, {from: account_temp})
            )
        });

        it("Should successfully change the treasury wallet address", async() => {
            await I_SecurityToken.changeTreasuryWallet(account_fundsReceiver, {from: token_owner});
            assert.equal(await stGetter.getTreasuryWallet.call(), account_fundsReceiver, "Incorrect wallet set")
        });

        it("Should mint the tokens before attaching the STO -- fail only be called by the owner", async () => {
            currentTime = new BN(await latestTime());
            let toTime = new BN(currentTime.add(new BN(duration.days(100))));
            let expiryTime = new BN(toTime.add(new BN(duration.days(100))));

            let tx = await I_GeneralTransferManager.modifyKYCData(account_affiliate1, currentTime, currentTime, expiryTime, {
                from: token_owner,
                gas: 6000000
            });
            assert.equal(tx.logs[0].args._investor, account_affiliate1, "Failed in adding the investor in whitelist");
            await catchRevert(I_SecurityToken.issue(account_investor1, new BN(100).mul(new BN(10).pow(new BN(18))), "0x0", { from: account_delegate }));
        });

        it("Should issue the tokens before attaching the STO", async () => {
            await I_SecurityToken.issue(account_affiliate1, new BN(100).mul(new BN(10).pow(new BN(18))), "0x0", { from: token_owner });
            let balance = await I_SecurityToken.balanceOf(account_affiliate1);
            assert.equal(balance.div(new BN(10).pow(new BN(18))).toNumber(), 100);
        });

        it("Should issue the multi tokens before attaching the STO -- fail only be called by the owner", async () => {
            currentTime = new BN(await latestTime());
            let toTime = new BN(currentTime.add(new BN(duration.days(100))));
            let expiryTime = new BN(toTime.add(new BN(duration.days(100))));

            let tx = await I_GeneralTransferManager.modifyKYCData(account_affiliate2, currentTime, currentTime, expiryTime, {
                from: token_owner,
                gas: 6000000
            });

            assert.equal(tx.logs[0].args._investor, account_affiliate2, "Failed in adding the investor in whitelist");
            await catchRevert(
                I_SecurityToken.issueMulti([account_affiliate1, account_affiliate2], [new BN(100).mul(new BN(10).pow(new BN(18))), new BN(110).mul(new BN(10).pow(new BN(18)))], {
                    from: account_delegate,
                    gas: 500000
                })
            );
        });

        it("Should check the balance of the locked tokens", async() => {
            console.log(`\t Total balance: ${web3.utils.fromWei((await I_SecurityToken.balanceOf.call(account_affiliate1)).toString())}`);
            console.log(`\t Locked balance: ${web3.utils.fromWei((await stGetter.balanceOfByPartition.call(account_affiliate1, web3.utils.utf8ToHex(`LOCKED`))).toString())}`);
            console.log(`\t Unlocked balance: ${web3.utils.fromWei((await stGetter.balanceOfByPartition.call(account_affiliate1, web3.utils.utf8ToHex(`UNLOCKED`))).toString())}`);
            assert.equal(
                web3.utils.fromWei((await stGetter.balanceOfByPartition.call(account_affiliate1, web3.utils.utf8ToHex(`LOCKED`))).toString()),
                0
            );
            assert.equal(
                web3.utils.fromWei((await stGetter.balanceOfByPartition.call(account_affiliate1, web3.utils.utf8ToHex(`UNLOCKED`))).toString()),
                web3.utils.fromWei((await I_SecurityToken.balanceOf.call(account_affiliate1)).toString())
            );
            console.log(`\t Wrong partition: ${web3.utils.fromWei((await stGetter.balanceOfByPartition.call(account_affiliate1, web3.utils.toHex(`OCKED`))).toString())}`);
            assert.equal(
                web3.utils.fromWei((await stGetter.balanceOfByPartition.call(account_affiliate1, web3.utils.toHex(`OCKED`))).toString()),
                0
            );
        });


        it("Should fail due to array length mismatch", async () => {
            await catchRevert(
                I_SecurityToken.issueMulti([account_affiliate1, account_affiliate2], [new BN(100).mul(new BN(10).pow(new BN(18)))], {
                    from: token_owner,
                    gas: 500000
                })
            );
        });

        it("Should mint to lots of addresses and check gas", async () => {
            let id = await takeSnapshot();
            await I_GeneralTransferManager.modifyTransferRequirementsMulti(
                [0, 1, 2],
                [false, false, false],
                [false, false, false],
                [false, false, false],
                [false, false, false],
                { from: token_owner }
            );
            let id2 = await takeSnapshot();
            let mockInvestors = [];
            let mockAmount = [];
            for (let i = 0; i < 40; i++) {
                mockInvestors.push("0x1000000000000000000000000000000000000000".substring(0, 42 - i.toString().length) + i.toString());
                mockAmount.push(new BN(10).pow(new BN(18)));
            }

            let tx = await I_SecurityToken.issueMulti(mockInvestors, mockAmount, {
                from: token_owner
            });

            console.log("Cost for issuing to 40 addresses without checkpoint: " + tx.receipt.gasUsed);
            await revertToSnapshot(id2);

            await I_SecurityToken.createCheckpoint({ from: token_owner });

            tx = await I_SecurityToken.issueMulti(mockInvestors, mockAmount, {
                from: token_owner
            });

            console.log("Cost for issuing to 40 addresses with checkpoint: " + tx.receipt.gasUsed);
            await revertToSnapshot(id);
        });

        it("Should issue the tokens for multiple afiliated investors before attaching the STO", async () => {
            await I_SecurityToken.issueMulti([account_affiliate1, account_affiliate2], [new BN(100).mul(new BN(10).pow(new BN(18))), new BN(110).mul(new BN(10).pow(new BN(18)))], {
                from: token_owner
            });
            let balance1 = await I_SecurityToken.balanceOf(account_affiliate1);
            assert.equal(balance1.div(new BN(10).pow(new BN(18))).toNumber(), 200);
            let balance2 = await I_SecurityToken.balanceOf(account_affiliate2);
            assert.equal(balance2.div(new BN(10).pow(new BN(18))).toNumber(), 110);

        });

        it("Should ST be issuable", async() => {
            assert.isTrue(await I_SecurityToken.isIssuable.call());
        })

        
        it("Should finish the minting -- fail because owner didn't sign correct acknowledegement", async () => {
            let trueButOutOfPlaceAcknowledegement = web3.utils.utf8ToHex(
                "F O'Brien is the best!"
            );
            await catchRevert(I_SecurityToken.freezeIssuance(trueButOutOfPlaceAcknowledegement, { from: token_owner }));
        });

        // solidity-coverage uses an older version of testrpc that does not support eth_signTypedData. It is required to signt he acknowledgement
        process.env.COVERAGE ? it.skip : it("Should finish the minting -- fail because msg.sender is not the owner", async () => {
            freezeIssuanceAckHash = await getFreezeIssuanceAck(I_SecurityToken.address, token_owner);
            await catchRevert(I_SecurityToken.freezeIssuance(freezeIssuanceAckHash, { from: account_temp }));
        });

        // solidity-coverage uses an older version of testrpc that does not support eth_signTypedData. It is required to signt he acknowledgement
        process.env.COVERAGE ? it.skip : it("Should finish minting & restrict the further minting", async () => {
            let id = await takeSnapshot();
            await I_SecurityToken.freezeIssuance(freezeIssuanceAckHash, { from: token_owner });
            assert.isFalse(await I_SecurityToken.isIssuable.call());
            await catchRevert(I_SecurityToken.issue(account_affiliate1, new BN(100).mul(new BN(10).pow(new BN(18))), "0x0", { from: token_owner, gas: 500000 }));
            await revertToSnapshot(id);
        });

        it("Should fail to attach the STO factory because not enough poly in contract", async () => {
            startTime = await latestTime() + duration.seconds(5000);
            endTime = startTime + duration.days(30);
            let bytesSTO = encodeModuleCall(STOParameters, [startTime, endTime, cap, rate, fundRaiseType, account_fundsReceiver]);
            await catchRevert(I_SecurityToken.addModule(I_CappedSTOFactory.address, bytesSTO, maxCost, new BN(0), false, { from: token_owner }));
        });

        it("Should fail to attach the STO factory because max cost too small", async () => {
            startTime = await latestTime() + duration.seconds(5000);
            endTime = startTime + duration.days(30);
            let bytesSTO = encodeModuleCall(STOParameters, [startTime, endTime, cap, rate, fundRaiseType, account_fundsReceiver]);
            await I_PolyToken.getTokens(cappedSTOSetupCostPOLY, token_owner);
            await I_PolyToken.transfer(I_SecurityToken.address, cappedSTOSetupCostPOLY, { from: token_owner });

            await catchRevert(
                I_SecurityToken.addModule(I_CappedSTOFactory.address, bytesSTO, new BN(web3.utils.toWei("1000", "ether")), new BN(0), false, { from: token_owner })
            );
        });

        it("Should successfully add module with label", async () => {
            let snapId = await takeSnapshot();
            startTime = await latestTime() + duration.seconds(5000);
            endTime = startTime + duration.days(30);
            let bytesSTO = encodeModuleCall(STOParameters, [startTime, endTime, cap, rate, fundRaiseType, account_fundsReceiver]);

            await I_PolyToken.getTokens(cappedSTOSetupCostPOLY, token_owner);
            await I_PolyToken.transfer(I_SecurityToken.address, cappedSTOSetupCostPOLY, { from: token_owner });
            console.log("0");
            const tx = await I_SecurityToken.addModuleWithLabel(I_CappedSTOFactory.address, bytesSTO, maxCost, new BN(0), web3.utils.fromAscii("stofactory"), false, {
                from: token_owner
            });
            assert.equal(tx.logs[3].args._types[0], stoKey, "CappedSTO doesn't get deployed");
            assert.equal(web3.utils.toUtf8(tx.logs[3].args._name), "CappedSTO", "CappedSTOFactory module was not added");
            console.log("module label is .. " + web3.utils.toAscii(tx.logs[3].args._label));
            assert(web3.utils.toAscii(tx.logs[3].args._label), "stofactory", "label doesnt match");
            I_CappedSTO = await CappedSTO.at(tx.logs[3].args._module);
            await revertToSnapshot(snapId);
        });

        it("Should successfully attach the STO factory with the security token", async () => {
            startTime = await latestTime() + duration.seconds(5000);
            endTime = startTime + duration.days(30);
            let bytesSTO = encodeModuleCall(STOParameters, [startTime, endTime, cap, rate, fundRaiseType, account_fundsReceiver]);

            await I_PolyToken.getTokens(cappedSTOSetupCostPOLY, token_owner);
            await I_PolyToken.transfer(I_SecurityToken.address, cappedSTOSetupCostPOLY, { from: token_owner });

            const tx = await I_SecurityToken.addModule(I_CappedSTOFactory.address, bytesSTO, maxCost, new BN(0), false, { from: token_owner });

            assert.equal(tx.logs[3].args._types[0], stoKey, "CappedSTO doesn't get deployed");
            assert.equal(web3.utils.toUtf8(tx.logs[3].args._name), "CappedSTO", "CappedSTOFactory module was not added");
            I_CappedSTO = await CappedSTO.at(tx.logs[3].args._module);
        });

        it("Should successfully issue tokens while STO attached", async () => {
            await I_SecurityToken.issue(account_affiliate1, new BN(100).mul(new BN(10).pow(new BN(18))), "0x0", { from: token_owner });

            let balance = await I_SecurityToken.balanceOf(account_affiliate1);
            assert.equal(balance.div(new BN(10).pow(new BN(18))).toNumber(), 300);
        });

        // solidity-coverage uses an older version of testrpc that does not support eth_signTypedData. It is required to signt he acknowledgement
        process.env.COVERAGE ? it.skip : it("Should fail to issue tokens while STO attached after freezeMinting called", async () => {
            let id = await takeSnapshot();
            await I_SecurityToken.freezeIssuance(freezeIssuanceAckHash, { from: token_owner });

            await catchRevert(I_SecurityToken.issue(account_affiliate1, new BN(100).mul(new BN(10).pow(new BN(18))), "0x0", { from: token_owner }));
            await revertToSnapshot(id);
        });
    });

    describe("Module related functions", async () => {
        it(" Should get the modules of the securityToken by name", async () => {
            let moduleData = await stGetter.getModule.call(I_CappedSTO.address);
            assert.equal(web3.utils.toAscii(moduleData[0]).replace(/\u0000/g, ""), "CappedSTO");
            assert.equal(moduleData[1], I_CappedSTO.address);
            assert.equal(moduleData[2], I_CappedSTOFactory.address);
            assert.equal(moduleData[3], false);
            assert.equal(moduleData[4][0], 3);
            assert.equal(moduleData[5], 0x0000000000000000000000000000000000000000);
        });

        it("Should get the modules of the securityToken by index (not added into the security token yet)", async () => {
            let moduleData = await stGetter.getModule.call(token_owner);
            assert.equal(web3.utils.toAscii(moduleData[0]).replace(/\u0000/g, ""), "");
            assert.equal(moduleData[1], address_zero);
        });

        it("Should get the modules of the securityToken by name", async () => {
            let moduleList = await stGetter.getModulesByName.call(web3.utils.fromAscii("CappedSTO"));
            assert.isTrue(moduleList.length == 1, "Only one STO");
            let moduleData = await stGetter.getModule.call(moduleList[0]);
            assert.equal(web3.utils.toAscii(moduleData[0]).replace(/\u0000/g, ""), "CappedSTO");
            assert.equal(moduleData[1], I_CappedSTO.address);
        });

        it("Should get the modules of the securityToken by name (not added into the security token yet)", async () => {
            let moduleData = await stGetter.getModulesByName.call(web3.utils.fromAscii("GeneralPermissionManager"));
            assert.isTrue(moduleData.length == new BN(0), "No Permission Manager");
        });

        it("Should get the modules of the securityToken by name (not added into the security token yet)", async () => {
            let moduleData = await stGetter.getModulesByName.call(web3.utils.fromAscii("CountTransferManager"));
            assert.isTrue(moduleData.length == new BN(0), "No Permission Manager");
        });

        it("Should fail in updating the token details", async () => {
            await catchRevert(I_SecurityToken.updateTokenDetails("new token details", { from: account_delegate }));
        });

        it("Should update the token details", async () => {
            let log = await I_SecurityToken.updateTokenDetails("new token details", { from: token_owner });
            assert.equal(log.logs[0].args._newDetails, "new token details");
        });

        it("Should successfully remove the general transfer manager module from the securityToken -- fails msg.sender should be Owner", async () => {
            await catchRevert(I_SecurityToken.removeModule(I_GeneralTransferManager.address, { from: account_delegate }));
        });

        it("Should fail to remove the module - module not archived", async () => {
            await catchRevert(I_SecurityToken.removeModule(I_GeneralTransferManager.address, { from: account_temp }));
        });

        it("Should fail to remove the module - incorrect address", async () => {
            await catchRevert(I_SecurityToken.removeModule(address_zero, { from: token_owner }));
        });

        it("Should successfully remove the general transfer manager module from the securityToken", async () => {
            let key = await takeSnapshot();
            await I_SecurityToken.archiveModule(I_GeneralTransferManager.address, { from: token_owner });
            let tx = await I_SecurityToken.removeModule(I_GeneralTransferManager.address, { from: token_owner });
            assert.equal(tx.logs[0].args._types[0], transferManagerKey);
            assert.equal(tx.logs[0].args._module, I_GeneralTransferManager.address);
            await I_SecurityToken.issue(account_investor1, new BN(web3.utils.toWei("500")), "0x0", { from: token_owner });
            let _canTransfer = await I_SecurityToken.canTransfer.call(account_investor2, new BN(web3.utils.toWei("200")), "0x0", {from: account_investor1});

            assert.isTrue(_canTransfer[0]);
            assert.equal(_canTransfer[1], 0x51);
            assert.equal(_canTransfer[2], empty_hash);

            await I_SecurityToken.transfer(account_investor2, new BN(web3.utils.toWei("200")), { from: account_investor1 });

            assert.equal((await I_SecurityToken.balanceOf(account_investor2)).div(new BN(10).pow(new BN(18))).toNumber(), 200);
            await revertToSnapshot(key);
        });

        it("Should successfully remove the module from the middle of the names mapping", async () => {
            let snap_Id = await takeSnapshot();
            let D_GPM, D_GPM_1, D_GPM_2;
            let FactoryInstances;
            let GPMAddress = new Array();

            [D_GPM] = await deployGPMAndVerifyed(account_polymath, I_MRProxied, 0);
            [D_GPM_1] = await deployGPMAndVerifyed(account_polymath, I_MRProxied, 0);
            [D_GPM_2] = await deployGPMAndVerifyed(account_polymath, I_MRProxied, 0);
            FactoryInstances = [D_GPM, D_GPM_1, D_GPM_2];
            // Adding module in the ST
            for (let i = 0; i < FactoryInstances.length; i++) {
                let tx = await I_SecurityToken.addModule(FactoryInstances[i].address, "0x0", new BN(0), new BN(0), false, { from: token_owner });
                assert.equal(tx.logs[2].args._types[0], permissionManagerKey, "fail in adding the GPM");
                GPMAddress.push(tx.logs[2].args._module);
            }
            // Archive the one of the module
            await I_SecurityToken.archiveModule(GPMAddress[0], { from: token_owner });
            // Remove the module
            let tx = await I_SecurityToken.removeModule(GPMAddress[0], { from: token_owner });
            assert.equal(tx.logs[0].args._types[0], permissionManagerKey);
            assert.equal(tx.logs[0].args._module, GPMAddress[0]);
            await revertToSnapshot(snap_Id);
        });

        it("Should successfully archive the module first and fail during achiving the module again", async () => {
            let key = await takeSnapshot();
            await I_SecurityToken.archiveModule(I_GeneralTransferManager.address, { from: token_owner });
            await catchRevert(I_SecurityToken.archiveModule(I_GeneralTransferManager.address, { from: token_owner }));
            await revertToSnapshot(key);
        });

        it("Should verify the revertion of snapshot works properly", async () => {
            let moduleData = await stGetter.getModule.call(I_GeneralTransferManager.address);
            assert.equal(web3.utils.toAscii(moduleData[0]).replace(/\u0000/g, ""), "GeneralTransferManager");
            assert.equal(moduleData[1], I_GeneralTransferManager.address);
        });

        it("Should successfully archive the general transfer manager module from the securityToken", async () => {
            let tx = await I_SecurityToken.archiveModule(I_GeneralTransferManager.address, { from: token_owner });
            assert.equal(tx.logs[0].args._types[0], transferManagerKey);
            assert.equal(tx.logs[0].args._module, I_GeneralTransferManager.address);
            let moduleData = await stGetter.getModule.call(I_GeneralTransferManager.address);
            assert.equal(web3.utils.toAscii(moduleData[0]).replace(/\u0000/g, ""), "GeneralTransferManager");
            assert.equal(moduleData[1], I_GeneralTransferManager.address);
            assert.equal(moduleData[2], I_GeneralTransferManagerFactory.address);
            assert.equal(moduleData[3], true);
        });

        it("Should successfully issue tokens while GTM archived", async () => {
            let key = await takeSnapshot();
            await I_SecurityToken.issue(one_address, new BN(100).mul(new BN(10).pow(new BN(18))), "0x0", { from: token_owner, gas: 500000 });
            let balance = await I_SecurityToken.balanceOf(one_address);
            assert.equal(balance.div(new BN(10).pow(new BN(18))).toNumber(), 100);
            await revertToSnapshot(key);
        });

        it("Should successfully unarchive the general transfer manager module from the securityToken", async () => {
            let tx = await I_SecurityToken.unarchiveModule(I_GeneralTransferManager.address, { from: token_owner });
            assert.equal(tx.logs[0].args._types[0], transferManagerKey);
            assert.equal(tx.logs[0].args._module, I_GeneralTransferManager.address);
            let moduleData = await stGetter.getModule.call(I_GeneralTransferManager.address);
            assert.equal(web3.utils.toAscii(moduleData[0]).replace(/\u0000/g, ""), "GeneralTransferManager");
            assert.equal(moduleData[1], I_GeneralTransferManager.address);
            assert.equal(moduleData[2], I_GeneralTransferManagerFactory.address);
            assert.equal(moduleData[3], false);
        });

        it("Should successfully unarchive the general transfer manager module from the securityToken -- fail because module is already unarchived", async () => {
            await catchRevert(I_SecurityToken.unarchiveModule(I_GeneralTransferManager.address, { from: token_owner }));
        });

        it("Should successfully archive the module -- fail because module is not existed", async () => {
            await catchRevert(I_SecurityToken.archiveModule(I_GeneralPermissionManagerFactory.address, { from: token_owner }));
        });

        it("Should fail to issue tokens while GTM unarchived", async () => {
            await catchRevert(I_SecurityToken.issue(one_address, new BN(100).mul(new BN(10).pow(new BN(18))), "0x0", { from: token_owner, gas: 500000 }));
        });

        it("Should change the budget of the module - fail incorrect address", async () => {
            await catchRevert(I_SecurityToken.changeModuleBudget(address_zero, new BN(100).mul(new BN(10).pow(new BN(18))), true, { from: token_owner }));
        });

        it("Should change the budget of the module", async () => {
            let budget = await I_PolyToken.allowance.call(I_SecurityToken.address, I_CappedSTO.address);
            let increaseAmount = new BN(100).mul(new BN(10).pow(new BN(18)));
            let tx = await I_SecurityToken.changeModuleBudget(I_CappedSTO.address, increaseAmount, true, { from: token_owner });
            assert.equal(tx.logs[1].args._moduleTypes[0], stoKey);
            assert.equal(tx.logs[1].args._module, I_CappedSTO.address);
            assert.equal(tx.logs[1].args._budget.toString(), budget.add(increaseAmount).toString());
        });

        it("Should change the budget of the module (decrease it)", async () => {
            let budget = await I_PolyToken.allowance.call(I_SecurityToken.address, I_CappedSTO.address);
            let decreaseAmount = new BN(100).mul(new BN(10).pow(new BN(18)));
            let tx = await I_SecurityToken.changeModuleBudget(I_CappedSTO.address, decreaseAmount, false, { from: token_owner });
            assert.equal(tx.logs[1].args._moduleTypes[0], stoKey);
            assert.equal(tx.logs[1].args._module, I_CappedSTO.address);
            assert.equal(tx.logs[1].args._budget.toString(), budget.sub(decreaseAmount).toString());
        });

        it("Should fail to get the total supply -- because checkpoint id is greater than present", async () => {
            await catchRevert(stGetter.totalSupplyAt.call(50));
        });
    });

    describe("General Transfer manager Related test cases", async () => {
        it("Should Buy the tokens", async () => {
            balanceOfReceiver = await web3.eth.getBalance(account_fundsReceiver);
            // Add the Investor in to the whitelist

            fromTime = await latestTime();
            toTime = fromTime;
            expiryTime = toTime + duration.days(100);

            let tx = await I_GeneralTransferManager.modifyKYCData(account_investor1, fromTime, toTime, expiryTime, {
                from: token_owner,
                gas: 6000000
            });
            assert.equal(tx.logs[0].args._investor, account_investor1, "Failed in adding the investor in whitelist");
            // Jump time
            await increaseTime(5000);
            // Fallback transaction
            console.log("BEFORE");
            await web3.eth.sendTransaction({
                from: account_investor1,
                to: I_CappedSTO.address,
                gas: 2100000,
                value: new BN(web3.utils.toWei("1", "ether"))
            });
            console.log("AFTER");
            assert.equal((await I_CappedSTO.getRaised.call(0)).div(new BN(10).pow(new BN(18))).toNumber(), 1);

            assert.equal(await I_CappedSTO.investorCount.call(), 1);

            assert.equal((await I_SecurityToken.balanceOf(account_investor1)).div(new BN(10).pow(new BN(18))).toNumber(), 1000);
        });

        it("Should Fail in transferring the token from one whitelist investor 1 to non whitelist investor 2", async () => {
            let _canTransfer = await I_SecurityToken.canTransfer.call(account_investor2, new BN(10).mul(new BN(10).pow(new BN(18))), "0x0", {from: account_investor1});

            assert.isFalse(_canTransfer[0]);
            assert.equal(_canTransfer[1], 0x50);

            await catchRevert(I_SecurityToken.transfer(account_investor2, new BN(10).mul(new BN(10).pow(new BN(18))), { from: account_investor1 }));
        });

        it("Should fail to provide the permission to the delegate to change the transfer bools -- Bad owner", async () => {
            // Add permission to the deletgate (A regesteration process)
            await I_SecurityToken.addModule(I_GeneralPermissionManagerFactory.address, "0x0", new BN(0), new BN(0), false, { from: token_owner });
            let moduleData = (await stGetter.getModulesByType(permissionManagerKey))[0];
            I_GeneralPermissionManager = await GeneralPermissionManager.at(moduleData);
            await catchRevert(I_GeneralPermissionManager.addDelegate(account_delegate, delegateDetails, { from: account_temp }));
        });

        it("Should provide the permission to the delegate to change the transfer bools", async () => {
            // Add permission to the deletgate (A regesteration process)
            await I_GeneralPermissionManager.addDelegate(account_delegate, delegateDetails, { from: token_owner });
            assert.isTrue(await I_GeneralPermissionManager.checkDelegate.call(account_delegate));
            // Providing the permission to the delegate
            await I_GeneralPermissionManager.changePermission(account_delegate, I_GeneralTransferManager.address, TM_Perm, true, {
                from: token_owner
            });
        });

        it("Should activate allow All Transfer", async () => {
            ID_snap = await takeSnapshot();
            await I_GeneralTransferManager.modifyTransferRequirementsMulti(
                [0, 1, 2],
                [false, false, false],
                [false, false, false],
                [false, false, false],
                [false, false, false],
                { from: account_delegate }
            );
            for (let i = 0; i < 3; i++) {
                let transferRestrions = await I_GeneralTransferManager.transferRequirements(i);
                assert.equal(transferRestrions[0], false);
                assert.equal(transferRestrions[1], false);
                assert.equal(transferRestrions[2], false);
                assert.equal(transferRestrions[3], false);
            }
        });

        it("Should fail to send tokens with the wrong granularity", async () => {
            await catchRevert(I_SecurityToken.transfer(accounts[7], new BN(10).pow(new BN(17)), { from: account_investor1 }));
        });

        it("Should not allow 0 granularity", async () => {
            await catchRevert(I_SecurityToken.changeGranularity(0, { from: token_owner }));
        });

        it("Should adjust granularity", async () => {
            await I_SecurityToken.changeGranularity(new BN(10).pow(new BN(17)), { from: token_owner });
            await I_SecurityToken.transfer(accounts[7], new BN(10).pow(new BN(17)), { from: account_investor1, gas: 2500000 });
            await I_SecurityToken.transfer(account_investor1, new BN(10).pow(new BN(17)), { from: accounts[7], gas: 2500000 });
        });

        it("Should not allow unauthorized address to change data store", async () => {
            await catchRevert(I_SecurityToken.changeDataStore(one_address, { from: account_polymath }));
        });

        it("Should not allow 0x0 address as data store", async () => {
            await catchRevert(I_SecurityToken.changeDataStore(address_zero, { from: token_owner }));
        });

        it("Should change data store", async () => {
            let ds = await I_SecurityToken.dataStore();
            await I_SecurityToken.changeDataStore(one_address, { from: token_owner });
            assert.equal(one_address, await I_SecurityToken.dataStore());
            await I_SecurityToken.changeDataStore(ds, { from: token_owner });
        });

        it("Should transfer from whitelist investor to non-whitelist investor in first tx and in 2nd tx non-whitelist to non-whitelist transfer", async () => {
            await I_SecurityToken.transfer(accounts[7], new BN(10).mul(new BN(10).pow(new BN(18))), { from: account_investor1, gas: 2500000 });

            assert.equal(
                (await I_SecurityToken.balanceOf(accounts[7])).div(new BN(10).pow(new BN(18))).toNumber(),
                10,
                "Transfer doesn't take place properly"
            );

            await I_SecurityToken.transfer(account_temp, new BN(5).mul(new BN(10).pow(new BN(18))), { from: accounts[7], gas: 2500000 });

            assert.equal(
                (await I_SecurityToken.balanceOf(account_temp)).div(new BN(10).pow(new BN(18))).toNumber(),
                5,
                "Transfer doesn't take place properly"
            );
            await revertToSnapshot(ID_snap);
        });

        it("Should activate allow All Whitelist Transfers", async () => {
            ID_snap = await takeSnapshot();
            await I_GeneralTransferManager.modifyTransferRequirementsMulti(
                [0, 1, 2],
                [true, false, true],
                [true, true, false],
                [false, false, false],
                [false, false, false],
                { from: account_delegate }
            );
            let transferRestrions = await I_GeneralTransferManager.transferRequirements(0);
            assert.equal(transferRestrions[0], true);
            assert.equal(transferRestrions[1], true);
            assert.equal(transferRestrions[2], false);
            assert.equal(transferRestrions[3], false);
        });

        it("Should upgrade token logic and getter", async () => {
            let mockSTGetter = await MockSTGetter.new({from: account_polymath});
            let mockSecurityTokenLogic = await MockSecurityTokenLogic.new("", "", 0, {from: account_polymath});
            const tokenInitBytes = {
                name: "upgrade",
                type: "function",
                inputs: [
                    {
                        type: "address",
                        name: "_getterDelegate"
                    },
                    {
                        type: "uint256",
                        name: "_upgrade"
                    }
                ]
            };
            let tokenInitBytesCall = web3.eth.abi.encodeFunctionCall(tokenInitBytes, [mockSTGetter.address, 10]);
            await I_STFactory.setLogicContract("3.0.1", mockSecurityTokenLogic.address, tokenInitBytesCall, {from: account_polymath});
            // NB - the mockSecurityTokenLogic sets its internal version to 3.0.0 not 3.0.1
            let tx = await I_SecurityToken.upgradeToken({from: token_owner});
            assert.equal(tx.logs[0].args._major, 3);
            assert.equal(tx.logs[0].args._minor, 0);
            assert.equal(tx.logs[0].args._patch, 0);
            let newToken = await MockSecurityTokenLogic.at(I_SecurityToken.address);
            let newGetter = await MockSTGetter.at(I_SecurityToken.address);
            tx = await newToken.newFunction(11);
            assert.equal(tx.logs[0].args._upgrade, 11);
            tx = await newGetter.newGetter(12);
            assert.equal(tx.logs[0].args._upgrade, 12);
        });

        it("Should transfer from whitelist investor1 to whitelist investor 2", async () => {
            let tx = await I_GeneralTransferManager.modifyKYCData(account_investor2, fromTime, toTime, expiryTime, {
                from: token_owner,
                gas: 500000
            });

            assert.equal(tx.logs[0].args._investor, account_investor2, "Failed in adding the investor in whitelist");

            await I_SecurityToken.transfer(account_investor2, new BN(10).mul(new BN(10).pow(new BN(18))), { from: account_investor1, gas: 2500000 });
            assert.equal(
                (await I_SecurityToken.balanceOf(account_investor2)).div(new BN(10).pow(new BN(18))).toNumber(),
                10,
                "Transfer doesn't take place properly"
            );
        });

        it("Should transfer from whitelist investor1 to whitelist investor 2 -- value = 0", async () => {
            let tx = await I_SecurityToken.transfer(account_investor2, new BN(0), { from: account_investor1, gas: 2500000 });
            assert.equal(tx.logs[0].args.value.toNumber(), 0);
        });

        it("Should transferFrom from one investor to other", async () => {
            await I_SecurityToken.approve(account_investor1, new BN(2).mul(new BN(10).pow(new BN(18))), { from: account_investor2 });
            let tx = await I_GeneralTransferManager.modifyKYCData(account_investor3, fromTime, toTime, expiryTime, {
                from: token_owner,
                gas: 500000
            });

            assert.equal(tx.logs[0].args._investor, account_investor3, "Failed in adding the investor in whitelist");
            let log = await I_SecurityToken.transferFrom(account_investor2, account_investor3, new BN(2).mul(new BN(10).pow(new BN(18))), {
                from: account_investor1
            });
            assert.equal(log.logs[0].args.value.toString(), new BN(2).mul(new BN(10).pow(new BN(18))).toString());
        });

        it("Should Fail in trasferring from whitelist investor1 to non-whitelist investor", async () => {
            await catchRevert(I_SecurityToken.transfer(account_temp, new BN(10).mul(new BN(10).pow(new BN(18))), { from: account_investor1, gas: 2500000 }));
            await revertToSnapshot(ID_snap);
        });

        it("Should successfully issue tokens while STO attached", async () => {
            await I_SecurityToken.issue(account_affiliate1, new BN(100).mul(new BN(10).pow(new BN(18))), "0x0", { from: token_owner });
            let balance = await I_SecurityToken.balanceOf(account_affiliate1);
            assert.equal(balance.div(new BN(10).pow(new BN(18))).toNumber(), 400);
        });

        it("Should issue the tokens for multiple afiliated investors while STO attached", async () => {
            await I_SecurityToken.issueMulti([account_affiliate1, account_affiliate2], [new BN(100).mul(new BN(10).pow(new BN(18))), new BN(110).mul(new BN(10).pow(new BN(18)))], {
                from: token_owner
            });
            let balance1 = await I_SecurityToken.balanceOf(account_affiliate1);
            assert.equal(balance1.div(new BN(10).pow(new BN(18))).toNumber(), 500);
            let balance2 = await I_SecurityToken.balanceOf(account_affiliate2);
            assert.equal(balance2.div(new BN(10).pow(new BN(18))).toNumber(), 220);

        });

        it("Should provide more permissions to the delegate", async () => {
            // Providing the permission to the delegate
            await I_GeneralPermissionManager.changePermission(account_delegate, I_GeneralTransferManager.address, TM_Perm_Whitelist, true, {
                from: token_owner
            });

            assert.isTrue(
                await I_GeneralPermissionManager.checkPermission(account_delegate, I_GeneralTransferManager.address, TM_Perm_Whitelist)
            );
        });

        it("Should add the investor in the whitelist by the delegate", async () => {
            let tx = await I_GeneralTransferManager.modifyKYCData(account_temp, fromTime, toTime, expiryTime, {
                from: account_delegate,
                gas: 6000000
            });

            assert.equal(tx.logs[0].args._investor, account_temp, "Failed in adding the investor in whitelist");
        });

        it("should account_temp successfully buy the token", async () => {
            // Fallback transaction
            await web3.eth.sendTransaction({
                from: account_temp,
                to: I_CappedSTO.address,
                gas: 2100000,
                value: new BN(web3.utils.toWei("1", "ether"))
            });

            assert.equal((await I_CappedSTO.getRaised.call(0)).div(new BN(10).pow(new BN(18))).toNumber(), 2);

            assert.equal(await I_CappedSTO.investorCount.call(), 2);

            assert.equal((await I_SecurityToken.balanceOf(account_investor1)).div(new BN(10).pow(new BN(18))).toNumber(), 1000);
        });

        // solidity-coverage uses an older version of testrpc that does not support eth_signTypedData. It is required to signt he acknowledgement
        process.env.COVERAGE ? it.skip : it("STO should fail to issue tokens after minting is frozen", async () => {
            let id = await takeSnapshot();
            await I_SecurityToken.freezeIssuance(freezeIssuanceAckHash, { from: token_owner });

            await catchRevert(
                web3.eth.sendTransaction({
                    from: account_temp,
                    to: I_CappedSTO.address,
                    gas: 2100000,
                    value: new BN(web3.utils.toWei("1", "ether"))
                })
            );
            await revertToSnapshot(id);
        });

        it("Should remove investor from the whitelist by the delegate", async () => {
            let tx = await I_GeneralTransferManager.modifyKYCData(account_temp, new BN(0), new BN(0), new BN(0), {
                from: account_delegate,
                gas: 6000000
            });

            assert.equal(tx.logs[0].args._investor, account_temp, "Failed in removing the investor from whitelist");
        });

        it("should account_temp fail in buying the token", async () => {
            await catchRevert(
                web3.eth.sendTransaction({
                    from: account_temp,
                    to: I_CappedSTO.address,
                    gas: 2100000,
                    value: new BN(web3.utils.toWei("1", "ether"))
                })
            );
        });

        it("Should freeze the transfers", async () => {
            let tx = await I_SecurityToken.freezeTransfers({ from: token_owner });
            assert.isTrue(tx.logs[0].args._status);
        });

        it("Should fail to freeze the transfers", async () => {
            await catchRevert(I_SecurityToken.freezeTransfers({ from: token_owner }));
        });

        it("Should fail in buying to tokens", async () => {
            let tx = await I_GeneralTransferManager.modifyKYCData(account_temp, fromTime, toTime, expiryTime, {
                from: account_delegate,
                gas: 6000000
            });

            assert.equal(tx.logs[0].args._investor, account_temp, "Failed in adding the investor in whitelist");

            await catchRevert(
                web3.eth.sendTransaction({
                    from: account_temp,
                    to: I_CappedSTO.address,
                    gas: 2100000,
                    value: new BN(web3.utils.toWei("1", "ether"))
                })
            );
        });

        it("Should fail in trasfering the tokens from one user to another", async () => {
            await catchRevert(I_SecurityToken.transfer(account_investor1, new BN(web3.utils.toWei("1", "ether")), { from: account_temp }));
        });

        it("Should unfreeze all the transfers", async () => {
            let tx = await I_SecurityToken.unfreezeTransfers({ from: token_owner });
            assert.isFalse(tx.logs[0].args._status);
        });

        it("Should freeze the transfers", async () => {
            await catchRevert(I_SecurityToken.unfreezeTransfers({ from: token_owner }));
        });

        it("Should able to transfers the tokens from one user to another", async () => {
            await I_SecurityToken.transfer(account_investor1, new BN(web3.utils.toWei("1", "ether")), { from: account_temp });
        });

        it("Should check that the list of investors is correct", async () => {
            // Hardcode list of expected accounts based on transfers above

            let investors = await stGetter.getInvestors.call();
            let expectedAccounts = [account_affiliate1, account_affiliate2, account_investor1, account_temp];
            for (let i = 0; i < expectedAccounts.length; i++) {
                assert.equal(investors[i], expectedAccounts[i]);
            }
            assert.equal(investors.length, 4);
            console.log("Total Seen Investors: " + investors.length);
        });

        it("Should fail to set controller status because msg.sender not owner", async () => {
            await catchRevert(I_SecurityToken.setController(account_controller, { from: account_controller }));
        });

        it("Should successfully set controller", async () => {
            let tx1 = await I_SecurityToken.setController(account_controller, { from: token_owner });

            // check event
            assert.equal(address_zero, tx1.logs[0].args._oldController, "Event not emitted as expected");
            assert.equal(account_controller, tx1.logs[0].args._newController, "Event not emitted as expected");

            let tx2 = await I_SecurityToken.setController(address_zero, { from: token_owner });

            // check event
            assert.equal(account_controller, tx2.logs[0].args._oldController, "Event not emitted as expected");
            assert.equal(address_zero, tx2.logs[0].args._newController, "Event not emitted as expected");

            let tx3 = await I_SecurityToken.setController(account_controller, { from: token_owner });

            // check event
            assert.equal(address_zero, tx3.logs[0].args._oldController, "Event not emitted as expected");
            assert.equal(account_controller, tx3.logs[0].args._newController, "Event not emitted as expected");

            // check status
            let controller = await I_SecurityToken.controller.call();
            assert.equal(account_controller, controller, "Status not set correctly");
        });

        it("Should ST be the controllable", async() => {
            assert.isTrue(await I_SecurityToken.isControllable.call());
        });

        it("Should force burn the tokens - value too high", async () => {
            await I_GeneralTransferManager.modifyTransferRequirementsMulti(
                [0, 1, 2],
                [true, false, false],
                [true, true, false],
                [true, false, false],
                [true, false, false],
                { from: account_delegate }
            );
            let currentBalance = await I_SecurityToken.balanceOf(account_temp);
            await catchRevert(
                I_SecurityToken.controllerRedeem(account_temp, currentBalance + new BN(web3.utils.toWei("500", "ether")), "0x0", "0x0", {
                    from: account_controller
                })
            );
        });
        it("Should force burn the tokens - wrong caller", async () => {
            let currentBalance = await I_SecurityToken.balanceOf(account_temp);
            let investors = await stGetter.getInvestors.call();
            for (let i = 0; i < investors.length; i++) {
                console.log(investors[i]);
                console.log(web3.utils.fromWei((await I_SecurityToken.balanceOf(investors[i])).toString()));
            }
            await catchRevert(I_SecurityToken.controllerRedeem(account_temp, currentBalance, "0x0", "0x0", { from: token_owner }));
        });

        it("Should burn the tokens", async () => {
            let currentInvestorCount = await I_SecurityToken.holderCount.call();
            let currentBalance = await I_SecurityToken.balanceOf(account_temp);
            let investors = await stGetter.getInvestors.call();
            let tx = await I_SecurityToken.controllerRedeem(account_temp, currentBalance, "0x0", "0x0", { from: account_controller });
            // console.log(tx.logs[1].args._value.toNumber(), currentBalance.toNumber());
            assert.equal(tx.logs[1].args._value.toString(), currentBalance.toString());
            let newInvestorCount = await I_SecurityToken.holderCount.call();
            // console.log(newInvestorCount.toString());
            assert.equal(newInvestorCount.toNumber() + 1, currentInvestorCount.toNumber(), "Investor count drops by one");
        });

        it("Should use getInvestorsAt to determine balances now", async () => {
            await I_SecurityToken.createCheckpoint({ from: token_owner });
            let investors = await stGetter.getInvestorsAt.call(1);
            console.log("Filtered investors:" + investors);
            let expectedAccounts = [account_affiliate1, account_affiliate2, account_investor1];
            for (let i = 0; i < expectedAccounts.length; i++) {
                assert.equal(investors[i], expectedAccounts[i]);
            }
            assert.equal(investors.length, 3);
        });

        it("Should prune investor length test #2", async () => {
            let balance = await I_SecurityToken.balanceOf(account_affiliate2);
            let balance2 = await I_SecurityToken.balanceOf(account_investor1);
            await I_SecurityToken.transfer(account_affiliate1, balance, { from: account_affiliate2 });
            await I_SecurityToken.transfer(account_affiliate1, balance2, { from: account_investor1 });
            await I_SecurityToken.createCheckpoint({ from: token_owner });
            let investors = await stGetter.getInvestors.call();
            console.log("All investors:" + investors);
            let expectedAccounts = [account_affiliate1, account_affiliate2, account_investor1, account_temp];
            for (let i = 0; i < expectedAccounts.length; i++) {
                assert.equal(investors[i], expectedAccounts[i]);
            }
            assert.equal(investors.length, 4);
            investors = await stGetter.getInvestorsAt.call(2);
            console.log("Filtered investors:" + investors);
            expectedAccounts = [account_affiliate1];
            for (let i = 0; i < expectedAccounts.length; i++) {
                assert.equal(investors[i], expectedAccounts[i]);
            }
            assert.equal(investors.length, 1);
            await I_SecurityToken.transfer(account_affiliate2, balance, { from: account_affiliate1 });
            await I_SecurityToken.transfer(account_investor1, balance2, { from: account_affiliate1 });
        });

        it("Should get filtered investors", async () => {
            let investors = await stGetter.getInvestors.call();
            console.log("All Investors: " + investors);
            let filteredInvestors = await stGetter.iterateInvestors.call(0, 0);
            console.log("Filtered Investors (0, 0): " + filteredInvestors);
            assert.equal(filteredInvestors[0], investors[0]);
            assert.equal(filteredInvestors.length, 1);
            filteredInvestors = await stGetter.iterateInvestors.call(2, 3);
            console.log("Filtered Investors (2, 3): " + filteredInvestors);
            assert.equal(filteredInvestors[0], investors[2]);
            assert.equal(filteredInvestors[1], investors[3]);
            assert.equal(filteredInvestors.length, 2);
            filteredInvestors = await stGetter.iterateInvestors.call(0, 3);
            console.log("Filtered Investors (0, 3): " + filteredInvestors);
            assert.equal(filteredInvestors[0], investors[0]);
            assert.equal(filteredInvestors[1], investors[1]);
            assert.equal(filteredInvestors[2], investors[2]);
            assert.equal(filteredInvestors[3], investors[3]);
            assert.equal(filteredInvestors.length, 4);
        });

        it("Should check the balance of investor at checkpoint", async () => {
            await catchRevert(stGetter.balanceOfAt(account_investor1, 5));
        });

        it("Should check the balance of investor at checkpoint", async () => {
            let balance = await stGetter.balanceOfAt(account_investor1, 0);
            assert.equal(balance.toNumber(), 0);
        });
    });

    describe("Test cases for the Mock TrackedRedeemption", async () => {
        it("Should add the tracked redeemption module successfully", async () => {
            [I_MockRedemptionManagerFactory] = await deployMockRedemptionAndVerifyed(account_polymath, I_MRProxied, 0);
            let tx = await I_SecurityToken.addModule(I_MockRedemptionManagerFactory.address, "0x0", new BN(0), new BN(0), false, { from: token_owner });
            assert.equal(tx.logs[2].args._types[0], burnKey, "fail in adding the burn manager");
            I_MockRedemptionManager = await MockRedemptionManager.at(tx.logs[2].args._module);
            // adding the burn module into the GTM
            currentTime = new BN(await latestTime());
            tx = await I_GeneralTransferManager.modifyKYCData(
                I_MockRedemptionManager.address,
                currentTime,
                currentTime,
                currentTime.add(new BN(duration.days(50))),
                {
                    from: account_delegate,
                    gas: 6000000
                }
            );
            assert.equal(tx.logs[0].args._investor, I_MockRedemptionManager.address, "Failed in adding the investor in whitelist");
        });

        it("Should successfully burn tokens", async () => {
            // Minting some tokens
            await I_SecurityToken.issue(account_investor1, new BN(web3.utils.toWei("1000")), "0x0", { from: token_owner });
            // Provide approval to trnafer the tokens to Module
            await I_SecurityToken.approve(I_MockRedemptionManager.address, new BN(web3.utils.toWei("500")), { from: account_investor1 });
            // Transfer the tokens to module (Burn)
            await I_MockRedemptionManager.transferToRedeem(new BN(web3.utils.toWei("500")), { from: account_investor1 });
            // Redeem tokens
            let tx = await I_MockRedemptionManager.redeemTokenByOwner(new BN(web3.utils.toWei("250")), { from: account_investor1 });
            assert.equal(tx.logs[0].args._investor, account_investor1, "Burn tokens of wrong owner");
            assert.equal(tx.logs[0].args._value.div(new BN(10).pow(new BN(18))).toNumber(), 250);
        });

        it("Should fail to burn the tokens because module get archived", async () => {
            await I_SecurityToken.archiveModule(I_MockRedemptionManager.address, { from: token_owner });
            console.log(await stGetter.getModule.call(I_MockRedemptionManager.address));
            await catchRevert(I_MockRedemptionManager.redeemTokenByOwner(new BN(web3.utils.toWei("250")), { from: account_investor1 }));
        });

        it("Should successfully fail in calling the burn functions", async () => {
            [I_MockRedemptionManagerFactory] = await deployMockWrongTypeRedemptionAndVerifyed(account_polymath, I_MRProxied, 0);
            let tx = await I_SecurityToken.addModule(I_MockRedemptionManagerFactory.address, "0x0", new BN(0), new BN(0), false, { from: token_owner });
            I_MockRedemptionManager = await MockRedemptionManager.at(tx.logs[2].args._module);

            // adding the burn module into the GTM
            currentTime = new BN(await latestTime());
            tx = await I_GeneralTransferManager.modifyKYCData(
                I_MockRedemptionManager.address,
                1,
                1,
                currentTime.add(new BN(duration.days(50))),
                {
                    from: account_delegate,
                    gas: 6000000
                }
            );
            assert.equal(tx.logs[0].args._investor, I_MockRedemptionManager.address, "Failed in adding the investor in whitelist");
            // Provide approval to trnafer the tokens to Module
            await I_SecurityToken.approve(I_MockRedemptionManager.address, new BN(web3.utils.toWei("500")), { from: account_investor1 });
            // Transfer the tokens to module (Burn)
            await I_MockRedemptionManager.transferToRedeem(new BN(web3.utils.toWei("500")), { from: account_investor1 });

            await catchRevert(
                // Redeem tokens
                I_MockRedemptionManager.redeemTokenByOwner(new BN(web3.utils.toWei("250")), { from: account_investor1 })
            );
        });
    });

    describe("Withdraw Poly", async () => {
        it("Should successfully withdraw the poly -- failed because of zero address of token", async () => {
            await catchRevert(
                I_SecurityToken.withdrawERC20(address_zero, new BN(web3.utils.toWei("20000", "ether")), {
                    from: account_temp
                })
            );
        });

        it("Should successfully withdraw the poly", async () => {
            await catchRevert(
                I_SecurityToken.withdrawERC20(I_PolyToken.address, new BN(web3.utils.toWei("20000", "ether")), { from: account_temp })
            );
        });

        it("Should successfully withdraw the poly", async () => {
            let balanceBefore = await I_PolyToken.balanceOf(token_owner);
            let stBalance = await I_PolyToken.balanceOf(I_SecurityToken.address);
            await I_SecurityToken.withdrawERC20(I_PolyToken.address, new BN(stBalance), { from: token_owner });
            let balanceAfter = await I_PolyToken.balanceOf(token_owner);
            assert.equal(
                BN(balanceAfter)
                    .sub(new BN(balanceBefore))
                    .toString(),
                stBalance.toString()
            );
        });

        it("Should successfully withdraw the poly", async () => {
            await catchRevert(I_SecurityToken.withdrawERC20(I_PolyToken.address, new BN(web3.utils.toWei("10", "ether")), { from: token_owner }));
        });
    });

    describe("Force Transfer", async () => {
        it("Should fail to controllerTransfer because not approved controller", async () => {
            await catchRevert(
                I_SecurityToken.controllerTransfer(account_investor1, account_investor2, new BN(web3.utils.toWei("10", "ether")), "0x0", web3.utils.fromAscii("reason"), {
                    from: account_investor1
                })
            );
        });

        it("Should fail to controllerTransfer because insufficient balance", async () => {
            await catchRevert(
                I_SecurityToken.controllerTransfer(account_investor2, account_investor1, new BN(web3.utils.toWei("10", "ether")), "0x0", web3.utils.fromAscii("reason"), {
                    from: account_controller
                })
            );
        });

        it("Should fail to controllerTransfer because recipient is zero address", async () => {
            await catchRevert(
                I_SecurityToken.controllerTransfer(account_investor1, address_zero, new BN(web3.utils.toWei("10", "ether")), "0x0", web3.utils.fromAscii("reason"), {
                    from: account_controller
                })
            );
        });

        it("Should successfully controllerTransfer", async () => {
            let sender = account_investor1;
            let receiver = account_investor2;

            let start_investorCount = await I_SecurityToken.holderCount.call();
            let start_balInv1 = await I_SecurityToken.balanceOf.call(account_investor1);
            let start_balInv2 = await I_SecurityToken.balanceOf.call(account_investor2);

            let tx = await I_SecurityToken.controllerTransfer(
                account_investor1,
                account_investor2,
                new BN(web3.utils.toWei("10", "ether")),
                "0x0",
                web3.utils.fromAscii("reason"),
                { from: account_controller }
            );

            let end_investorCount = await I_SecurityToken.holderCount.call();
            let end_balInv1 = await I_SecurityToken.balanceOf.call(account_investor1);
            let end_balInv2 = await I_SecurityToken.balanceOf.call(account_investor2);

            assert.equal(start_investorCount.add(new BN(1)).toNumber(), end_investorCount.toNumber(), "Investor count not changed");
            assert.equal(
                start_balInv1.sub(new BN(web3.utils.toWei("10", "ether"))).toString(),
                end_balInv1.toString(),
                "Investor balance not changed"
            );
            assert.equal(
                start_balInv2.add(new BN(web3.utils.toWei("10", "ether"))).toString(),
                end_balInv2.toString(),
                "Investor balance not changed"
            );
            let eventForceTransfer = tx.logs[1];
            let eventTransfer = tx.logs[0];
            assert.equal(account_controller, eventForceTransfer.args._controller, "Event not emitted as expected");
            assert.equal(account_investor1, eventForceTransfer.args._from, "Event not emitted as expected");
            assert.equal(account_investor2, eventForceTransfer.args._to, "Event not emitted as expected");
            assert.equal(new BN(web3.utils.toWei("10", "ether")).toString(), eventForceTransfer.args._value.toString(), "Event not emitted as expected");
            assert.equal("reason", web3.utils.hexToUtf8(eventForceTransfer.args._operatorData), "Event not emitted as expected");
            assert.equal(account_investor1, eventTransfer.args.from, "Event not emitted as expected");
            assert.equal(account_investor2, eventTransfer.args.to, "Event not emitted as expected");
            assert.equal(new BN(web3.utils.toWei("10", "ether")).toString(), eventTransfer.args.value.toString(), "Event not emitted as expected");
        });

        it("Should fail to freeze controller functionality because proper acknowledgement not signed by owner", async () => {
            let trueButOutOfPlaceAcknowledegement = web3.utils.utf8ToHex(
                "F O'Brien is the best!"
            );
            await catchRevert(I_SecurityToken.disableController(trueButOutOfPlaceAcknowledegement, { from: token_owner }));
        });

        // solidity-coverage uses an old version of testrpc that does not support eth_signTypedData. It is required to sign he acknowledgement
        process.env.COVERAGE ? it.skip : it("Should fail to freeze controller functionality because not owner", async () => {
            disableControllerAckHash = await getDisableControllerAck(I_SecurityToken.address, token_owner);
            await catchRevert(I_SecurityToken.disableController(disableControllerAckHash, { from: account_investor1 }));
        });

        // solidity-coverage uses an old version of testrpc that does not support eth_signTypedData. It is required to sign he acknowledgement
        process.env.COVERAGE ? it.skip : it("Should successfully freeze controller functionality", async () => {
            await I_SecurityToken.disableController(disableControllerAckHash, { from: token_owner });
            // check state
            assert.equal(address_zero, await I_SecurityToken.controller.call(), "State not changed");
            assert.equal(true, await I_SecurityToken.controllerDisabled.call(), "State not changed");
            assert.isFalse(await I_SecurityToken.isControllable.call());
        });

        // solidity-coverage uses an old version of testrpc that does not support eth_signTypedData. It is required to sign he acknowledgement
        process.env.COVERAGE ? it.skip : it("Should fail to freeze controller functionality because already frozen", async () => {
            await catchRevert(I_SecurityToken.disableController(disableControllerAckHash, { from: token_owner }));
        });

        // solidity-coverage uses an old version of testrpc that does not support eth_signTypedData. It is required to sign he acknowledgement
        process.env.COVERAGE ? it.skip : it("Should fail to set controller because controller functionality frozen", async () => {
            await catchRevert(I_SecurityToken.setController(account_controller, { from: token_owner }));
        });

        // solidity-coverage uses an old version of testrpc that does not support eth_signTypedData. It is required to sign he acknowledgement
        process.env.COVERAGE ? it.skip : it("Should fail to controllerTransfer because controller functionality frozen", async () => {
            await catchRevert(
                I_SecurityToken.controllerTransfer(account_investor1, account_investor2, new BN(web3.utils.toWei("10", "ether")), "0x0", web3.utils.fromAscii("reason"), {
                    from: account_controller
                })
            );
        });

    });

    describe("Test cases for the storage", async() => {

        it("Test the storage values of the ERC20 vairables", async() => {
            let investors = await stGetter.getInvestors.call();

            console.log("Verifying the balances of the Addresses");
            let index;
            let key;
            let newKey = new Array();

            function encodeUint(data) {
                return web3.eth.abi.encodeParameter('uint256', data);
            }

            for (let i = 0; i < investors.length; i++) {
                index = encodeUint(0);
                key = web3.eth.abi.encodeParameter('address', investors[i])
                var tempKey = key + index.substring(2);
                newKey.push(encodeUint(web3.utils.sha3(tempKey, {"encoding": "hex"})));
            }

            assert.equal(
                web3.utils.fromWei((await I_SecurityToken.balanceOf.call(investors[0])).toString()),
                web3.utils.fromWei((web3.utils.toBN(await readStorage(I_SecurityToken.address, newKey[0]))).toString())
            )
            console.log(`
                Balances from the contract:     ${web3.utils.fromWei((await I_SecurityToken.balanceOf.call(investors[0])).toString())}
                Balances from the storage:      ${web3.utils.fromWei((web3.utils.toBN(await readStorage(I_SecurityToken.address, newKey[0]))).toString())}
            `)

            assert.equal(
                web3.utils.fromWei((await I_SecurityToken.balanceOf.call(investors[1])).toString()),
                web3.utils.fromWei((web3.utils.toBN(await readStorage(I_SecurityToken.address, newKey[1]))).toString())
            );
            console.log(`
                Balances from the contract:     ${web3.utils.fromWei((await I_SecurityToken.balanceOf.call(investors[1])).toString())}
                Balances from the storage:      ${web3.utils.fromWei((web3.utils.toBN(await readStorage(I_SecurityToken.address, newKey[1]))).toString())}
            `)

            assert.equal(
                web3.utils.fromWei((await I_SecurityToken.balanceOf.call(investors[2])).toString()),
                web3.utils.fromWei((web3.utils.toBN(await readStorage(I_SecurityToken.address, newKey[2]))).toString())
            );
            console.log(`
                Balances from the contract:     ${web3.utils.fromWei((await I_SecurityToken.balanceOf.call(investors[2])).toString())}
                Balances from the storage:      ${web3.utils.fromWei((web3.utils.toBN(await readStorage(I_SecurityToken.address, newKey[2]))).toString())}
            `)
            assert.equal(
                web3.utils.fromWei((await I_SecurityToken.balanceOf.call(investors[3])).toString()),
                web3.utils.fromWei((web3.utils.toBN(await readStorage(I_SecurityToken.address, newKey[3]))).toString())
            )
            console.log(`
                Balances from the contract:     ${web3.utils.fromWei((await I_SecurityToken.balanceOf.call(investors[3])).toString())}
                Balances from the storage:      ${web3.utils.fromWei((web3.utils.toBN(await readStorage(I_SecurityToken.address, newKey[3]))).toString())}
            `)
            assert.equal(
                web3.utils.fromWei((await I_SecurityToken.totalSupply.call()).toString()),
                web3.utils.fromWei((web3.utils.toBN(await readStorage(I_SecurityToken.address, 2))).toString())
            );
            console.log(`
                TotalSupply from contract:      ${web3.utils.fromWei((await I_SecurityToken.totalSupply.call()).toString())}
                TotalSupply from the storage:   ${web3.utils.fromWei((web3.utils.toBN(await readStorage(I_SecurityToken.address, 2))).toString())}
            `);
            assert.equal(
                await I_SecurityToken.name.call(),
                (web3.utils.toAscii(await readStorage(I_SecurityToken.address, 3)).replace(/\u0000/g, "")).replace(/\u0014/g, "")
            )
            console.log(`
                Name of the ST:                     ${await I_SecurityToken.name.call()}
                Name of the ST from the storage:    ${web3.utils.toUtf8(await readStorage(I_SecurityToken.address, 3))}
            `);
            assert.equal(
                await I_SecurityToken.symbol.call(),
                (web3.utils.toUtf8(await readStorage(I_SecurityToken.address, 4)).replace(/\u0000/g, "")).replace(/\u0006/g, "")
            );
            console.log(`
                Symbol of the ST:                     ${await I_SecurityToken.symbol.call()}
                Symbol of the ST from the storage:    ${web3.utils.toUtf8(await readStorage(I_SecurityToken.address, 4))}
            `);

        });

        it("Verify the storage of the STStorage", async() => {
            for (let j = 4; j < 35; j++) {
                console.log(await readStorage(I_SecurityToken.address, j));
            }

            console.log(`
                Controller address from the contract:         ${await stGetter.controller.call()}
                Controller address from the storage:          ${await readStorage(I_SecurityToken.address, 9)}
            `)
            // Different versions of web3 behave differently :/
            assert.oneOf(
                await readStorage(I_SecurityToken.address, 9),
                [
                    (await stGetter.controller.call()).toLowerCase(),
                    (await stGetter.controller.call()).substring(0, 4),
                    (await stGetter.controller.call()).substring(0, 3),
                    await stGetter.controller.call()
                ]
            );

            console.log(`
                PolymathRegistry address from the contract:         ${await stGetter.polymathRegistry.call()}
                PolymathRegistry address from the storage:          ${await readStorage(I_SecurityToken.address, 10)}
            `)

            assert.equal(
                await stGetter.polymathRegistry.call(),
                web3.utils.toChecksumAddress(await readStorage(I_SecurityToken.address, 10))
            );
            console.log(`
                ModuleRegistry address from the contract:         ${await stGetter.moduleRegistry.call()}
                ModuleRegistry address from the storage:          ${await readStorage(I_SecurityToken.address, 11)}
            `)

            assert.equal(
                await stGetter.moduleRegistry.call(),
                web3.utils.toChecksumAddress(await readStorage(I_SecurityToken.address, 11))
            );

            console.log(`
                SecurityTokenRegistry address from the contract:         ${await stGetter.securityTokenRegistry.call()}
                SecurityTokenRegistry address from the storage:          ${await readStorage(I_SecurityToken.address, 12)}
            `)

            assert.equal(
                await stGetter.securityTokenRegistry.call(),
                web3.utils.toChecksumAddress(await readStorage(I_SecurityToken.address, 12))
            );

            console.log(`
<<<<<<< HEAD
                FeatureRegistry address from the contract:         ${await stGetter.featureRegistry.call()}
                FeatureRegistry address from the storage:          ${await readStorage(I_SecurityToken.address, 13)}
            `)

            assert.equal(
                await stGetter.featureRegistry.call(),
                web3.utils.toChecksumAddress(await readStorage(I_SecurityToken.address, 13))
            );

            console.log(`
                PolyToken address from the contract:         ${await stGetter.polyToken.call()}
                PolyToken address from the storage:          ${await readStorage(I_SecurityToken.address, 14)}
=======
                PolyToken address from the contract:         ${await stGetter.polyToken.call()}
                PolyToken address from the storage:          ${await readStorage(I_SecurityToken.address, 11)}
>>>>>>> 74d09405
            `)

            assert.equal(
                await stGetter.polyToken.call(),
<<<<<<< HEAD
                web3.utils.toChecksumAddress(await readStorage(I_SecurityToken.address, 14))
            );

            console.log(`
                Delegate address from the contract:         ${await stGetter.getterDelegate.call()}
                Delegate address from the storage:          ${await readStorage(I_SecurityToken.address, 15)}
            `)

            assert.equal(
                await stGetter.getterDelegate.call(),
                web3.utils.toChecksumAddress(await readStorage(I_SecurityToken.address, 15))
=======
                web3.utils.toChecksumAddress(await readStorage(I_SecurityToken.address, 11))
            );

            console.log(`
                Delegate address from the contract:         ${await stGetter.delegate.call()}
                Delegate address from the storage:          ${await readStorage(I_SecurityToken.address, 12)}
            `)

            assert.equal(
                await stGetter.delegate.call(),
                web3.utils.toChecksumAddress(await readStorage(I_SecurityToken.address, 12))
>>>>>>> 74d09405
            );

            console.log(`
                Datastore address from the contract:         ${await stGetter.dataStore.call()}
<<<<<<< HEAD
                Datastore address from the storage:          ${await readStorage(I_SecurityToken.address, 16)}
=======
                Datastore address from the storage:          ${await readStorage(I_SecurityToken.address, 13)}
>>>>>>> 74d09405
            `)

            assert.equal(
                await stGetter.dataStore.call(),
<<<<<<< HEAD
                web3.utils.toChecksumAddress(await readStorage(I_SecurityToken.address, 16))
=======
                web3.utils.toChecksumAddress(await readStorage(I_SecurityToken.address, 13))
>>>>>>> 74d09405
            );

            console.log(`
                Granularity value from the contract:         ${await stGetter.granularity.call()}
<<<<<<< HEAD
                Granularity value from the storage:          ${(web3.utils.toBN(await readStorage(I_SecurityToken.address, 17))).toString()}
=======
                Granularity value from the storage:          ${(web3.utils.toBN(await readStorage(I_SecurityToken.address, 14))).toString()}
>>>>>>> 74d09405
            `)

            assert.equal(
                web3.utils.fromWei(await stGetter.granularity.call()),
<<<<<<< HEAD
                web3.utils.fromWei((web3.utils.toBN(await readStorage(I_SecurityToken.address, 17))).toString())
=======
                web3.utils.fromWei((web3.utils.toBN(await readStorage(I_SecurityToken.address, 14))).toString())
>>>>>>> 74d09405
            );

            console.log(`
                Current checkpoint ID from the contract:    ${await stGetter.currentCheckpointId.call()}
<<<<<<< HEAD
                Current checkpoint ID from the storage:     ${(web3.utils.toBN(await readStorage(I_SecurityToken.address, 18))).toString()}
            `)
            assert.equal(
                await stGetter.currentCheckpointId.call(),
                (web3.utils.toBN(await readStorage(I_SecurityToken.address, 18))).toString()
=======
                Current checkpoint ID from the storage:     ${(web3.utils.toBN(await readStorage(I_SecurityToken.address, 15))).toString()}
            `)
            assert.equal(
                await stGetter.currentCheckpointId.call(),
                (web3.utils.toBN(await readStorage(I_SecurityToken.address, 15))).toString()
>>>>>>> 74d09405
            );

            console.log(`
                TokenDetails from the contract:    ${await stGetter.tokenDetails.call()}
<<<<<<< HEAD
                TokenDetails from the storage:     ${(web3.utils.toUtf8((await readStorage(I_SecurityToken.address, 19)).substring(0, 60)))}
            `)
            assert.equal(
                await stGetter.tokenDetails.call(),
                (web3.utils.toUtf8((await readStorage(I_SecurityToken.address, 19)).substring(0, 60))).replace(/\u0000/g, "")
=======
                TokenDetails from the storage:     ${(web3.utils.toUtf8((await readStorage(I_SecurityToken.address, 16)).substring(0, 60)))}
            `)
            assert.equal(
                await stGetter.tokenDetails.call(),
                (web3.utils.toUtf8((await readStorage(I_SecurityToken.address, 16)).substring(0, 60))).replace(/\u0000/g, "")
>>>>>>> 74d09405
            );

        });

    });

    describe(`Test cases for the ERC1643 contract\n`, async () => {

        describe(`Test cases for the setDocument() function of the ERC1643\n`, async() => {

            it("\tShould failed in executing the setDocument() function because msg.sender is not authorised\n", async() => {
                await catchRevert(
                    I_SecurityToken.setDocument(web3.utils.utf8ToHex("doc1"), "https://www.gogl.bts.fly", "0x0", {from: account_temp})
                );
            });

            it("\tShould failed to set a document details as name is empty\n", async() => {
                await catchRevert(
                    I_SecurityToken.setDocument(web3.utils.utf8ToHex(""), "https://www.gogl.bts.fly", "0x0", {from: token_owner})
                );
            });

            it("\tShould failed to set a document details as URI is empty\n", async() => {
                await catchRevert(
                    I_SecurityToken.setDocument(web3.utils.utf8ToHex("doc1"), "", "0x0", {from: token_owner})
                );
            });

            it("\tShould sucessfully add the document details in the `_documents` mapping and change the length of the `_docsNames`\n", async() => {
                let tx = await I_SecurityToken.setDocument(web3.utils.utf8ToHex("doc1"), uri, docHash, {from: token_owner});
                assert.equal(web3.utils.toUtf8(tx.logs[0].args._name), "doc1");
                assert.equal(tx.logs[0].args._uri, uri);
                assert.equal(web3.utils.toUtf8(tx.logs[0].args._documentHash), web3.utils.toUtf8(docHash));
                assert.equal((await stGetter.getAllDocuments.call()).length, 1);
            });

            it("\tShould successfully add the new document and allow the empty docHash to be added in the `Document` structure\n", async() => {
                let tx = await I_SecurityToken.setDocument(web3.utils.utf8ToHex("doc2"), uri, "0x0", {from: token_owner});
                assert.equal(web3.utils.toUtf8(tx.logs[0].args._name), "doc2");
                assert.equal(tx.logs[0].args._uri, uri);
                assert.equal(tx.logs[0].args._documentHash, empty_hash);
                assert.equal((await stGetter.getAllDocuments.call()).length, 2);
            });

            it("\tShould successfully update the existing document and length of `_docsNames` should remain unaffected\n", async() => {
                let tx = await I_SecurityToken.setDocument(web3.utils.utf8ToHex("doc2"), "https://www.bts.l", "0x0", {from: token_owner});
                assert.equal(web3.utils.toUtf8(tx.logs[0].args._name), "doc2");
                assert.equal(tx.logs[0].args._uri, "https://www.bts.l");
                assert.equal(tx.logs[0].args._documentHash, empty_hash);
                assert.equal((await stGetter.getAllDocuments.call()).length, 2);
            });

        describe("Test cases for the getters functions\n", async()=> {

                it("\tShould get the details of existed document\n", async() => {
                    let doc1Details = await stGetter.getDocument.call(web3.utils.utf8ToHex("doc1"));
                    assert.equal(doc1Details[0], uri);
                    assert.equal(web3.utils.toUtf8(doc1Details[1]), web3.utils.toUtf8(docHash));
                    assert.closeTo(doc1Details[2].toNumber(), await latestTime(), 2);

                    let doc2Details = await stGetter.getDocument.call(web3.utils.utf8ToHex("doc2"));
                    assert.equal(doc2Details[0], "https://www.bts.l");
                    assert.equal(doc2Details[1], empty_hash);
                    assert.closeTo(doc2Details[2].toNumber(), await latestTime(), 2);
                });

                it("\tShould get the details of the non-existed document it means every value should be zero\n", async() => {
                    let doc3Details = await stGetter.getDocument.call(web3.utils.utf8ToHex("doc3"));
                    assert.equal(doc3Details[0], "");
                    assert.equal(web3.utils.toUtf8(doc3Details[1]), "");
                    assert.equal(doc3Details[2], 0);
                });

                it("\tShould get all the documents present in the contract\n", async() => {
                    let allDocs = await stGetter.getAllDocuments.call()
                    assert.equal(allDocs.length, 2);
                    assert.equal(web3.utils.toUtf8(allDocs[0]), "doc1");
                    assert.equal(web3.utils.toUtf8(allDocs[1]), "doc2");
                });
            })
        });

        describe("Test cases for the removeDocument()\n", async() => {

            it("\tShould failed to remove document because msg.sender is not authorised\n", async() => {
                await catchRevert(
                    I_SecurityToken.removeDocument(web3.utils.utf8ToHex("doc2"), {from: account_temp})
                );
            });

            it("\tShould failed to remove the document that is not existed in the contract\n", async() => {
                await catchRevert(
                    I_SecurityToken.removeDocument(web3.utils.utf8ToHex("doc3"), {from: token_owner})
                );
            });

            it("\tShould succssfully remove the document from the contract  which is present in the last index of the `_docsName` and check the params of the `DocumentRemoved` event\n", async() => {
                // first add the new document
                await I_SecurityToken.setDocument(web3.utils.utf8ToHex("doc3"), "https://www.bts.l", "0x0", {from: token_owner});
                // as this will be last in the array so remove this
                let tx = await I_SecurityToken.removeDocument(web3.utils.utf8ToHex("doc3"), {from: token_owner});
                assert.equal(web3.utils.toUtf8(tx.logs[0].args._name), "doc3");
                assert.equal(tx.logs[0].args._uri, "https://www.bts.l");
                assert.equal(tx.logs[0].args._documentHash, empty_hash);
                assert.equal((await stGetter.getAllDocuments.call()).length, 2);

                // remove the document that is not last in the `docsName` array
                tx = await I_SecurityToken.removeDocument(web3.utils.utf8ToHex("doc1"), {from: token_owner});
                assert.equal(web3.utils.toUtf8(tx.logs[0].args._name), "doc1");
                assert.equal(tx.logs[0].args._uri, uri);
                assert.equal(web3.utils.toUtf8(tx.logs[0].args._documentHash), web3.utils.toUtf8(docHash));
                assert.equal((await stGetter.getAllDocuments.call()).length, 1);
            });

            it("\t Should delete the doc to validate the #17 issue problem", async() => {
                let tx = await I_SecurityToken.removeDocument(web3.utils.utf8ToHex("doc2"), {from: token_owner});
                assert.equal(web3.utils.toUtf8(tx.logs[0].args._name), "doc2");
                assert.equal(tx.logs[0].args._uri, "https://www.bts.l");
                assert.equal(web3.utils.toUtf8(tx.logs[0].args._documentHash), '');
                assert.equal((await stGetter.getAllDocuments.call()).length, 0);
            });

        describe("Test cases for the getters functions\n", async()=> {

            it("\tShould get the details of the non-existed (earlier was present but get removed ) document it means every value should be zero\n", async() => {
                let doc1Details = await stGetter.getDocument.call(web3.utils.utf8ToHex("doc1"));
                assert.equal(doc1Details[0], "");
                assert.equal(web3.utils.toUtf8(doc1Details[1]), "");
                assert.equal(doc1Details[2], 0);
            });

            it("\tShould get all the documents present in the contract which should be 1\n", async() => {
                // add one doc before the getter call
                await I_SecurityToken.setDocument(web3.utils.utf8ToHex("doc4"), "https://www.bts.l", docHash, {from: token_owner})
                let allDocs = await stGetter.getAllDocuments.call()
                assert.equal(allDocs.length, 1);
                assert.equal(web3.utils.toUtf8(allDocs[0]), "doc4");
            });
        });
    })
    });

});<|MERGE_RESOLUTION|>--- conflicted
+++ resolved
@@ -202,7 +202,7 @@
             I_SecurityToken = await SecurityToken.at(tx.logs[1].args._securityTokenAddress);
             stGetter = await STGetter.at(I_SecurityToken.address);
             assert.equal(await stGetter.getTreasuryWallet.call(), token_owner, "Incorrect wallet set")
-            const log = (await I_SecurityToken.getPastEvents('ModuleAdded', {filter: {transactionHash: tx.transactionHash}}))[0];            
+            const log = (await I_SecurityToken.getPastEvents('ModuleAdded', {filter: {transactionHash: tx.transactionHash}}))[0];
 
             // Verify that GeneralTransferManager module get added successfully or not
             assert.equal(log.args._types[0].toNumber(), transferManagerKey);
@@ -346,7 +346,7 @@
             assert.isTrue(await I_SecurityToken.isIssuable.call());
         })
 
-        
+
         it("Should finish the minting -- fail because owner didn't sign correct acknowledegement", async () => {
             let trueButOutOfPlaceAcknowledegement = web3.utils.utf8ToHex(
                 "F O'Brien is the best!"
@@ -1465,122 +1465,61 @@
             );
 
             console.log(`
-<<<<<<< HEAD
-                FeatureRegistry address from the contract:         ${await stGetter.featureRegistry.call()}
-                FeatureRegistry address from the storage:          ${await readStorage(I_SecurityToken.address, 13)}
+                PolyToken address from the contract:         ${await stGetter.polyToken.call()}
+                PolyToken address from the storage:          ${await readStorage(I_SecurityToken.address, 13)}
             `)
 
             assert.equal(
-                await stGetter.featureRegistry.call(),
+                await stGetter.polyToken.call(),
                 web3.utils.toChecksumAddress(await readStorage(I_SecurityToken.address, 13))
-            );
-
-            console.log(`
-                PolyToken address from the contract:         ${await stGetter.polyToken.call()}
-                PolyToken address from the storage:          ${await readStorage(I_SecurityToken.address, 14)}
-=======
-                PolyToken address from the contract:         ${await stGetter.polyToken.call()}
-                PolyToken address from the storage:          ${await readStorage(I_SecurityToken.address, 11)}
->>>>>>> 74d09405
-            `)
-
-            assert.equal(
-                await stGetter.polyToken.call(),
-<<<<<<< HEAD
-                web3.utils.toChecksumAddress(await readStorage(I_SecurityToken.address, 14))
             );
 
             console.log(`
                 Delegate address from the contract:         ${await stGetter.getterDelegate.call()}
-                Delegate address from the storage:          ${await readStorage(I_SecurityToken.address, 15)}
+                Delegate address from the storage:          ${await readStorage(I_SecurityToken.address, 14)}
             `)
 
             assert.equal(
                 await stGetter.getterDelegate.call(),
-                web3.utils.toChecksumAddress(await readStorage(I_SecurityToken.address, 15))
-=======
-                web3.utils.toChecksumAddress(await readStorage(I_SecurityToken.address, 11))
-            );
-
-            console.log(`
-                Delegate address from the contract:         ${await stGetter.delegate.call()}
-                Delegate address from the storage:          ${await readStorage(I_SecurityToken.address, 12)}
-            `)
-
-            assert.equal(
-                await stGetter.delegate.call(),
-                web3.utils.toChecksumAddress(await readStorage(I_SecurityToken.address, 12))
->>>>>>> 74d09405
+                web3.utils.toChecksumAddress(await readStorage(I_SecurityToken.address, 14))
             );
 
             console.log(`
                 Datastore address from the contract:         ${await stGetter.dataStore.call()}
-<<<<<<< HEAD
-                Datastore address from the storage:          ${await readStorage(I_SecurityToken.address, 16)}
-=======
-                Datastore address from the storage:          ${await readStorage(I_SecurityToken.address, 13)}
->>>>>>> 74d09405
+                Datastore address from the storage:          ${await readStorage(I_SecurityToken.address, 15)}
             `)
 
             assert.equal(
                 await stGetter.dataStore.call(),
-<<<<<<< HEAD
-                web3.utils.toChecksumAddress(await readStorage(I_SecurityToken.address, 16))
-=======
-                web3.utils.toChecksumAddress(await readStorage(I_SecurityToken.address, 13))
->>>>>>> 74d09405
+                web3.utils.toChecksumAddress(await readStorage(I_SecurityToken.address, 15))
             );
 
             console.log(`
                 Granularity value from the contract:         ${await stGetter.granularity.call()}
-<<<<<<< HEAD
-                Granularity value from the storage:          ${(web3.utils.toBN(await readStorage(I_SecurityToken.address, 17))).toString()}
-=======
-                Granularity value from the storage:          ${(web3.utils.toBN(await readStorage(I_SecurityToken.address, 14))).toString()}
->>>>>>> 74d09405
+                Granularity value from the storage:          ${(web3.utils.toBN(await readStorage(I_SecurityToken.address, 16))).toString()}
             `)
 
             assert.equal(
                 web3.utils.fromWei(await stGetter.granularity.call()),
-<<<<<<< HEAD
-                web3.utils.fromWei((web3.utils.toBN(await readStorage(I_SecurityToken.address, 17))).toString())
-=======
-                web3.utils.fromWei((web3.utils.toBN(await readStorage(I_SecurityToken.address, 14))).toString())
->>>>>>> 74d09405
+                web3.utils.fromWei((web3.utils.toBN(await readStorage(I_SecurityToken.address, 16))).toString())
             );
 
             console.log(`
                 Current checkpoint ID from the contract:    ${await stGetter.currentCheckpointId.call()}
-<<<<<<< HEAD
-                Current checkpoint ID from the storage:     ${(web3.utils.toBN(await readStorage(I_SecurityToken.address, 18))).toString()}
+                Current checkpoint ID from the storage:     ${(web3.utils.toBN(await readStorage(I_SecurityToken.address, 17))).toString()}
             `)
             assert.equal(
                 await stGetter.currentCheckpointId.call(),
-                (web3.utils.toBN(await readStorage(I_SecurityToken.address, 18))).toString()
-=======
-                Current checkpoint ID from the storage:     ${(web3.utils.toBN(await readStorage(I_SecurityToken.address, 15))).toString()}
-            `)
-            assert.equal(
-                await stGetter.currentCheckpointId.call(),
-                (web3.utils.toBN(await readStorage(I_SecurityToken.address, 15))).toString()
->>>>>>> 74d09405
+                (web3.utils.toBN(await readStorage(I_SecurityToken.address, 17))).toString()
             );
 
             console.log(`
                 TokenDetails from the contract:    ${await stGetter.tokenDetails.call()}
-<<<<<<< HEAD
-                TokenDetails from the storage:     ${(web3.utils.toUtf8((await readStorage(I_SecurityToken.address, 19)).substring(0, 60)))}
+                TokenDetails from the storage:     ${(web3.utils.toUtf8((await readStorage(I_SecurityToken.address, 18)).substring(0, 60)))}
             `)
             assert.equal(
                 await stGetter.tokenDetails.call(),
-                (web3.utils.toUtf8((await readStorage(I_SecurityToken.address, 19)).substring(0, 60))).replace(/\u0000/g, "")
-=======
-                TokenDetails from the storage:     ${(web3.utils.toUtf8((await readStorage(I_SecurityToken.address, 16)).substring(0, 60)))}
-            `)
-            assert.equal(
-                await stGetter.tokenDetails.call(),
-                (web3.utils.toUtf8((await readStorage(I_SecurityToken.address, 16)).substring(0, 60))).replace(/\u0000/g, "")
->>>>>>> 74d09405
+                (web3.utils.toUtf8((await readStorage(I_SecurityToken.address, 18)).substring(0, 60))).replace(/\u0000/g, "")
             );
 
         });
