import latestTime from "./helpers/latestTime";
import { duration, promisifyLogWatch, latestBlock } from "./helpers/utils";
import { takeSnapshot, increaseTime, revertToSnapshot } from "./helpers/time";
import { encodeProxyCall, encodeModuleCall } from "./helpers/encodeCall";
import {
    setUpPolymathNetwork,
    deployDummySTOAndVerifyed,
    deployCappedSTOAndVerifyed,
    deployPresaleSTOAndVerified
} from "./helpers/createInstances";

// Import contract ABIs
const CappedSTO = artifacts.require("./CappedSTO.sol");
const DummySTO = artifacts.require("./DummySTO.sol");
const PreSaleSTO = artifacts.require("./PreSaleSTO.sol");
const SecurityToken = artifacts.require("./SecurityToken.sol");
const GeneralTransferManager = artifacts.require("./GeneralTransferManager");
const STGetter = artifacts.require("./STGetter.sol");

const Web3 = require("web3");
let BN = Web3.utils.BN;
const web3 = new Web3(new Web3.providers.HttpProvider("http://localhost:8545")); // Hardcoded development port

contract("Concurrent STO", async (accounts) => {
    // Accounts variable declaration
    let account_polymath;
    let account_issuer;
    let account_fundsReceiver;
    let account_investor1;
    let account_investor2;
    let account_investor3;

    // Contract instance declaration
    let I_SecurityTokenRegistryProxy;
    let I_GeneralPermissionManager;
    let I_GeneralTransferManagerFactory;
    let I_GeneralTransferManager;
    let I_ModuleRegistryProxy;
    let I_ModuleRegistry;
    let I_FeatureRegistry;
    let I_STFactory;
    let I_MRProxied;
    let I_STRProxied;
    let I_SecurityTokenRegistry;
    let I_SecurityToken;
    let I_PolyToken;
    let I_PolymathRegistry;
    let I_STRGetter;
    let I_STGetter;
    let stGetter;

    // STO instance declaration
    let I_CappedSTOFactory;
    let I_DummySTOFactory;
    let I_PreSaleSTOFactory;
    let I_STO_Array = [];

    // Error message
    let message = "Transaction Should Fail!";

    // Initial fees
    const initRegFee = new BN(web3.utils.toWei("1000"));
    const STOSetupCost = web3.utils.toHex(200 * Math.pow(10, 18));
    const STOSetupCostPOLY = web3.utils.toHex(800 * Math.pow(10, 18));

    // Module keys
    const transferManagerKey = 2;
    const stoKey = 3;

    // Configure function signature for STO deployment

    const CappedSTOParameters = ["uint256", "uint256", "uint256", "uint256", "uint8[]", "address"];
    const DummySTOParameters = ["uint256", "uint256", "uint256", "string"];
    const PresaleSTOParameters = ["uint256"];

    let currentTime;
    const address_zero = "0x0000000000000000000000000000000000000000";
    const one_address = "0x0000000000000000000000000000000000000001";

    before(async () => {
        currentTime = new BN(await latestTime());
        account_polymath = accounts[0];
        account_issuer = accounts[1];
        account_fundsReceiver = accounts[2];
        account_investor1 = accounts[3];
        account_investor2 = accounts[4];
        account_investor3 = accounts[5];

       // Step:1 Create the polymath ecosystem contract instances
       let instances = await setUpPolymathNetwork(account_polymath, account_issuer);

       [
           I_PolymathRegistry,
           I_PolyToken,
           I_FeatureRegistry,
           I_ModuleRegistry,
           I_ModuleRegistryProxy,
           I_MRProxied,
           I_GeneralTransferManagerFactory,
           I_STFactory,
           I_SecurityTokenRegistry,
           I_SecurityTokenRegistryProxy,
           I_STRProxied,
           I_STRGetter,
           I_STGetter
       ] = instances;

        // STEP 2: Deploy the STO Factories

        [I_CappedSTOFactory] = await deployCappedSTOAndVerifyed(account_polymath, I_MRProxied, STOSetupCost);
        [I_DummySTOFactory] = await deployDummySTOAndVerifyed(account_polymath, I_MRProxied, STOSetupCost);
        [I_PreSaleSTOFactory] = await deployPresaleSTOAndVerified(account_polymath, I_MRProxied, STOSetupCost);

        // Printing all the contract addresses
        console.log(`
        --------------------- Polymath Network Smart Contracts: ---------------------
        PolymathRegistry:                  ${I_PolymathRegistry.address}
        SecurityTokenRegistryProxy:        ${I_SecurityTokenRegistryProxy.address}
        SecurityTokenRegistry:             ${I_SecurityTokenRegistry.address}
        ModuleRegistry:                    ${I_ModuleRegistry.address}
        ModuleRegistryProxy:               ${I_ModuleRegistryProxy.address}
        FeatureRegistry:                   ${I_FeatureRegistry.address}

        STFactory:                         ${I_STFactory.address}
        GeneralTransferManagerFactory:     ${I_GeneralTransferManagerFactory.address}

        CappedSTOFactory:                  ${I_CappedSTOFactory.address}
        -----------------------------------------------------------------------------
        `);
    });

    describe("Generate Security Token", async () => {
        // SecurityToken Details for funds raise Type ETH
        const name = "Team";
        const symbol = "SAP";
        const tokenDetails = "This is equity type of issuance";
        const decimals = 18;

        it("Should register the ticker before the generation of the security token", async () => {
            await I_PolyToken.getTokens(initRegFee, account_issuer);
            await I_PolyToken.approve(I_STRProxied.address, initRegFee, { from: account_issuer });
            let tx = await I_STRProxied.registerTicker(account_issuer, symbol, name, { from: account_issuer });
            assert.equal(tx.logs[0].args._owner, account_issuer);
            assert.equal(tx.logs[0].args._ticker, symbol);
        });

        it("Should generate the new security token with the same symbol as registered above", async () => {
            await I_PolyToken.getTokens(initRegFee, account_issuer);
            await I_PolyToken.approve(I_STRProxied.address, initRegFee, { from: account_issuer });

<<<<<<< HEAD
            let tx = await I_STRProxied.generateSecurityToken(name, symbol, tokenDetails, false, account_issuer, { from: account_issuer });
=======
            let tx = await I_STRProxied.generateSecurityToken(name, symbol, tokenDetails, false, 0, { from: account_issuer });
>>>>>>> 92807d1b
            assert.equal(tx.logs[2].args._ticker, symbol, "SecurityToken doesn't get deployed");

            I_SecurityToken = await SecurityToken.at(tx.logs[2].args._securityTokenAddress);
            stGetter = await STGetter.at(I_SecurityToken.address);
            assert.equal(await stGetter.getTreasuryWallet.call(), account_issuer, "Incorrect wallet set");
            const log = (await I_SecurityToken.getPastEvents('ModuleAdded', {filter: {transactionHash: tx.transactionHash}}))[0];

            // Verify that GeneralTransferManager module get added successfully or not
            assert.equal(log.args._types[0].toNumber(), transferManagerKey);
            assert.equal(web3.utils.hexToString(log.args._name), "GeneralTransferManager");
        });

        it("Should intialize the auto attached modules", async () => {
            let moduleData = (await stGetter.getModulesByType(transferManagerKey))[0];
            I_GeneralTransferManager = await GeneralTransferManager.at(moduleData);
        });

        it("Should whitelist account_investor1", async () => {
            let fromTime = await latestTime();
            let toTime = await latestTime() + duration.days(15);
            let expiryTime = toTime + duration.days(100);
            let canBuyFromSTO = true;

            let tx = await I_GeneralTransferManager.modifyKYCData(account_investor1, fromTime, toTime, expiryTime, {
                from: account_issuer,
                gas: 500000
            });

            assert.equal(tx.logs[0].args._investor, account_investor1, "Failed in adding the investor in whitelist");
        });
    });

    describe("Add STO and verify transfer", async () => {
        it("Should attach STO modules up to the max number, then fail", async () => {
            const MAX_MODULES = 10;
            const startTime = await latestTime() + duration.days(1);
            const endTime = await latestTime() + duration.days(90);
            const cap = new BN(web3.utils.toWei("10000"));
            const rate = new BN(web3.utils.toWei("1000"));
            const fundRaiseType = [0];
            const budget = 0;
            const maxCost = STOSetupCostPOLY;
            const cappedBytesSig = encodeModuleCall(CappedSTOParameters, [
                startTime,
                endTime,
                cap,
                rate,
                fundRaiseType,
                account_fundsReceiver
            ]);
            const dummyBytesSig = encodeModuleCall(DummySTOParameters, [startTime, endTime, cap, "Hello"]);
            const presaleBytesSig = encodeModuleCall(PresaleSTOParameters, [endTime]);

            for (var STOIndex = 0; STOIndex < MAX_MODULES; STOIndex++) {
                await I_PolyToken.getTokens(STOSetupCostPOLY, account_issuer);
                await I_PolyToken.transfer(I_SecurityToken.address, STOSetupCostPOLY, { from: account_issuer });
                switch (STOIndex % 3) {
                    case 0:
                        // Capped STO
                        let tx1 = await I_SecurityToken.addModule(I_CappedSTOFactory.address, cappedBytesSig, maxCost, budget, {
                            from: account_issuer
                        });
                        assert.equal(tx1.logs[3].args._types[0], stoKey, `Wrong module type added at index ${STOIndex}`);
                        assert.equal(
                            web3.utils.hexToString(tx1.logs[3].args._name),
                            "CappedSTO",
                            `Wrong STO module added at index ${STOIndex}`
                        );
                        I_STO_Array.push(await CappedSTO.at(tx1.logs[3].args._module));
                        break;
                    case 1:
                        // Dummy STO
                        let tx2 = await I_SecurityToken.addModule(I_DummySTOFactory.address, dummyBytesSig, maxCost, budget, {
                            from: account_issuer
                        });
                        assert.equal(tx2.logs[3].args._types[0], stoKey, `Wrong module type added at index ${STOIndex}`);
                        assert.equal(
                            web3.utils.hexToString(tx2.logs[3].args._name),
                            "DummySTO",
                            `Wrong STO module added at index ${STOIndex}`
                        );
                        I_STO_Array.push(await DummySTO.at(tx2.logs[3].args._module));
                        break;
                    case 2:
                        // Pre Sale STO
                        let tx3 = await I_SecurityToken.addModule(I_PreSaleSTOFactory.address, presaleBytesSig, maxCost, budget, {
                            from: account_issuer
                        });
                        assert.equal(tx3.logs[3].args._types[0], stoKey, `Wrong module type added at index ${STOIndex}`);
                        assert.equal(
                            web3.utils.hexToString(tx3.logs[3].args._name),
                            "PreSaleSTO",
                            `Wrong STO module added at index ${STOIndex}`
                        );
                        I_STO_Array.push(await PreSaleSTO.at(tx3.logs[3].args._module));
                        break;
                }
            }
        });

        it("Should successfully invest in all modules attached", async () => {
            const MAX_MODULES = 10;
            await increaseTime(duration.days(2));
            for (var STOIndex = 0; STOIndex < MAX_MODULES; STOIndex++) {
                switch (STOIndex % 3) {
                    case 0:
                        // Capped STO ETH
                        await I_STO_Array[STOIndex].buyTokens(account_investor1, {
                            from: account_investor1,
                            value: new BN(web3.utils.toWei("1", "ether"))
                        });
                        assert.equal(web3.utils.fromWei((await I_STO_Array[STOIndex].getRaised.call(0)).toString()), 1);
                        assert.equal(await I_STO_Array[STOIndex].investorCount.call(), 1);
                        break;
                    case 1:
                        // Dummy STO
                        await I_STO_Array[STOIndex].generateTokens(account_investor1, new BN(web3.utils.toWei("1000")), { from: account_issuer });
                        assert.equal(await I_STO_Array[STOIndex].investorCount.call(), 1);
                        assert.equal(
                            (await I_STO_Array[STOIndex].investors.call(account_investor1))
                                .div(new BN(10).pow(new BN(18)))
                                .toNumber(),
                            1000
                        );
                        break;
                    case 2:
                        // Pre Sale STO
                        await I_STO_Array[STOIndex].allocateTokens(account_investor1, new BN(web3.utils.toWei("1000")), new BN(web3.utils.toWei("1")), new BN(0), {
                            from: account_issuer
                        });
                        assert.equal(web3.utils.fromWei((await I_STO_Array[STOIndex].getRaised.call(0)).toString()), 1);
                        assert.equal(web3.utils.fromWei((await I_STO_Array[STOIndex].getRaised.call(1)).toString()), 0);
                        assert.equal(await I_STO_Array[STOIndex].investorCount.call(), 1);
                        assert.equal(
                            (await I_STO_Array[STOIndex].investors.call(account_investor1))
                                .div(new BN(10).pow(new BN(18)))
                                .toNumber(),
                            1000
                        );
                        break;
                }
            }
        });
    });
});<|MERGE_RESOLUTION|>--- conflicted
+++ resolved
@@ -148,11 +148,7 @@
             await I_PolyToken.getTokens(initRegFee, account_issuer);
             await I_PolyToken.approve(I_STRProxied.address, initRegFee, { from: account_issuer });
 
-<<<<<<< HEAD
-            let tx = await I_STRProxied.generateSecurityToken(name, symbol, tokenDetails, false, account_issuer, { from: account_issuer });
-=======
-            let tx = await I_STRProxied.generateSecurityToken(name, symbol, tokenDetails, false, 0, { from: account_issuer });
->>>>>>> 92807d1b
+            let tx = await I_STRProxied.generateSecurityToken(name, symbol, tokenDetails, false, account_issuer, 0, { from: account_issuer });
             assert.equal(tx.logs[2].args._ticker, symbol, "SecurityToken doesn't get deployed");
 
             I_SecurityToken = await SecurityToken.at(tx.logs[2].args._securityTokenAddress);
