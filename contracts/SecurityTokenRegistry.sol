--- conflicted
+++ resolved
@@ -207,7 +207,7 @@
 
     /**
      * @notice Set the getter contract address
-     * @param _getterContract Address of the contract  
+     * @param _getterContract Address of the contract
      */
     function setGetterRegistry(address _getterContract) public onlyOwner {
         require(_getterContract != address(0));
@@ -324,13 +324,8 @@
         _addTicker(_owner, _ticker, _tokenName, _registrationDate, _expiryDate, _status, true, uint256(0));
     }
 
-<<<<<<< HEAD
     function _tickerOwner(string memory _ticker) internal view returns(address) {
-        return getAddress(Encoder.getKey("registeredTickers_owner", _ticker));
-=======
-    function _tickerOwner(string _ticker) internal view returns(address) {
         return getAddressValue(Encoder.getKey("registeredTickers_owner", _ticker));
->>>>>>> 7e050219
     }
 
     /**
@@ -363,13 +358,8 @@
         return true;
     }
 
-<<<<<<< HEAD
     function _tickerStatus(string memory _ticker) internal view returns(bool) {
-        return getBool(Encoder.getKey("registeredTickers_status", _ticker));
-=======
-    function _tickerStatus(string _ticker) internal view returns(bool) {
         return getBoolValue(Encoder.getKey("registeredTickers_status", _ticker));
->>>>>>> 7e050219
     }
 
     /**
@@ -403,32 +393,15 @@
         internal
     {
         bytes32 key = Encoder.getKey("registeredTickers_owner", _ticker);
-<<<<<<< HEAD
-        if (getAddress(key) != _owner) set(key, _owner);
+        if (getAddressValue(key) != _owner) set(key, _owner);
         key = Encoder.getKey("registeredTickers_registrationDate", _ticker);
-        if (getUint(key) != _registrationDate) set(key, _registrationDate);
+        if (getUintValue(key) != _registrationDate) set(key, _registrationDate);
         key = Encoder.getKey("registeredTickers_expiryDate", _ticker);
-        if (getUint(key) != _expiryDate) set(key, _expiryDate);
+        if (getUintValue(key) != _expiryDate) set(key, _expiryDate);
         key = Encoder.getKey("registeredTickers_tokenName", _ticker);
-        if (Encoder.getKey(getString(key)) != Encoder.getKey(_tokenName)) set(key, _tokenName);
+        if (Encoder.getKey(getStringValue(key)) != Encoder.getKey(_tokenName)) set(key, _tokenName);
         key = Encoder.getKey("registeredTickers_status", _ticker);
-        if (getBool(key) != _status) set(key, _status);
-=======
-        if (getAddressValue(key) != _owner)
-            set(key, _owner);
-        key = Encoder.getKey("registeredTickers_registrationDate", _ticker);
-        if (getUintValue(key) != _registrationDate)
-            set(key, _registrationDate);
-        key = Encoder.getKey("registeredTickers_expiryDate", _ticker);
-        if (getUintValue(key) != _expiryDate)
-            set(key, _expiryDate);
-        key = Encoder.getKey("registeredTickers_tokenName", _ticker);
-        if (Encoder.getKey(getStringValue(key)) != Encoder.getKey(_tokenName))
-            set(key, _tokenName);
-        key = Encoder.getKey("registeredTickers_status", _ticker);
-        if (getBoolValue(key) != _status)
-            set(key, _status);
->>>>>>> 7e050219
+        if (getBoolValue(key) != _status) set(key, _status);
     }
 
     /**
@@ -440,17 +413,11 @@
         string memory ticker = Util.upper(_ticker);
         require(_newOwner != address(0), "Invalid address");
         bytes32 ownerKey = Encoder.getKey("registeredTickers_owner", ticker);
-<<<<<<< HEAD
-        require(getAddress(ownerKey) == msg.sender, "Not authorised");
+        require(getAddressValue(ownerKey) == msg.sender, "Not authorised");
         if (_tickerStatus(ticker)) require(
-            IOwnable(getAddress(Encoder.getKey("tickerToSecurityToken", ticker))).owner() == _newOwner,
+            IOwnable(getAddressValue(Encoder.getKey("tickerToSecurityToken", ticker))).owner() == _newOwner,
             "New owner does not match token owner"
         );
-=======
-        require(getAddressValue(ownerKey) == msg.sender, "Not authorised");
-        if (_tickerStatus(ticker))
-            require(IOwnable(getAddressValue(Encoder.getKey("tickerToSecurityToken", ticker))).owner() == _newOwner, "New owner does not match token owner");
->>>>>>> 7e050219
         _deleteTickerOwnership(msg.sender, ticker);
         _setTickerOwnership(_newOwner, ticker);
         set(ownerKey, _newOwner);
@@ -460,13 +427,8 @@
     /**
      * @notice Internal - Removes the owner of a ticker
      */
-<<<<<<< HEAD
     function _deleteTickerOwnership(address _owner, string memory _ticker) internal {
-        uint256 index = uint256(getUint(Encoder.getKey("tickerIndex", _ticker)));
-=======
-    function _deleteTickerOwnership(address _owner, string _ticker) internal {
         uint256 index = uint256(getUintValue(Encoder.getKey("tickerIndex", _ticker)));
->>>>>>> 7e050219
         bytes32 ownerKey = Encoder.getKey("userToTickers", _owner);
         bytes32[] memory tickers = getArrayBytes32(ownerKey);
         assert(index < tickers.length);
@@ -488,8 +450,6 @@
         set(EXPIRYLIMIT, _newExpiry);
     }
 
-<<<<<<< HEAD
-=======
     /**
      * @notice Returns the list of tickers owned by the selected address
      * @param _owner is the address which owns the list of tickers
@@ -587,7 +547,6 @@
             return (address(0), uint256(0), uint256(0), "", false);
     }
 
->>>>>>> 7e050219
     /////////////////////////////
     // Security Token Management
     /////////////////////////////
@@ -695,13 +654,7 @@
     * @param _securityToken is the address of the security token
     * @return bool
     */
-<<<<<<< HEAD
     function isSecurityToken(address _securityToken) external view returns(bool) {
-        return (keccak256(bytes(getString(Encoder.getKey("securityTokens_ticker", _securityToken)))) != keccak256(""));
-    }
-
-=======
-    function isSecurityToken(address _securityToken) external view returns (bool) {
         return (keccak256(bytes(getStringValue(Encoder.getKey("securityTokens_ticker", _securityToken)))) != keccak256(""));
     }
 
@@ -732,7 +685,6 @@
         );
     }
 
->>>>>>> 7e050219
     /////////////////////////////
     // Ownership, lifecycle & Utility
     /////////////////////////////
@@ -830,8 +782,6 @@
     }
 
     /**
-<<<<<<< HEAD
-=======
      * @notice Returns the current STFactory Address
      */
     function getSTFactoryAddress() public view returns(address) {
@@ -846,7 +796,6 @@
     }
 
     /**
->>>>>>> 7e050219
      * @notice Changes the PolyToken address. Only Polymath.
      * @param _newAddress is the address of the polytoken.
      */
@@ -856,8 +805,6 @@
     }
 
     /**
-<<<<<<< HEAD
-=======
      * @notice Gets the security token launch fee
      * @return Fee amount
      */
@@ -882,7 +829,6 @@
     }
 
     /**
->>>>>>> 7e050219
      * @notice Check whether the registry is paused or not
      * @return bool
      */
