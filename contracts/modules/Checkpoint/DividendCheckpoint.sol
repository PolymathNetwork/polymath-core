/**
 * DISCLAIMER: Under certain conditions, the function pushDividendPayment
 * may fail due to block gas limits.
 * If the total number of investors that ever held tokens is greater than ~15,000 then
 * the function may fail. If this happens investors can pull their dividends, or the Issuer
 * can use pushDividendPaymentToAddresses to provide an explict address list in batches
 */
pragma solidity ^0.5.0;

import "./ICheckpoint.sol";
import "../../storage/modules/Checkpoint/DividendCheckpointStorage.sol";
import "../Module.sol";
import "openzeppelin-solidity/contracts/math/SafeMath.sol";
import "openzeppelin-solidity/contracts/math/Math.sol";

/**
 * @title Checkpoint module for issuing ether dividends
 * @dev abstract contract
 */
contract DividendCheckpoint is DividendCheckpointStorage, ICheckpoint, Module {
    using SafeMath for uint256;

    event SetDefaultExcludedAddresses(address[] _excluded);
    event SetWithholding(address[] _investors, uint256[] _withholding);
    event SetWithholdingFixed(address[] _investors, uint256 _withholding);
    event SetWallet(address indexed _oldWallet, address indexed _newWallet);

    function _validDividendIndex(uint256 _dividendIndex) internal view {
        require(_dividendIndex < dividends.length, "Invalid dividend");
        require(!dividends[_dividendIndex].reclaimed, "Dividend reclaimed");
        /*solium-disable-next-line security/no-block-members*/
        require(now >= dividends[_dividendIndex].maturity, "Dividend maturity in future");
        /*solium-disable-next-line security/no-block-members*/
        require(now < dividends[_dividendIndex].expiry, "Dividend expiry in past");
    }

    /**
     * @notice Function used to intialize the contract variables
     * @param _wallet Ethereum account address to receive reclaimed dividends and tax
     */
    function configure(
        address payable _wallet
    ) public onlyFactory {
        _setWallet(_wallet);
    }

    /**
    * @notice Init function i.e generalise function to maintain the structure of the module contract
    * @return bytes4
    */
    function getInitFunction() public pure returns(bytes4) {
        return this.configure.selector;
    }

    /**
     * @notice Function used to change wallet address
     * @param _wallet Ethereum account address to receive reclaimed dividends and tax
     */
    function changeWallet(address payable _wallet) external {
        _onlySecurityTokenOwner();
        _setWallet(_wallet);
    }

    function _setWallet(address payable _wallet) internal {
        require(_wallet != address(0));
        emit SetWallet(wallet, _wallet);
        wallet = _wallet;
    }

    /**
     * @notice Return the default excluded addresses
     * @return List of excluded addresses
     */
    function getDefaultExcluded() external view returns(address[] memory) {
        return excluded;
    }

    /**
     * @notice Creates a checkpoint on the security token
     * @return Checkpoint ID
     */
    function createCheckpoint() public withPerm(OPERATOR) returns(uint256) {
        return ISecurityToken(securityToken).createCheckpoint();
    }

    /**
     * @notice Function to clear and set list of excluded addresses used for future dividends
     * @param _excluded Addresses of investors
     */
    function setDefaultExcluded(address[] memory _excluded) public withPerm(ADMIN) {
        require(_excluded.length <= EXCLUDED_ADDRESS_LIMIT, "Too many excluded addresses");
        for (uint256 j = 0; j < _excluded.length; j++) {
            require(_excluded[j] != address(0), "Invalid address");
            for (uint256 i = j + 1; i < _excluded.length; i++) {
                require(_excluded[j] != _excluded[i], "Duplicate exclude address");
            }
        }
        excluded = _excluded;
        /*solium-disable-next-line security/no-block-members*/
        emit SetDefaultExcludedAddresses(excluded);
    }

    /**
     * @notice Function to set withholding tax rates for investors
     * @param _investors Addresses of investors
     * @param _withholding Withholding tax for individual investors (multiplied by 10**16)
     */
    function setWithholding(address[] memory _investors, uint256[] memory _withholding) public withPerm(ADMIN) {
        require(_investors.length == _withholding.length, "Mismatched input lengths");
        /*solium-disable-next-line security/no-block-members*/
        emit SetWithholding(_investors, _withholding);
        for (uint256 i = 0; i < _investors.length; i++) {
            require(_withholding[i] <= 10 ** 18, "Incorrect withholding tax");
            withholdingTax[_investors[i]] = _withholding[i];
        }
    }

    /**
     * @notice Function to set withholding tax rates for investors
     * @param _investors Addresses of investor
     * @param _withholding Withholding tax for all investors (multiplied by 10**16)
     */
    function setWithholdingFixed(address[] memory _investors, uint256 _withholding) public withPerm(ADMIN) {
        require(_withholding <= 10 ** 18, "Incorrect withholding tax");
        /*solium-disable-next-line security/no-block-members*/
        emit SetWithholdingFixed(_investors, _withholding);
        for (uint256 i = 0; i < _investors.length; i++) {
            withholdingTax[_investors[i]] = _withholding;
        }
    }

    /**
     * @notice Issuer can push dividends to provided addresses
     * @param _dividendIndex Dividend to push
     * @param _payees Addresses to which to push the dividend
     */
    function pushDividendPaymentToAddresses(
        uint256 _dividendIndex,
        address payable[] memory _payees
    )
        public
<<<<<<< HEAD
        withPerm(OPERATOR)
        validDividendIndex(_dividendIndex)
=======
        withPerm(DISTRIBUTE)
>>>>>>> a87995fb
    {
        _validDividendIndex(_dividendIndex);
        Dividend storage dividend = dividends[_dividendIndex];
        for (uint256 i = 0; i < _payees.length; i++) {
            if ((!dividend.claimed[_payees[i]]) && (!dividend.dividendExcluded[_payees[i]])) {
                _payDividend(_payees[i], dividend, _dividendIndex);
            }
        }
    }

    /**
     * @notice Issuer can push dividends using the investor list from the security token
     * @param _dividendIndex Dividend to push
     * @param _start Index in investor list at which to start pushing dividends
     * @param _iterations Number of addresses to push dividends for
     */
    function pushDividendPayment(
        uint256 _dividendIndex,
        uint256 _start,
        uint256 _iterations
    ) public
<<<<<<< HEAD
      withPerm(OPERATOR)
      validDividendIndex(_dividendIndex)
=======
      withPerm(DISTRIBUTE)

>>>>>>> a87995fb
    {
        _validDividendIndex(_dividendIndex);
        Dividend storage dividend = dividends[_dividendIndex];
        uint256 checkpointId = dividend.checkpointId;
        address[] memory investors = ISecurityToken(securityToken).getInvestorsAt(checkpointId);
        uint256 numberInvestors = Math.min(investors.length, _start.add(_iterations));
        for (uint256 i = _start; i < numberInvestors; i++) {
            address payable payee = address(uint160(investors[i]));
            if ((!dividend.claimed[payee]) && (!dividend.dividendExcluded[payee])) {
                _payDividend(payee, dividend, _dividendIndex);
            }
        }
    }

    /**
     * @notice Investors can pull their own dividends
     * @param _dividendIndex Dividend to pull
     */
    function pullDividendPayment(uint256 _dividendIndex) public {
        _validDividendIndex(_dividendIndex);
        Dividend storage dividend = dividends[_dividendIndex];
        require(!dividend.claimed[msg.sender], "Dividend already claimed");
        require(!dividend.dividendExcluded[msg.sender], "msg.sender excluded from Dividend");
        _payDividend(msg.sender, dividend, _dividendIndex);
    }

    /**
     * @notice Internal function for paying dividends
     * @param _payee Address of investor
     * @param _dividend Storage with previously issued dividends
     * @param _dividendIndex Dividend to pay
     */
    function _payDividend(address payable _payee, Dividend storage _dividend, uint256 _dividendIndex) internal;

    /**
     * @notice Issuer can reclaim remaining unclaimed dividend amounts, for expired dividends
     * @param _dividendIndex Dividend to reclaim
     */
    function reclaimDividend(uint256 _dividendIndex) external;

    /**
     * @notice Calculate amount of dividends claimable
     * @param _dividendIndex Dividend to calculate
     * @param _payee Affected investor address
     * @return claim, withheld amounts
     */
    function calculateDividend(uint256 _dividendIndex, address _payee) public view returns(uint256, uint256) {
        require(_dividendIndex < dividends.length, "Invalid dividend");
        Dividend storage dividend = dividends[_dividendIndex];
        if (dividend.claimed[_payee] || dividend.dividendExcluded[_payee]) {
            return (0, 0);
        }
        uint256 balance = ISecurityToken(securityToken).balanceOfAt(_payee, dividend.checkpointId);
        uint256 claim = balance.mul(dividend.amount).div(dividend.totalSupply);
        uint256 withheld = claim.mul(withholdingTax[_payee]).div(uint256(10 ** 18));
        return (claim, withheld);
    }

    /**
     * @notice Get the index according to the checkpoint id
     * @param _checkpointId Checkpoint id to query
     * @return uint256[]
     */
    function getDividendIndex(uint256 _checkpointId) public view returns(uint256[] memory) {
        uint256 counter = 0;
        for (uint256 i = 0; i < dividends.length; i++) {
            if (dividends[i].checkpointId == _checkpointId) {
                counter++;
            }
        }

        uint256[] memory index = new uint256[](counter);
        counter = 0;
        for (uint256 j = 0; j < dividends.length; j++) {
            if (dividends[j].checkpointId == _checkpointId) {
                index[counter] = j;
                counter++;
            }
        }
        return index;
    }

    /**
     * @notice Allows issuer to withdraw withheld tax
     * @param _dividendIndex Dividend to withdraw from
     */
    function withdrawWithholding(uint256 _dividendIndex) external;

    /**
     * @notice Get static dividend data
     * @return uint256[] timestamp of dividends creation
     * @return uint256[] timestamp of dividends maturity
     * @return uint256[] timestamp of dividends expiry
     * @return uint256[] amount of dividends
     * @return uint256[] claimed amount of dividends
     * @return bytes32[] name of dividends
     */
    function getDividendsData() external view returns (
        uint256[] memory createds,
        uint256[] memory maturitys,
        uint256[] memory expirys,
        uint256[] memory amounts,
        uint256[] memory claimedAmounts,
        bytes32[] memory names)
    {
        createds = new uint256[](dividends.length);
        maturitys = new uint256[](dividends.length);
        expirys = new uint256[](dividends.length);
        amounts = new uint256[](dividends.length);
        claimedAmounts = new uint256[](dividends.length);
        names = new bytes32[](dividends.length);
        for (uint256 i = 0; i < dividends.length; i++) {
            (createds[i], maturitys[i], expirys[i], amounts[i], claimedAmounts[i], names[i]) = getDividendData(i);
        }
    }

    /**
     * @notice Get static dividend data
     * @return uint256 timestamp of dividend creation
     * @return uint256 timestamp of dividend maturity
     * @return uint256 timestamp of dividend expiry
     * @return uint256 amount of dividend
     * @return uint256 claimed amount of dividend
     * @return bytes32 name of dividend
     */
    function getDividendData(uint256 _dividendIndex) public view returns (
        uint256 created,
        uint256 maturity,
        uint256 expiry,
        uint256 amount,
        uint256 claimedAmount,
        bytes32 name)
    {
        created = dividends[_dividendIndex].created;
        maturity = dividends[_dividendIndex].maturity;
        expiry = dividends[_dividendIndex].expiry;
        amount = dividends[_dividendIndex].amount;
        claimedAmount = dividends[_dividendIndex].claimedAmount;
        name = dividends[_dividendIndex].name;
    }

    /**
     * @notice Retrieves list of investors, their claim status and whether they are excluded
     * @param _dividendIndex Dividend to withdraw from
     * @return address[] list of investors
     * @return bool[] whether investor has claimed
     * @return bool[] whether investor is excluded
     * @return uint256[] amount of withheld tax (estimate if not claimed)
     * @return uint256[] amount of claim (estimate if not claimeed)
     * @return uint256[] investor balance
     */
    function getDividendProgress(uint256 _dividendIndex) external view returns (
        address[] memory investors,
        bool[] memory resultClaimed,
        bool[] memory resultExcluded,
        uint256[] memory resultWithheld,
        uint256[] memory resultAmount,
        uint256[] memory resultBalance)
    {
        require(_dividendIndex < dividends.length, "Invalid dividend");
        //Get list of Investors
        Dividend storage dividend = dividends[_dividendIndex];
        uint256 checkpointId = dividend.checkpointId;
        investors = ISecurityToken(securityToken).getInvestorsAt(checkpointId);
        resultClaimed = new bool[](investors.length);
        resultExcluded = new bool[](investors.length);
        resultWithheld = new uint256[](investors.length);
        resultAmount = new uint256[](investors.length);
        resultBalance = new uint256[](investors.length);
        for (uint256 i; i < investors.length; i++) {
            resultClaimed[i] = dividend.claimed[investors[i]];
            resultExcluded[i] = dividend.dividendExcluded[investors[i]];
            resultBalance[i] = ISecurityToken(securityToken).balanceOfAt(investors[i], dividend.checkpointId);
            if (!resultExcluded[i]) {
                if (resultClaimed[i]) {
                    resultWithheld[i] = dividend.withheld[investors[i]];
                    resultAmount[i] = resultBalance[i].mul(dividend.amount).div(dividend.totalSupply).sub(resultWithheld[i]);
                } else {
                    (uint256 claim, uint256 withheld) = calculateDividend(_dividendIndex, investors[i]);
                    resultWithheld[i] = withheld;
                    resultAmount[i] = claim.sub(withheld);
                }
            }
        }
    }

    /**
     * @notice Retrieves list of investors, their balances, and their current withholding tax percentage
     * @param _checkpointId Checkpoint Id to query for
     * @return address[] list of investors
     * @return uint256[] investor balances
     * @return uint256[] investor withheld percentages
     */
    function getCheckpointData(uint256 _checkpointId) external view returns (address[] memory investors, uint256[] memory balances, uint256[] memory withholdings) {
        require(_checkpointId <= ISecurityToken(securityToken).currentCheckpointId(), "Invalid checkpoint");
        investors = ISecurityToken(securityToken).getInvestorsAt(_checkpointId);
        balances = new uint256[](investors.length);
        withholdings = new uint256[](investors.length);
        for (uint256 i; i < investors.length; i++) {
            balances[i] = ISecurityToken(securityToken).balanceOfAt(investors[i], _checkpointId);
            withholdings[i] = withholdingTax[investors[i]];
        }
    }

    /**
     * @notice Checks whether an address is excluded from claiming a dividend
     * @param _dividendIndex Dividend to withdraw from
     * @return bool whether the address is excluded
     */
    function isExcluded(address _investor, uint256 _dividendIndex) external view returns (bool) {
        require(_dividendIndex < dividends.length, "Invalid dividend");
        return dividends[_dividendIndex].dividendExcluded[_investor];
    }

    /**
     * @notice Checks whether an address has claimed a dividend
     * @param _dividendIndex Dividend to withdraw from
     * @return bool whether the address has claimed
     */
    function isClaimed(address _investor, uint256 _dividendIndex) external view returns (bool) {
        require(_dividendIndex < dividends.length, "Invalid dividend");
        return dividends[_dividendIndex].claimed[_investor];
    }

    /**
     * @notice Return the permissions flag that are associated with this module
     * @return bytes32 array
     */
    function getPermissions() public view returns(bytes32[] memory) {
        bytes32[] memory allPermissions = new bytes32[](2);
        allPermissions[0] = ADMIN;
        allPermissions[1] = OPERATOR;
        return allPermissions;
    }

}<|MERGE_RESOLUTION|>--- conflicted
+++ resolved
@@ -139,12 +139,7 @@
         address payable[] memory _payees
     )
         public
-<<<<<<< HEAD
         withPerm(OPERATOR)
-        validDividendIndex(_dividendIndex)
-=======
-        withPerm(DISTRIBUTE)
->>>>>>> a87995fb
     {
         _validDividendIndex(_dividendIndex);
         Dividend storage dividend = dividends[_dividendIndex];
@@ -166,13 +161,7 @@
         uint256 _start,
         uint256 _iterations
     ) public
-<<<<<<< HEAD
       withPerm(OPERATOR)
-      validDividendIndex(_dividendIndex)
-=======
-      withPerm(DISTRIBUTE)
-
->>>>>>> a87995fb
     {
         _validDividendIndex(_dividendIndex);
         Dividend storage dividend = dividends[_dividendIndex];
