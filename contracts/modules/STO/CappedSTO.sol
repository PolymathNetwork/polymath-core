pragma solidity ^0.5.0;

import "./STO.sol";
import "../../interfaces/ISecurityToken.sol";
import "openzeppelin-solidity/contracts/utils/ReentrancyGuard.sol";
import "openzeppelin-solidity/contracts/math/SafeMath.sol";

/**
 * @title STO module for standard capped crowdsale
 */
contract CappedSTO is STO, ReentrancyGuard {
    using SafeMath for uint256;

    // Determine whether users can invest on behalf of a beneficiary
    bool public allowBeneficialInvestments = false;
    // How many token units a buyer gets (multiplied by 10^18) per wei / base unit of POLY
    // If rate is 10^18, buyer will get 1 token unit for every wei / base unit of poly.
    uint256 public rate;
    //How many token base units this STO will be allowed to sell to investors
    // 1 full token = 10^decimals_of_token base units
    uint256 public cap;

    mapping(address => uint256) public investors;

    /**
    * Event for token purchase logging
    * @param purchaser who paid for the tokens
    * @param beneficiary who got the tokens
    * @param value weis paid for purchase
    * @param amount amount of tokens purchased
    */
    event TokenPurchase(address indexed purchaser, address indexed beneficiary, uint256 value, uint256 amount);

    event SetAllowBeneficialInvestments(bool _allowed);

    constructor(address _securityToken, address _polyToken) public Module(_securityToken, _polyToken) {

    }

    //////////////////////////////////
    /**
    * @notice fallback function ***DO NOT OVERRIDE***
    */
    function() external payable {
        buyTokens(msg.sender);
    }

    /**
     * @notice Function used to intialize the contract variables
     * @param _startTime Unix timestamp at which offering get started
     * @param _endTime Unix timestamp at which offering get ended
     * @param _cap Maximum No. of token base units for sale
     * @param _rate Token units a buyer gets multiplied by 10^18 per wei / base unit of POLY
     * @param _fundRaiseTypes Type of currency used to collect the funds
     * @param _fundsReceiver Ethereum account address to hold the funds
     */
    function configure(
        uint256 _startTime,
        uint256 _endTime,
        uint256 _cap,
        uint256 _rate,
        FundRaiseType[] memory _fundRaiseTypes,
        address payable _fundsReceiver
    ) public onlyFactory {
        require(endTime == 0, "Already configured");
        require(_rate > 0, "Rate of token should be greater than 0");
        require(_fundsReceiver != address(0), "Zero address is not permitted");
        /*solium-disable-next-line security/no-block-members*/
        require(_startTime >= now && _endTime > _startTime, "Date parameters are not valid");
        require(_cap > 0, "Cap should be greater than 0");
        require(_fundRaiseTypes.length == 1, "It only selects single fund raise type");
        startTime = _startTime;
        endTime = _endTime;
        cap = _cap;
        rate = _rate;
        wallet = _fundsReceiver;
        _setFundRaiseType(_fundRaiseTypes);
    }

    /**
     * @notice This function returns the signature of configure function
     */
    function getInitFunction() public pure returns(bytes4) {
        return bytes4(keccak256("configure(uint256,uint256,uint256,uint256,uint8[],address)"));
    }

    /**
     * @notice Function to set allowBeneficialInvestments (allow beneficiary to be different to funder)
     * @param _allowBeneficialInvestments Boolean to allow or disallow beneficial investments
     */
    function changeAllowBeneficialInvestments(bool _allowBeneficialInvestments) public onlyOwner {
        require(_allowBeneficialInvestments != allowBeneficialInvestments, "Does not change value");
        allowBeneficialInvestments = _allowBeneficialInvestments;
        emit SetAllowBeneficialInvestments(allowBeneficialInvestments);
    }

    /**
      * @notice Low level token purchase ***DO NOT OVERRIDE***
      * @param _beneficiary Address performing the token purchase
      */
    function buyTokens(address _beneficiary) public payable nonReentrant {
        if (!allowBeneficialInvestments) {
            require(_beneficiary == msg.sender, "Beneficiary address does not match msg.sender");
        }

        require(!paused, "Should not be paused");
        require(fundRaiseTypes[uint8(FundRaiseType.ETH)], "Mode of investment is not ETH");

        uint256 weiAmount = msg.value;
        uint256 refund = _processTx(_beneficiary, weiAmount);
        weiAmount = weiAmount.sub(refund);

        _forwardFunds(refund);
        _postValidatePurchase(_beneficiary, weiAmount);
    }

    /**
      * @notice low level token purchase
      * @param _investedPOLY Amount of POLY invested
      */
    function buyTokensWithPoly(uint256 _investedPOLY) public nonReentrant {
        require(!paused, "Should not be paused");
        require(fundRaiseTypes[uint8(FundRaiseType.POLY)], "Mode of investment is not POLY");
        uint256 refund = _processTx(msg.sender, _investedPOLY);
        _forwardPoly(msg.sender, wallet, _investedPOLY.sub(refund));
        _postValidatePurchase(msg.sender, _investedPOLY.sub(refund));
    }

    /**
    * @notice Checks whether the cap has been reached.
    * @return bool Whether the cap was reached
    */
    function capReached() public view returns(bool) {
        return totalTokensSold >= cap;
    }

    /**
     * @notice Return the total no. of tokens sold
     */
<<<<<<< HEAD
    function getTokensSold() public view returns(uint256) {
=======
    function getTokensSold() external view returns (uint256) {
>>>>>>> 68f1af95
        return totalTokensSold;
    }

    /**
     * @notice Return the permissions flag that are associated with STO
     */
    function getPermissions() public view returns(bytes32[] memory) {
        bytes32[] memory allPermissions = new bytes32[](0);
        return allPermissions;
    }

    /**
     * @notice Return the STO details
     * @return Unixtimestamp at which offering gets start.
     * @return Unixtimestamp at which offering ends.
     * @return Number of token base units this STO will be allowed to sell to investors.
     * @return Token units a buyer gets(multiplied by 10^18) per wei / base unit of POLY
     * @return Amount of funds raised
     * @return Number of individual investors this STO have.
     * @return Amount of tokens get sold.
     * @return Boolean value to justify whether the fund raise type is POLY or not, i.e true for POLY.
     */
    function getSTODetails() public view returns(uint256, uint256, uint256, uint256, uint256, uint256, uint256, bool) {
        return (startTime, endTime, cap, rate, (fundRaiseTypes[uint8(FundRaiseType.POLY)]) ? fundsRaised[uint8(
            FundRaiseType.POLY
        )] : fundsRaised[uint8(FundRaiseType.ETH)], investorCount, totalTokensSold, (fundRaiseTypes[uint8(FundRaiseType.POLY)]));
    }

    // -----------------------------------------
    // Internal interface (extensible)
    // -----------------------------------------
    /**
      * Processing the purchase as well as verify the required validations
      * @param _beneficiary Address performing the token purchase
      * @param _investedAmount Value in wei involved in the purchase
    */
    function _processTx(address _beneficiary, uint256 _investedAmount) internal returns(uint256 refund) {
        _preValidatePurchase(_beneficiary, _investedAmount);
        // calculate token amount to be created
        uint256 tokens;
        (tokens, refund) = _getTokenAmount(_investedAmount);
        _investedAmount = _investedAmount.sub(refund);

        // update state
        if (fundRaiseTypes[uint8(FundRaiseType.POLY)]) {
            fundsRaised[uint8(FundRaiseType.POLY)] = fundsRaised[uint8(FundRaiseType.POLY)].add(_investedAmount);
        } else {
            fundsRaised[uint8(FundRaiseType.ETH)] = fundsRaised[uint8(FundRaiseType.ETH)].add(_investedAmount);
        }
        totalTokensSold = totalTokensSold.add(tokens);

        _processPurchase(_beneficiary, tokens);
        emit TokenPurchase(msg.sender, _beneficiary, _investedAmount, tokens);

        _updatePurchasingState(_beneficiary, _investedAmount);
    }

    /**
    * @notice Validation of an incoming purchase.
      Use require statements to revert state when conditions are not met. Use super to concatenate validations.
    * @param _beneficiary Address performing the token purchase
    * @param _investedAmount Value in wei involved in the purchase
    */
    function _preValidatePurchase(address _beneficiary, uint256 _investedAmount) internal view {
        require(_beneficiary != address(0), "Beneficiary address should not be 0x");
        require(_investedAmount != 0, "Amount invested should not be equal to 0");
        uint256 tokens;
        (tokens, ) = _getTokenAmount(_investedAmount);
        require(totalTokensSold.add(tokens) <= cap, "Investment more than cap is not allowed");
        /*solium-disable-next-line security/no-block-members*/
        require(now >= startTime && now <= endTime, "Offering is closed/Not yet started");
    }

    /**
    * @notice Validation of an executed purchase.
      Observe state and use revert statements to undo rollback when valid conditions are not met.
    */
    function _postValidatePurchase(
        address, /*_beneficiary*/
        uint256 /*_investedAmount*/
    ) internal pure {
        // optional override
    }

    /**
    * @notice Source of tokens.
      Override this method to modify the way in which the crowdsale ultimately gets and sends its tokens.
    * @param _beneficiary Address performing the token purchase
    * @param _tokenAmount Number of tokens to be emitted
    */
    function _deliverTokens(address _beneficiary, uint256 _tokenAmount) internal {
        require(ISecurityToken(securityToken).mint(_beneficiary, _tokenAmount), "Error in minting the tokens");
    }

    /**
    * @notice Executed when a purchase has been validated and is ready to be executed. Not necessarily emits/sends tokens.
    * @param _beneficiary Address receiving the tokens
    * @param _tokenAmount Number of tokens to be purchased
    */
    function _processPurchase(address _beneficiary, uint256 _tokenAmount) internal {
        if (investors[_beneficiary] == 0) {
            investorCount = investorCount + 1;
        }
        investors[_beneficiary] = investors[_beneficiary].add(_tokenAmount);

        _deliverTokens(_beneficiary, _tokenAmount);
    }

    /**
    * @notice Overrides for extensions that require an internal state to check for validity
      (current user contributions, etc.)
    */
    function _updatePurchasingState(
        address, /*_beneficiary*/
        uint256 /*_investedAmount*/
    ) internal pure {
        // optional override
    }

    /**
    * @notice Overrides to extend the way in which ether is converted to tokens.
    * @param _investedAmount Value in wei to be converted into tokens
    * @return Number of tokens that can be purchased with the specified _investedAmount
    * @return Remaining amount that should be refunded to the investor
    */
    function _getTokenAmount(uint256 _investedAmount) internal view returns(uint256 _tokens, uint256 _refund) {
        _tokens = _investedAmount.mul(rate);
        _tokens = _tokens.div(uint256(10) ** 18);
        uint256 granularity = ISecurityToken(securityToken).granularity();
        _tokens = _tokens.div(granularity);
        _tokens = _tokens.mul(granularity);
        _refund = _investedAmount.sub((_tokens.mul(uint256(10) ** 18)).div(rate));
    }

    /**
    * @notice Determines how ETH is stored/forwarded on purchases.
    */
    function _forwardFunds(uint256 _refund) internal {
        wallet.transfer(msg.value.sub(_refund));
        msg.sender.transfer(_refund);
    }

    /**
     * @notice Internal function used to forward the POLY raised to beneficiary address
     * @param _beneficiary Address of the funds reciever
     * @param _to Address who wants to ST-20 tokens
     * @param _fundsAmount Amount invested by _to
     */
    function _forwardPoly(address _beneficiary, address _to, uint256 _fundsAmount) internal {
        polyToken.transferFrom(_beneficiary, _to, _fundsAmount);
    }

}<|MERGE_RESOLUTION|>--- conflicted
+++ resolved
@@ -137,11 +137,7 @@
     /**
      * @notice Return the total no. of tokens sold
      */
-<<<<<<< HEAD
-    function getTokensSold() public view returns(uint256) {
-=======
     function getTokensSold() external view returns (uint256) {
->>>>>>> 68f1af95
         return totalTokensSold;
     }
 
