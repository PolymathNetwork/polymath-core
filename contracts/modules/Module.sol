--- conflicted
+++ resolved
@@ -3,10 +3,7 @@
 import "../RegistryUpdater.sol";
 import "../interfaces/IModule.sol";
 import "../interfaces/ISecurityToken.sol";
-<<<<<<< HEAD
 import "openzeppelin-solidity/contracts/token/ERC20/IERC20.sol";
-=======
->>>>>>> 7e050219
 import "./ModuleStorage.sol";
 import "openzeppelin-solidity/contracts/ownership/Ownable.sol";
 
@@ -15,22 +12,13 @@
  * @notice Contract is abstract
  */
 contract Module is IModule, ModuleStorage {
-<<<<<<< HEAD
-=======
-
->>>>>>> 7e050219
     /**
      * @notice Constructor
      * @param _securityToken Address of the security token
      */
-<<<<<<< HEAD
-    constructor(address _securityToken, address _polyToken) public ModuleStorage(_securityToken, _polyToken) {
-
-=======
     constructor (address _securityToken, address _polyAddress) public
     ModuleStorage(_securityToken, _polyAddress)
     {
->>>>>>> 7e050219
     }
 
     //Allows owner, factory or permissioned delegate
