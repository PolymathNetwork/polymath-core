--- conflicted
+++ resolved
@@ -127,7 +127,7 @@
         console.log(I_SecurityTokenRegistry.address);
         I_SecurityTokenRegistry = await SecurityTokenRegistry.new({ from: account_polymath });
         console.log(I_SecurityTokenRegistry.address);
-        
+
         assert.notEqual(
             I_SecurityTokenRegistry.address.valueOf(),
             address_zero,
@@ -227,7 +227,7 @@
                 "tx-> revert because tickerRegFee is 0"
             );
         });
-        
+
         it("Should successfully update the implementation address -- fail because owner address is 0x", async () => {
             let bytesProxy = encodeProxyCall(STRProxyParameters, [
                 I_PolymathRegistry.address,
@@ -283,31 +283,19 @@
             let polytoken = await I_STRProxied.getAddressValue.call(web3.utils.soliditySha3("polyToken"));
             assert.equal(polytoken, I_PolyToken.address, "Should be the polytoken address");
 
-<<<<<<< HEAD
-            let stlaunchFee = await I_STRProxied.getUintValues.call(web3.utils.soliditySha3("stLaunchFee"));
+            let stlaunchFee = await I_STRProxied.getUintValue.call(web3.utils.soliditySha3("stLaunchFee"));
             assert.equal(stlaunchFee.toString(), initRegFee.toString(), "Should be provided reg fee");
 
-            let tickerRegFee = await I_STRProxied.getUintValues.call(web3.utils.soliditySha3("tickerRegFee"));
+            let tickerRegFee = await I_STRProxied.getUintValue.call(web3.utils.soliditySha3("tickerRegFee"));
             assert.equal(tickerRegFee.toString(), tickerRegFee.toString(), "Should be provided reg fee");
-=======
-            let stlaunchFee = await I_STRProxied.getUintValue.call(web3.utils.soliditySha3("stLaunchFee"));
-            assert.equal(stlaunchFee.toNumber(), initRegFee, "Should be provided reg fee");
-
-            let tickerRegFee = await I_STRProxied.getUintValue.call(web3.utils.soliditySha3("tickerRegFee"));
-            assert.equal(tickerRegFee.toNumber(), tickerRegFee, "Should be provided reg fee");
->>>>>>> 7e050219
 
             let polymathRegistry = await I_STRProxied.getAddressValue.call(web3.utils.soliditySha3("polymathRegistry"));
             assert.equal(polymathRegistry, I_PolymathRegistry.address, "Should be the address of the polymath registry");
 
-<<<<<<< HEAD
             let getterContract = await I_STRProxied.getAddressValues.call(web3.utils.soliditySha3("STRGetter"));
             assert.equal(getterContract, I_STRGetter.address, "Should be the address of the getter contract");
 
-            let owner = await I_STRProxied.getAddressValues.call(web3.utils.soliditySha3("owner"));
-=======
             let owner = await I_STRProxied.getAddressValue.call(web3.utils.soliditySha3("owner"));
->>>>>>> 7e050219
             assert.equal(owner, account_polymath, "Should be the address of the registry owner");
         });
 
@@ -513,7 +501,7 @@
         });
 
         it("Should generate the new security token with the same symbol as registered above", async () => {
-            
+
             let tx = await I_STRProxied.generateSecurityToken(name, symbol, tokenDetails, false, { from: token_owner });
 
             // Verify the successful generation of the security token
@@ -608,7 +596,7 @@
 
         it("Should generate the new security token with version 2", async () => {
             await I_PolyToken.approve(I_STRProxied.address, initRegFee, { from: token_owner });
-            
+
             let tx = await I_STRProxied.generateSecurityToken(name2, symbol2, tokenDetails, false, { from: token_owner });
 
             // Verify the successful generation of the security token
@@ -905,17 +893,10 @@
         });
 
         it("Should able to change the STLaunchFee", async () => {
-<<<<<<< HEAD
             let tx = await I_STRProxied.changeSecurityLaunchFee(new BN(web3.utils.toWei("500")), { from: account_polymath });
             assert.equal(tx.logs[0].args._newFee.toString(), new BN(web3.utils.toWei("500")).toString());
-            let stLaunchFee = await I_STRProxied.getUintValues(web3.utils.soliditySha3("stLaunchFee"));
+            let stLaunchFee = await I_STRProxied.getUintValue(web3.utils.soliditySha3("stLaunchFee"));
             assert.equal(stLaunchFee.toString(), new BN(web3.utils.toWei("500")).toString());
-=======
-            let tx = await I_STRProxied.changeSecurityLaunchFee(web3.utils.toWei("500"), { from: account_polymath });
-            assert.equal(tx.logs[0].args._newFee, web3.utils.toWei("500"));
-            let stLaunchFee = await I_STRProxied.getUintValue(web3.utils.soliditySha3("stLaunchFee"));
-            assert.equal(stLaunchFee, web3.utils.toWei("500"));
->>>>>>> 7e050219
         });
     });
 
@@ -958,17 +939,10 @@
         });
 
         it("Should able to change the TickerRegFee", async () => {
-<<<<<<< HEAD
             let tx = await I_STRProxied.changeTickerRegistrationFee(new BN(web3.utils.toWei("400")), { from: account_polymath });
             assert.equal(tx.logs[0].args._newFee.toString(), new BN(web3.utils.toWei("400")).toString());
-            let tickerRegFee = await I_STRProxied.getUintValues(web3.utils.soliditySha3("tickerRegFee"));
+            let tickerRegFee = await I_STRProxied.getUintValue(web3.utils.soliditySha3("tickerRegFee"));
             assert.equal(tickerRegFee.toString(), new BN(web3.utils.toWei("400")).toString());
-=======
-            let tx = await I_STRProxied.changeTickerRegistrationFee(web3.utils.toWei("400"), { from: account_polymath });
-            assert.equal(tx.logs[0].args._newFee, web3.utils.toWei("400"));
-            let tickerRegFee = await I_STRProxied.getUintValue(web3.utils.soliditySha3("tickerRegFee"));
-            assert.equal(tickerRegFee, web3.utils.toWei("400"));
->>>>>>> 7e050219
         });
 
         it("Should fail to register the ticker with the old fee", async () => {
@@ -1000,9 +974,6 @@
             let tx = await I_STRProxied.generateSecurityToken("Polymath", "POLY", tokenDetails, false, { from: token_owner });
 
             // Verify the successful generation of the security token
-<<<<<<< HEAD
-            assert.equal(tx.logs[2].args._ticker, "POLY", "SecurityToken doesn't get deployed");
-=======
             assert.equal(tx.logs[1].args._ticker, "POLY", "SecurityToken doesn't get deployed");
         });
     });
@@ -1027,7 +998,7 @@
             await I_STRProxied.updatePolyTokenAddress(dummy_token, { from: account_polymath });
             assert.equal(await I_STRProxied.getAddressValue.call(web3.utils.soliditySha3("polyToken")), dummy_token);
             await revertToSnapshot(_id);
->>>>>>> 7e050219
+            assert.equal(tx.logs[2].args._ticker, "POLY", "SecurityToken doesn't get deployed");
         });
     });
 
@@ -1044,11 +1015,7 @@
         });
 
         it("Should get the tickers by owner", async () => {
-<<<<<<< HEAD
             let tickersList = await I_Getter.getTickersByOwner.call(token_owner);
-=======
-            let tickersList = await I_STRProxied.getTickersByOwner.call(token_owner);
->>>>>>> 7e050219
             console.log(tickersList);
             assert.equal(tickersList.length, 4);
             let tickersListArray = await I_Getter.getTickersByOwner.call(account_temp);
