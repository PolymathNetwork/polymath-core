import { duration, promisifyLogWatch, latestBlock } from "./helpers/utils";
import { encodeProxyCall } from "./helpers/encodeCall";
import { catchRevert } from "./helpers/exceptions";
import { setUpPolymathNetwork } from "./helpers/createInstances";

const MockModuleRegistry = artifacts.require("./MockModuleRegistry.sol");
const OwnedUpgradeabilityProxy = artifacts.require("./OwnedUpgradeabilityProxy.sol");
const ModuleRegistryProxy = artifacts.require("./ModuleRegistryProxy.sol");
const ModuleRegistry = artifacts.require("./ModuleRegistry.sol");
const STFactory = artifacts.require("./STFactory.sol");
const SecurityToken = artifacts.require("./SecurityToken.sol");
const GeneralTransferManagerLogic = artifacts.require("./GeneralTransferManager.sol");
const GeneralTransferManagerFactory = artifacts.require("./GeneralTransferManagerFactory.sol");
const GeneralPermissionManagerFactory = artifacts.require("./GeneralPermissionManagerFactory.sol");
const GeneralPermissionManager = artifacts.require("./GeneralPermissionManager.sol");

const Web3 = require("web3");
let BN = Web3.utils.BN;
const web3 = new Web3(new Web3.providers.HttpProvider("http://localhost:8545")); // Hardcoded development port

contract("ModuleRegistryProxy", async (accounts) => {
    let I_SecurityTokenRegistry;
    let I_SecurityTokenRegistryProxy;
    let I_GeneralTransferManagerFactory;
    let I_GeneralPermissionManagerfactory;
    let I_GeneralPermissionManagerLogic;
    let I_MockModuleRegistry;
    let I_STFactory;
    let I_PolymathRegistry;
    let I_ModuleRegistryProxy;
    let I_PolyToken;
    let I_STRProxied;
    let I_MRProxied;
    let I_SecurityToken;
    let I_ModuleRegistry;
    let I_FeatureRegistry;
    let I_STRGetter;

    let account_polymath;
    let account_temp;
    let token_owner;
    let account_polymath_new;

    // Initial fee for ticker registry and security token registry
    const initRegFee = new BN(web3.utils.toWei("250"));
    const version = "1.0.0";
    const message = "Transaction Should Fail!";
    const address_zero = "0x0000000000000000000000000000000000000000";
    const one_address = "0x0000000000000000000000000000000000000001";
    // SecurityToken Details for funds raise Type ETH
    const name = "Team";
    const symbol = "SAP";
    const tokenDetails = "This is equity type of issuance";
    const decimals = 18;

    const transferManagerKey = 2;
    const MRProxyParameters = ["address", "address"];

    async function readStorage(contractAddress, slot) {
        return await web3.eth.getStorageAt(contractAddress, slot);
    }

    before(async () => {
        account_polymath = accounts[0];
        account_temp = accounts[1];
        token_owner = accounts[2];
        account_polymath_new = accounts[3];

<<<<<<< HEAD
        // Step 1: Deploy the genral PM ecosystem
        let instances = await setUpPolymathNetwork(account_polymath, token_owner);

        [
            I_PolymathRegistry,
            I_PolyToken,
            I_FeatureRegistry,
            I_ModuleRegistry,
            I_ModuleRegistryProxy,
            I_MRProxied,
            I_GeneralTransferManagerFactory,
            I_STFactory,
            I_SecurityTokenRegistry,
            I_SecurityTokenRegistryProxy,
            I_STRProxied
        ] = instances;

        I_ModuleRegistryProxy = await ModuleRegistryProxy.new({ from: account_polymath });
        I_ModuleRegistry = await ModuleRegistry.new({ from: account_polymath });
=======
       // Step 1: Deploy the genral PM ecosystem
       let instances = await setUpPolymathNetwork(account_polymath, token_owner);

       [
           I_PolymathRegistry,
           I_PolyToken,
           I_FeatureRegistry,
           I_ModuleRegistry,
           I_ModuleRegistryProxy,
           I_MRProxied,
           I_GeneralTransferManagerFactory,
           I_STFactory,
           I_SecurityTokenRegistry,
           I_SecurityTokenRegistryProxy,
           I_STRProxied,
           I_STRGetter
       ] = instances;

        I_ModuleRegistryProxy = await ModuleRegistryProxy.new({from: account_polymath});
        I_ModuleRegistry = await ModuleRegistry.new({from: account_polymath });
>>>>>>> 8655f870

        await I_PolymathRegistry.changeAddress("ModuleRegistry", I_ModuleRegistryProxy.address, { from: account_polymath });

        // Printing all the contract addresses
        console.log(`
         --------------------- Polymath Network Smart Contracts: ---------------------
         PolymathRegistry:                  ${I_PolymathRegistry.address}
         SecurityTokenRegistryProxy:        ${I_SecurityTokenRegistryProxy.address}
         SecurityTokenRegistry:             ${I_SecurityTokenRegistry.address}
         ModuleRegistry:                    ${I_ModuleRegistry.address}
         ModuleRegistryProxy:               ${I_ModuleRegistryProxy.address}
         STFactory:                         ${I_STFactory.address}
         GeneralTransferManagerFactory:     ${I_GeneralTransferManagerFactory.address}
         -----------------------------------------------------------------------------
         `);
    });

    describe("Attach the implementation address", async () => {
        // Storage
        // __version -- index 11
        // __implementation -- index 12
        // __upgradeabilityOwner -- index 13

        it("Should attach the MR implementation and version", async () => {
            let bytesProxy = encodeProxyCall(MRProxyParameters, [I_PolymathRegistry.address, account_polymath]);
            await I_ModuleRegistryProxy.upgradeToAndCall("1.0.0", I_ModuleRegistry.address, bytesProxy, { from: account_polymath });
            let c = await OwnedUpgradeabilityProxy.at(I_ModuleRegistryProxy.address);
            assert.equal(await readStorage(c.address, 12), I_ModuleRegistry.address.toLowerCase());
            assert.equal(
                web3.utils
                    .toAscii(await readStorage(c.address, 11))
                    .replace(/\u0000/g, "")
                    .replace(/\n/, ""),
                "1.0.0"
            );
            I_MRProxied = await ModuleRegistry.at(I_ModuleRegistryProxy.address);
        });

        it("Deploy the essential smart contracts", async () => {
            await I_MRProxied.updateFromRegistry({ from: account_polymath });
            // STEP 4: Deploy the GeneralTransferManagerFactory

            let I_GeneralTransferManagerLogic = await GeneralTransferManagerLogic.new(
                "0x0000000000000000000000000000000000000000",
                "0x0000000000000000000000000000000000000000",
                { from: account_polymath }
            );

            I_GeneralTransferManagerFactory = await GeneralTransferManagerFactory.new(0, new BN(0), new BN(0), I_GeneralTransferManagerLogic.address, {
                from: account_polymath
            });

            assert.notEqual(
                I_GeneralTransferManagerFactory.address.valueOf(),
                address_zero,
                "GeneralTransferManagerFactory contract was not deployed"
            );

            // Register the Modules with the ModuleRegistry contract

            // (A) :  Register the GeneralTransferManagerFactory
            await I_MRProxied.registerModule(I_GeneralTransferManagerFactory.address, { from: account_polymath });
            await I_MRProxied.verifyModule(I_GeneralTransferManagerFactory.address, true, { from: account_polymath });

            // Step 3: Deploy the STFactory contract
            I_STFactory = await STFactory.new(I_GeneralTransferManagerFactory.address, { from: account_polymath });

            assert.notEqual(I_STFactory.address.valueOf(), address_zero, "STFactory contract was not deployed");
        });

        it("Verify the initialize data", async () => {
            assert.equal(
                await I_MRProxied.getAddressValues.call(web3.utils.soliditySha3("owner")),
                account_polymath,
                "Should equal to right address"
            );
            assert.equal(await I_MRProxied.getAddressValues.call(web3.utils.soliditySha3("polymathRegistry")), I_PolymathRegistry.address);
        });
    });

    describe("Feed some data in storage", async () => {
        it("Register and verify the new module", async () => {
            I_GeneralPermissionManagerLogic = await GeneralPermissionManager.new("0x0000000000000000000000000000000000000000", "0x0000000000000000000000000000000000000000", { from: account_polymath });
            I_GeneralPermissionManagerfactory = await GeneralPermissionManagerFactory.new(0, new BN(0), new BN(0), I_GeneralPermissionManagerLogic.address, {
                from: account_polymath
            });

            assert.notEqual(
                I_GeneralPermissionManagerfactory.address.valueOf(),
                address_zero,
                "GeneralPermissionManagerFactory contract was not deployed"
            );

            await I_MRProxied.registerModule(I_GeneralPermissionManagerfactory.address, { from: account_polymath });
            await I_MRProxied.verifyModule(I_GeneralPermissionManagerfactory.address, true, { from: account_polymath });
        });
    });

    describe("Upgrade the imlplementation address", async () => {
        it("Should upgrade the version and implementation address -- fail bad owner", async () => {
            I_MockModuleRegistry = await MockModuleRegistry.new({ from: account_polymath });
            await catchRevert(I_ModuleRegistryProxy.upgradeTo("1.1.0", I_MockModuleRegistry.address, { from: account_temp }));
        });

        it("Should upgrade the version and implementation address -- Implementaion address should be a contract address", async () => {
            await catchRevert(I_ModuleRegistryProxy.upgradeTo("1.1.0", account_temp, { from: account_polymath }));
        });

        it("Should upgrade the version and implementation address -- Implemenation address should not be 0x", async () => {
            await catchRevert(
                I_ModuleRegistryProxy.upgradeTo("1.1.0", address_zero, { from: account_polymath })
            );
        });

        it("Should upgrade the version and implementation address -- Implemenation address should not be the same address", async () => {
            await catchRevert(I_ModuleRegistryProxy.upgradeTo("1.1.0", I_ModuleRegistry.address, { from: account_polymath }));
        });

        it("Should upgrade the version and implementation address -- same version as previous is not allowed", async () => {
            await catchRevert(I_ModuleRegistryProxy.upgradeTo("1.0.0", I_MockModuleRegistry.address, { from: account_polymath }));
        });

        it("Should upgrade the version and implementation address -- empty version string is not allowed", async () => {
            await catchRevert(I_ModuleRegistryProxy.upgradeTo("", I_MockModuleRegistry.address, { from: account_polymath }));
        });

        it("Should upgrade the version and the implementation address successfully", async () => {
            await I_ModuleRegistryProxy.upgradeTo("1.1.0", I_MockModuleRegistry.address, { from: account_polymath });
            let c = await OwnedUpgradeabilityProxy.at(I_ModuleRegistryProxy.address);
            assert.equal(
                web3.utils
                    .toAscii(await readStorage(c.address, 11))
                    .replace(/\u0000/g, "")
                    .replace(/\n/, ""),
                "1.1.0",
                "Version mis-match"
            );
            assert.equal(await readStorage(c.address, 12), I_MockModuleRegistry.address.toLowerCase(), "Implemnted address is not matched");
            I_MRProxied = await MockModuleRegistry.at(I_ModuleRegistryProxy.address);
        });
    });

    describe("Execute functionality of the implementation contract on the earlier storage", async () => {
        it("Should get the previous data", async () => {
            let _data = await I_MRProxied.getReputationByFactory.call(I_GeneralTransferManagerFactory.address);
            assert.equal(_data.length, new BN(0), "Should give the original length");
        });

        it("Should alter the old storage", async () => {
            await I_MRProxied.addMoreReputation(I_GeneralTransferManagerFactory.address, [account_polymath, account_temp], {
                from: account_polymath
            });
            let _data = await I_MRProxied.getReputationByFactory.call(I_GeneralTransferManagerFactory.address);
            assert.equal(_data.length, 2, "Should give the updated length");
        });
    });

    describe("Transfer the ownership of the proxy contract", async () => {
        it("Should change the ownership of the contract -- because of bad owner", async () => {
            await catchRevert(I_ModuleRegistryProxy.transferProxyOwnership(account_polymath_new, { from: account_temp }));
        });

        it("Should change the ownership of the contract -- new address should not be 0x", async () => {
            await catchRevert(
                I_ModuleRegistryProxy.transferProxyOwnership(address_zero, { from: account_polymath })
            );
        });

        it("Should change the ownership of the contract", async () => {
            await I_ModuleRegistryProxy.transferProxyOwnership(account_polymath_new, { from: account_polymath });
            let _currentOwner = await I_ModuleRegistryProxy.proxyOwner.call({ from: account_polymath_new });
            assert.equal(_currentOwner, account_polymath_new, "Should equal to the new owner");
        });

        it("Should change the implementation contract and version by the new owner", async () => {
            I_ModuleRegistry = await ModuleRegistry.new({ from: account_polymath });
            await I_ModuleRegistryProxy.upgradeTo("1.2.0", I_ModuleRegistry.address, { from: account_polymath_new });
            let c = await OwnedUpgradeabilityProxy.at(I_ModuleRegistryProxy.address);
            assert.equal(
                web3.utils
                    .toAscii(await readStorage(c.address, 11))
                    .replace(/\u0000/g, "")
                    .replace(/\n/, ""),
                "1.2.0",
                "Version mis-match"
            );
            assert.equal(await readStorage(c.address, 12), I_ModuleRegistry.address.toLowerCase(), "Implemnted address is not matched");
            I_MRProxied = await ModuleRegistry.at(I_ModuleRegistryProxy.address);
        });
    });
});<|MERGE_RESOLUTION|>--- conflicted
+++ resolved
@@ -66,27 +66,6 @@
         token_owner = accounts[2];
         account_polymath_new = accounts[3];
 
-<<<<<<< HEAD
-        // Step 1: Deploy the genral PM ecosystem
-        let instances = await setUpPolymathNetwork(account_polymath, token_owner);
-
-        [
-            I_PolymathRegistry,
-            I_PolyToken,
-            I_FeatureRegistry,
-            I_ModuleRegistry,
-            I_ModuleRegistryProxy,
-            I_MRProxied,
-            I_GeneralTransferManagerFactory,
-            I_STFactory,
-            I_SecurityTokenRegistry,
-            I_SecurityTokenRegistryProxy,
-            I_STRProxied
-        ] = instances;
-
-        I_ModuleRegistryProxy = await ModuleRegistryProxy.new({ from: account_polymath });
-        I_ModuleRegistry = await ModuleRegistry.new({ from: account_polymath });
-=======
        // Step 1: Deploy the genral PM ecosystem
        let instances = await setUpPolymathNetwork(account_polymath, token_owner);
 
@@ -107,7 +86,6 @@
 
         I_ModuleRegistryProxy = await ModuleRegistryProxy.new({from: account_polymath});
         I_ModuleRegistry = await ModuleRegistry.new({from: account_polymath });
->>>>>>> 8655f870
 
         await I_PolymathRegistry.changeAddress("ModuleRegistry", I_ModuleRegistryProxy.address, { from: account_polymath });
 
