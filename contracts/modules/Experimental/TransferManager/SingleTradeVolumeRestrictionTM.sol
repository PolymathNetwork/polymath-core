--- conflicted
+++ resolved
@@ -60,14 +60,10 @@
         uint256 _amount,
         bytes memory, /* _data */
         bool /* _isTransfer */
-<<<<<<< HEAD
-    ) public returns(Result) {
-=======
     )
         external
         returns(Result)
     {
->>>>>>> 68f1af95
         bool validTransfer;
 
         if (exemptWallets[_from] || paused) return Result.NA;
