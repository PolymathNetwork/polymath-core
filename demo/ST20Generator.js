var readlineSync = require('readline-sync');
var BigNumber = require('bignumber.js')

let _GANACHE_CONTRACTS = true;
let tickerRegistryAddress;
let securityTokenRegistryAddress;
let cappedSTOFactoryAddress;

if(_GANACHE_CONTRACTS){
<<<<<<< HEAD
  tickerRegistryAddress = "0xc16761ae340da4c0af3bb2b9431b907059d3dc00";
  securityTokenRegistryAddress = "0xf4f4f1fffc15b763970a8c7d2b8a556dbad73340";
  cappedSTOFactoryAddress = "0x47ef06350b02ffb806d98ae0af975c843fd4abef";
=======
  tickerRegistryAddress = '0x6c6fa63274821c68b6a78bdf6e86b3e89def7674';
  securityTokenRegistryAddress = '0xec6e3cd30aec141574f2ef8e4d927986e0277393';
  cappedSTOFactoryAddress = '0xce0fe39ceb3b606b4dd1f669ffd7c1fffe7e0ca5';
>>>>>>> 52157b5a
}else{
  tickerRegistryAddress = "0xfc2a00bb5b7e3b0b310ffb6de4fd1ea3835c9b27";
  securityTokenRegistryAddress = "0x6958fca8a4cd4418a5cf9ae892d1a488e8af518f";
  cappedSTOFactoryAddress = "0x128674eeb1c26d59a27ec58e9a76142e55bade2d";
}

let tickerRegistryABI;
let securityTokenRegistryABI;
let securityTokenABI;
let cappedSTOABI;
let generalTransferManagerABI;
try{
  tickerRegistryABI         = JSON.parse(require('fs').readFileSync('./build/contracts/TickerRegistry.json').toString()).abi;
  securityTokenRegistryABI  = JSON.parse(require('fs').readFileSync('./build/contracts/SecurityTokenRegistry.json').toString()).abi;
  securityTokenABI          = JSON.parse(require('fs').readFileSync('./build/contracts/SecurityToken.json').toString()).abi;
  cappedSTOABI              = JSON.parse(require('fs').readFileSync('./build/contracts/CappedSTO.json').toString()).abi;
  generalTransferManagerABI = JSON.parse(require('fs').readFileSync('./build/contracts/GeneralTransferManager.json').toString()).abi;
}catch(err){
  console.log('\x1b[31m%s\x1b[0m',"Couldn't find contracts' artifacts. Make sure you ran truffle compile first");
  return;
}



const Web3 = require('web3');

if (typeof web3 !== 'undefined') {
  web3 = new Web3(web3.currentProvider);
} else {
  // set the provider you want from Web3.providers
  web3 = new Web3(new Web3.providers.HttpProvider("http://localhost:8545"));
}

///////////////////
//Crowdsale params

let startTime;
let endTime;
let wallet;
let rate;
let cap;
let issuerTokens;
let minContribution;
let maxContribution;

let tokenName;
let tokenSymbol;
let tokenDecimals = 18;

const tokenDetails = "This is a legit issuance...";

////////////////////////

let tickerRegistry;
let securityTokenRegistry;
let securityToken;
let cappedSTO;
let generalTransferManager;

// App flow
let index_mainmenu;

let accounts;
let Issuer;

let _DEBUG = false;

let DEFAULT_GAS_PRICE = 80000000000;

async function executeApp() {

  accounts = await web3.eth.getAccounts();
  Issuer = accounts[0];

  console.log(`
@@@@@@@@@@@@@@@@@@@@@@@@@@@@@@@@@@@@@@@@@@@@@@@@@@@@@@@@(@(&&@@@@@@@@@@@@@@@@@@@@@@@@@@(((@&&&&(/@@
@@@@@@@@@@@@@@@@@@@@@@@@@@@@@@@@@@@@@@@@@@@@@@@@@@@@(#(((((((#%%%#@@@@@@@@@@@@@@@@@@@@%##(((/@@@@@@
@@@@@@@@@@@@@@@@@@@@@@@@@@@@@@@@@@@@@@@@@@@@@@@@@(%(((((((((((#%%%%%@#@@@@@@@@@@@@(&#####@@@@@@@@%&
@@@@@@@@@@@@@@@@@@@@@@@@@@@@@@@@@@@@@@@@@@@@@@@&#((((((((((((((##%%%%%%%&&&%%##@%#####%(@@@@@@@#%#&
@@@@@@@@@@@@@@@@@@@@@@@@@@@@@@@@@@@@@@@@@@@@(%((((((((((((((((((###%%%%%((#####%%%####@@@@@@@###((@
@@@@@@@@@@@@@@@@@@@@@@@@@@@@@@@@@@@@@@@@@@(#(((((((((((((((((((((####%%%#((((######%&%@@(##&###(@@@
@@@@@@@@@@@@@@@@@@@@@@@@@@@@@@@@@@@@@@@@(#((((((((((((((((((((((((####%%#(((((((#((((((((((((#(@@@@
@@@@@@@@@@@@@@@@@@@@@@@@@@@@@@@@@@@@@(%(((((((((((((((((((((((((((######%(((((((((((((#&(/@@@@@@@@@
@@@@@@@@@@@@@@@@@@@@@@@@@@@@@@@@@@@&#(((((((((((((((((((((((((((((((###############(##%%#@@@@@@@@@@
@@@@@@@@@@@@@@@@@@@@@@@@@@@@@@@@(#((((##############(((((((((((((((((###################%@@@@@@@@@@
@@@@@@@@@@@@@@@@@@@@@@@@@@@(&#((#(##################((((((((((((((((((##%%##############@@@@@@@@@@@
@@@@@@@@@@@@@@@@@@@@@/%#(((((((##%((((##############((((((((((((((((((##%%#############%%@@@@@@@@@@
@@@@@@@@@@@@@@@@@@@@((((((((((###%%((((((##########(((((((((((((((((((#%%%############%%%#@@@@@@@@@
@@@@@@@@@@@@@@@@@@%((((((((((####%%%((((((((#######(((((((((((####(((((@%%############%%%#@@@@@@@@@
@@@@@@@@@####%%%%%#(((((((((#####%%%%(((((((((((###((((#######(((((((((&@@(&#########%%%%&@@@@@@@@@
@@@@@@@@&(((#####%###(((((((#####%%%%%((((((((####%%%%%%%%&%@%#((((((((@@@@@@(#(####%%%%%%@@@@@@@@@
@@@@@@@&(((@@@@@@@####(((((######%%%%%%##&########%%%%%#@@@@###(((((#(@@@@@@@@@@@###%%#@@@@@@@@@@@@
@@@#%&%(((@@@@@@@@#####(((#######%%%%@@@@@@@@@@@((##@@@@@@@@%###((((/@@@@@@@@@@@@@@@@@@@@@@@@@@@@@@
@@#%%&%#@@@@@@@@@@############%%%%@@@@@@@@@@@@@@@@@@@@(@&&&&#####(#@@@@@@@@@@@@@@@@@@@@@@@@@@@@@@@@
@@@@@@@@@@@@@@@@@#%%%%%#((%%%%%%#@@@@@@@@@@@@@@@@@@@@(####%((((%#(@@@@@@@@@@@@@@@@@@@@@@@@@@@@@@@@@
@@@@@@@@@@@@@@@@@&%%%#((((((%%&@@@@@@@@@@@@@@@@@@@@@@###%%#((@@@@@@@@@@@@@@@@@@@@@@@@@@@@@@@@@@@@@@
@@@@@@@@@@@@@@@@%%%%((((((((& @@@@@@@@@@@@@@@@@@@@@@@%%&%@@@@@@@@@@@@@@@@@@@@@@@@@@@@@@@@@@@@@@@@@@
@@@@@@@@@@@@@@@@%%(((((&#@@@@@@@@@@@@@@@@@@@@@@@@@@@@@@@@@@@@@@@@@@@@@@@@@@@@@@@@@@@@@@@@@@@@@@@@@@
@@@@@@@@@@@@@@@&((###@@@@@@@@@@@@@@@@@@@@@@@@@@@@@@@@@@@@@@@@@@@@@@@@@@@@@@@@@@@@@@@@@@@@@@@@@@@@@@
@@@@@@@@@@@@@@@#####@@@@@@@@@@@@@@@@@@@@@@@@@@@@@@@@@@@@@@@@@@@@@@@@@@@@@@@@@@@@@@@@@@@@@@@@@@@@@@@
@@@@@@@@@@@@@@&####@@@@@@@@@@@@@@@@@@@@@@@@@@@@@@@@@@@@@@@@@@@@@@@@@@@@@@@@@@@@@@@@@@@@@@@@@@@@@@@@
@@@@@@@@@@@@@&&%##@@@@@@@@@@@@@@@@@@@@@@@@@@@@@@@@@@@@@@@@@@@@@@@@@@@@@@@@@@@@@@@@@@@@@@@@@@@@@@@@@
@@@@@@@@@@@@@&&&%@@@@@@@@@@@@@@@@@@@@@@@@@@@@@@@@@@@@@@@@@@@@@@@@@@@@@@@@@@@@@@@@@@@@@@@@@@@@@@@@@@
@@@@@@@@@@@@@%##%@@@@@@@@@@@@@@@@@@@@@@@@@@@@@@@@@@@@@@@@@@@@@@@@@@@@@@@@@@@@@@@@@@@@@@@@@@@@@@@@@@
@@@@@@@@@@#%####%@@@@@@@@@@@@@@@@@@@@@@@@@@@@@@@@@@@@@@@@@@@@@@@@@@@@@@@@@@@@@@@@@@@@@@@@@@@@@@@@@@
`)

  console.log("********************************************")
  console.log("Welcome to the Command-Line ST-20 Generator.");
  console.log("********************************************")

  setup();

};

async function setup(){
  try {
    tickerRegistry = new web3.eth.Contract(tickerRegistryABI,tickerRegistryAddress);
    tickerRegistry.setProvider(web3.currentProvider);
    securityTokenRegistry = new web3.eth.Contract(securityTokenRegistryABI,securityTokenRegistryAddress);
    securityTokenRegistry.setProvider(web3.currentProvider);
  }catch(err){
    console.log(err)
    console.log('\x1b[31m%s\x1b[0m',"There was a problem getting the contracts. Make sure they are deployed to the selected network.");
    return;
  }

  createST20();

}

async function createST20() {

  console.log("The following script will create a new ST-20 according to the parameters you enter.");

  if(_DEBUG){
    console.log('\x1b[31m%s\x1b[0m',"Warning: Debugging is activated. Start and End dates will be adjusted for easier testing.");
  }

  let start = readlineSync.question('Press enter to continue or exit (CTRL + C): ', {
    defaultInput: 'Y'
  });

  if(start != "Y") return;

  step_ticker_reg();
  //step_STO_Launch();
};

async function step_ticker_reg(){
  let receipt;

  console.log("\n");
  console.log('\x1b[34m%s\x1b[0m',"Token Creation - Symbol Registration");

  let alreadyRegistered = false;
  let available = false;

  while(!available) {
    tokenSymbol =  readlineSync.question('Enter the symbol for your new token: ');
    await tickerRegistry.methods.getDetails(tokenSymbol).call({from: Issuer}, function(error, result){
        if(new BigNumber(result[1]).toNumber() == 0){
          available = true;
        }else if(result[0] == Issuer){
          console.log('\x1b[32m%s\x1b[0m',"Token Symbol has already been registered by you, skipping registration");
          available = true;
          alreadyRegistered = true;
        }else{
          console.log('\x1b[31m%s\x1b[0m',"Token Symbol has already been registered, please choose another symbol");
        }
    });
  }

  if(!alreadyRegistered){
    try{
      await tickerRegistry.methods.registerTicker(tokenSymbol, "").send({ from: Issuer, gas:200000, gasPrice: DEFAULT_GAS_PRICE})
      .on('transactionHash', function(hash){
        console.log(`
          Your transaction is being processed. Please wait...
          TxHash: ${hash}\n`
        );
      })
      .on('receipt', function(receipt){
        console.log(`
          Congratulations! The transaction was successfully completed.
          Review it on Etherscan.
          TxHash: ${receipt.transactionHash}\n`
        );
      })
      .on('error', console.error);


    }catch (err){
      console.log(err.message);
      return;
    }
  }

  await step_token_deploy();
}

async function step_token_deploy(){

  let tokenDeployed = false;
  let tokenDeployedAddress;
  // Let's check if token has already been deployed, if it has, skip to STO
  await securityTokenRegistry.methods.getSecurityTokenAddress(tokenSymbol).call({from: Issuer}, function(error, result){
    if(result != "0x0000000000000000000000000000000000000000"){
      console.log('\x1b[32m%s\x1b[0m',"Token has already been deployed at address "+result+". Skipping registration");
      tokenDeployedAddress = result;
      tokenDeployed = true;
    }

  });

  if(tokenDeployed){
    securityToken = new web3.eth.Contract(securityTokenABI,tokenDeployedAddress);

    await securityToken.methods.modules(2).call({from: Issuer}, function(error, result){
      console.log(result);
    });
  }else{
    let receipt;

    console.log("\n");
    console.log('\x1b[34m%s\x1b[0m',"Token Creation - Token Deployment");
    tokenName =  readlineSync.question('Enter the name for your new token: ');

    try{
      await securityTokenRegistry.methods.generateSecurityToken(tokenName, tokenSymbol, tokenDecimals, web3.utils.fromAscii(tokenDetails)).send({ from: Issuer, gas:4500000, gasPrice: DEFAULT_GAS_PRICE})
      .on('transactionHash', function(hash){
        console.log(`
          Your transaction is being processed. Please wait...
          TxHash: ${hash}\n`
        );
      })
      .on('receipt', function(receipt){
        console.log(`
          Congratulations! The transaction was successfully completed.
          Deployed Token at address: ${receipt.events.LogNewSecurityToken.returnValues._securityTokenAddress}
          Review it on Etherscan.
          TxHash: ${receipt.transactionHash}\n`
        );

        securityToken = new web3.eth.Contract(securityTokenABI,receipt.events.LogNewSecurityToken.returnValues._securityTokenAddress);
      })
      .on('error', console.error);

    }catch (err){
      console.log(err.message);
      return;
    }
  }

  await step_Wallet_Issuance();
}

async function step_Wallet_Issuance(){

  let initialMint;
  await securityToken.getPastEvents('Transfer', {
    filter: {from: "0x0000000000000000000000000000000000000000"}, // Using an array means OR: e.g. 20 or 23
    fromBlock: 0,
    toBlock: 'latest'
  }, function(error, events){
    initialMint = events;
  });

  let generalTransferManagerAddress;
  await securityToken.methods.modules(2).call({from: Issuer}, function(error, result){
    generalTransferManagerAddress = result[1];
    generalTransferManager = new web3.eth.Contract(generalTransferManagerABI,generalTransferManagerAddress);
    console.log("GTM Address:",generalTransferManagerAddress);
  });

  if(initialMint.length > 0){
    console.log('\x1b[32m%s\x1b[0m',web3.utils.fromWei(initialMint[0].returnValues.value,"ether") +" Tokens have already been minted for "+initialMint[0].returnValues.to+". Skipping initial minting");
  }else{
    console.log("\n");
    console.log('\x1b[34m%s\x1b[0m',"Token Creation - Token Minting for Issuer");

    console.log("Before setting up the STO, you can mint any amount of tokens that will remain under your control");
    let mintWallet =  readlineSync.question('Add the address that will hold the issued tokens to the whitelist ('+Issuer+'): ');
    if(mintWallet == "") mintWallet = Issuer;

    try{

      // Add address to whitelist

<<<<<<< HEAD
=======
      let generalTransferManagerAddress;
      await securityToken.methods.getModule(2,0).call({from: Issuer}, function(error, result){
        generalTransferManagerAddress = result[1];
      });

      let generalTransferManager = new web3.eth.Contract(generalTransferManagerABI,generalTransferManagerAddress);
>>>>>>> 52157b5a
      await generalTransferManager.methods.modifyWhitelist(mintWallet,Math.floor(Date.now()/1000),Math.floor(Date.now()/1000)).send({ from: Issuer, gas:2500000, gasPrice:DEFAULT_GAS_PRICE})
      .on('transactionHash', function(hash){
        console.log(`
          Adding wallet to whitelist. Please wait...
          TxHash: ${hash}\n`
        );
      })
      .on('receipt', function(receipt){
        console.log(`
          Congratulations! The transaction was successfully completed.
          Review it on Etherscan.
          TxHash: ${receipt.transactionHash}\n`
        );
      })
      .on('error', console.error);

      // Mint tokens

      issuerTokens =  readlineSync.question('How many tokens do you plan to mint for the wallet you entered? (500.000): ');
      if(issuerTokens == "") issuerTokens = '500000';

      await securityToken.methods.mint(mintWallet,web3.utils.toWei(issuerTokens,"ether")).send({ from: Issuer, gas:2500000, gasPrice:DEFAULT_GAS_PRICE})
      .on('transactionHash', function(hash){
        console.log(`
          Minting tokens. Please wait...
          TxHash: ${hash}\n`
        );
      })
      .on('receipt', function(receipt){
        console.log(`
          Congratulations! The transaction was successfully completed.
          Review it on Etherscan.
          TxHash: ${receipt.transactionHash}\n`
        );
      })
      .on('error', console.error);

    }catch (err){
      console.log(err.message);
      return;
    }
  }

  await step_STO_Launch();
}

async function step_STO_Launch(){
  let receipt;

  let stoCreated = false;
  await securityToken.methods.getModule(3,0).call({from: Issuer}, function(error, result){
    if(result[1] != "0x0000000000000000000000000000000000000000"){

      console.log('\x1b[32m%s\x1b[0m',"STO has already been created at address "+result[1]+". Skipping STO creation");
      stoCreated = true;
      cappedSTO = new web3.eth.Contract(cappedSTOABI,result[1]);
    }
  });

  if(stoCreated){
    let displayStartTime;
    let displayEndTime;
    let displayRate;
    let displayCap;
    let displayWallet;
    let displayIssuerTokens;

    await cappedSTO.methods.startTime().call({from: Issuer}, function(error, result){
      displayStartTime = result;
    });
    await cappedSTO.methods.endTime().call({from: Issuer}, function(error, result){
      displayEndTime = result;
    });
    await cappedSTO.methods.rate().call({from: Issuer}, function(error, result){
      displayRate = result;
    });
    await cappedSTO.methods.cap().call({from: Issuer}, function(error, result){
      displayCap = result;
    });
    await cappedSTO.methods.wallet().call({from: Issuer}, function(error, result){
      displayWallet = result;
    });

    console.log(`
      ***** STO Information *****
      - Raise Cap:       ${web3.utils.fromWei(displayCap,"ether")}
      - Start Time:      ${displayStartTime}
      - End Time:        ${displayEndTime}
      - Rate:            ${displayRate}
      - Wallet:          ${displayWallet}
    `);

  }else{
    console.log("\n");
    console.log('\x1b[34m%s\x1b[0m',"Token Creation - STO Configuration (Capped STO in ETH)");

    cap =  readlineSync.question('How many tokens do you plan to sell on the STO? (500.000)');
    startTime =  readlineSync.question('Enter the start time for the STO (Unix Epoch time)\n(5 minutes from now = '+(Math.floor(Date.now()/1000)+300)+' ): ');
    endTime =  readlineSync.question('Enter the end time for the STO (Unix Epoch time)\n(1 month from now = '+(Math.floor(Date.now()/1000)+ (30 * 24 * 60 * 60))+' ): ');
    rate =  readlineSync.question('Enter the rate (1 ETH = X ST) for the STO (1000): ');
    wallet =  readlineSync.question('Enter the address that will receive the funds from the STO ('+Issuer+'): ');

    if(startTime == "") startTime = BigNumber((Math.floor(Date.now()/1000)+300));
    if(endTime == "") endTime = BigNumber((Math.floor(Date.now()/1000)+ (30 * 24 * 60 * 60)));
    if(cap == "") cap = '500000';
    if(rate == "") rate = BigNumber(1000);
    if(wallet == "") wallet = Issuer;

    let bytesSTO = web3.eth.abi.encodeFunctionCall({
        name: 'configure',
        type: 'function',
        inputs: [{
            type: 'uint256',
            name: '_startTime'
        },{
            type: 'uint256',
            name: '_endTime'
        },{
            type: 'uint256',
            name: '_cap'
        },{
            type: 'uint256',
            name: '_rate'
        },{
            type: 'uint8',
            name: '_fundRaiseType'
        },{
            type: 'address',
            name: '_polyToken'
        },{
            type: 'address',
            name: '_fundsReceiver'
        }
        ]
    }, [startTime, endTime, web3.utils.toWei(cap, 'ether'), rate,0,0,wallet]);

    try{
      await securityToken.methods.addModule(cappedSTOFactoryAddress, bytesSTO, 0,0, false).send({ from: Issuer, gas:2500000, gasPrice:DEFAULT_GAS_PRICE})
      .on('transactionHash', function(hash){
        console.log(`
          Your transaction is being processed. Please wait...
          TxHash: ${hash}\n`
        );
      })
      .on('receipt', function(receipt){
        console.log(`
          Congratulations! The transaction was successfully completed.
          STO deployed at address: ${receipt.events.LogModuleAdded.returnValues._module}
          Review it on Etherscan.
          TxHash: ${receipt.transactionHash}\n`
        );
      })
      .on('error', console.error);

      //console.log("aaa",receipt.logs[1].args._securityTokenAddress);

    }catch (err){
      console.log(err.message);
      return;
    }
  }

}

executeApp();<|MERGE_RESOLUTION|>--- conflicted
+++ resolved
@@ -7,15 +7,9 @@
 let cappedSTOFactoryAddress;
 
 if(_GANACHE_CONTRACTS){
-<<<<<<< HEAD
   tickerRegistryAddress = "0xc16761ae340da4c0af3bb2b9431b907059d3dc00";
   securityTokenRegistryAddress = "0xf4f4f1fffc15b763970a8c7d2b8a556dbad73340";
   cappedSTOFactoryAddress = "0x47ef06350b02ffb806d98ae0af975c843fd4abef";
-=======
-  tickerRegistryAddress = '0x6c6fa63274821c68b6a78bdf6e86b3e89def7674';
-  securityTokenRegistryAddress = '0xec6e3cd30aec141574f2ef8e4d927986e0277393';
-  cappedSTOFactoryAddress = '0xce0fe39ceb3b606b4dd1f669ffd7c1fffe7e0ca5';
->>>>>>> 52157b5a
 }else{
   tickerRegistryAddress = "0xfc2a00bb5b7e3b0b310ffb6de4fd1ea3835c9b27";
   securityTokenRegistryAddress = "0x6958fca8a4cd4418a5cf9ae892d1a488e8af518f";
@@ -305,15 +299,12 @@
 
       // Add address to whitelist
 
-<<<<<<< HEAD
-=======
       let generalTransferManagerAddress;
       await securityToken.methods.getModule(2,0).call({from: Issuer}, function(error, result){
         generalTransferManagerAddress = result[1];
       });
 
       let generalTransferManager = new web3.eth.Contract(generalTransferManagerABI,generalTransferManagerAddress);
->>>>>>> 52157b5a
       await generalTransferManager.methods.modifyWhitelist(mintWallet,Math.floor(Date.now()/1000),Math.floor(Date.now()/1000)).send({ from: Issuer, gas:2500000, gasPrice:DEFAULT_GAS_PRICE})
       .on('transactionHash', function(hash){
         console.log(`
