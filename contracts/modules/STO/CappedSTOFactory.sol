pragma solidity ^0.4.24;

import "./CappedSTO.sol";
import "../ModuleFactory.sol";
import "../../helpers/Util.sol";

/**
 * @title Factory for deploying CappedSTO module
 */
contract CappedSTOFactory is ModuleFactory {

    /**
     * @notice Constructor
     * @param _polyAddress Address of the polytoken
     */
    constructor (address _polyAddress, uint256 _setupCost, uint256 _usageCost, uint256 _subscriptionCost) public
    ModuleFactory(_polyAddress, _setupCost, _usageCost, _subscriptionCost)
    {
        version = "1.0.0";
        name = "CappedSTO";
        title = "Capped STO";
        description = "Use to collects the funds and once the cap is reached then investment will be no longer entertained";
    }

     /**
     * @notice used to launch the Module with the help of factory
     * @return address Contract address of the Module
     */
    function deploy(bytes _data) external returns(address) {
        if(setupCost > 0)
            require(polyToken.transferFrom(msg.sender, owner, setupCost), "Sufficent Allowance is not provided");
        //Check valid bytes - can only call module init function
        CappedSTO cappedSTO = new CappedSTO(msg.sender, address(polyToken));
        //Checks that _data is valid (not calling anything it shouldn't)
<<<<<<< HEAD
        require(Util.getSig(_data) == cappedSTO.getInitFunction(), "Provided data is not valid");
        require(address(cappedSTO).call(_data), "Un-successfull call");
=======
        require(_getSig(_data) == cappedSTO.getInitFunction(), "Invalid data");
        require(address(cappedSTO).call(_data), "Unsuccessfull call");
>>>>>>> 77bb8a9c
        emit LogGenerateModuleFromFactory(address(cappedSTO), getName(), address(this), msg.sender, setupCost, now);
        return address(cappedSTO);
    }

    /**
     * @notice Type of the Module factory
     */
    function getType() public view returns(uint8) {
        return 3;
    }

    /**
     * @notice Get the name of the Module
     */
    function getName() public view returns(bytes32) {
        return name;
    }

    /**
     * @notice Get the description of the Module
     */
    function getDescription() public view returns(string) {
        return description;
    }

    /**
     * @notice Get the title of the Module
     */
    function getTitle() public view returns(string) {
        return title;
    }

    /**
     * @notice Get the version of the Module
     */
    function getVersion() external view returns(string) {
        return version;
    }

    /**
     * @notice Get the setup cost of the module
     */
    function getSetupCost() external view returns (uint256) {
        return setupCost;
    }

    /**
     * @notice Get the Instructions that helped to used the module
     */
    function getInstructions() public view returns(string) {
        return "Initialises a capped STO. Init parameters are _startTime (time STO starts), _endTime (time STO ends), _cap (cap in tokens for STO), _rate (POLY/ETH to token rate), _fundRaiseType (whether you are raising in POLY or ETH), _polyToken (address of POLY token), _fundsReceiver (address which will receive funds)";
    }

    /**
     * @notice Get the tags related to the module factory
     */
    function getTags() public view returns(bytes32[]) {
        bytes32[] memory availableTags = new bytes32[](4);
        availableTags[0] = "Capped";
        availableTags[1] = "Non-refundable";
        availableTags[2] = "POLY";
        availableTags[3] = "ETH";
        return availableTags;
    }

}<|MERGE_RESOLUTION|>--- conflicted
+++ resolved
@@ -32,13 +32,8 @@
         //Check valid bytes - can only call module init function
         CappedSTO cappedSTO = new CappedSTO(msg.sender, address(polyToken));
         //Checks that _data is valid (not calling anything it shouldn't)
-<<<<<<< HEAD
-        require(Util.getSig(_data) == cappedSTO.getInitFunction(), "Provided data is not valid");
-        require(address(cappedSTO).call(_data), "Un-successfull call");
-=======
-        require(_getSig(_data) == cappedSTO.getInitFunction(), "Invalid data");
+        require(Util.getSig(_data) == cappedSTO.getInitFunction(), "Invalid data");
         require(address(cappedSTO).call(_data), "Unsuccessfull call");
->>>>>>> 77bb8a9c
         emit LogGenerateModuleFromFactory(address(cappedSTO), getName(), address(this), msg.sender, setupCost, now);
         return address(cappedSTO);
     }
