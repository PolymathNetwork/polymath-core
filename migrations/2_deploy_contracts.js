--- conflicted
+++ resolved
@@ -63,51 +63,6 @@
   // ----------- SECURITY TOKEN & STO DEPLOYMENT ------------
 
   // 1. Register ticker symbol
-<<<<<<< HEAD
-//   await tickerRegistrar.registerTicker(symbol, "poly@polymath.network", { from: Issuer });
-
-//   // 2. Deploy Token
-//   let STRegistrar = await SecurityTokenRegistrar.deployed();
-//   console.log("Creating Security Token");
-//   let protocolVer = web3.utils.toAscii(await STRegistrar.protocolVersion());
-//   console.log("Protocol Version:",protocolVer);
-//   let protocolVerST = await STRegistrar.protocolVersionST(protocolVer);
-//   console.log("Protocol Version ST:",protocolVerST);
-//   let r_generateSecurityToken = await STRegistrar.generateSecurityToken(name, symbol, 18, tokenDetails, { from: Issuer });
-//   let newSecurityTokenAddress = r_generateSecurityToken.logs[1].args._securityTokenAddress;
-//   let securityToken = await SecurityToken.at(newSecurityTokenAddress);
-//   console.log("Token Version:",web3.utils.toAscii(await(securityToken.securityTokenVersion())));
-//   //console.log(securityToken);
-
-//   // 3. Get Transfer Module and Initialize STO module
-//   let generalTransferManagerObject = await securityToken.modules(2);
-//   let generalTransferManager = await GeneralTransferManager.at(generalTransferManagerObject[1]);
-//   let generalDelegateManagerObject = await securityToken.modules(1);
-//   let generalDelegateManager = await GeneralDelegateManager.at(generalDelegateManagerObject[1]);
-
-//   let bytesSTO = web3.eth.abi.encodeFunctionCall({
-//       name: 'configure',
-//       type: 'function',
-//       inputs: [{
-//           type: 'uint256',
-//           name: '_startTime'
-//       },{
-//           type: 'uint256',
-//           name: '_endTime'
-//       },{
-//           type: 'uint256',
-//           name: '_cap'
-//       },{
-//           type: 'uint256',
-//           name: '_rate'
-//       }
-//       ]
-//   }, [(Date.now())/1000, (Date.now()+3600 * 24)/1000, web3.utils.toWei('100000', 'ether'), '1000']);
-
-//   let r_CappedSTOFactory = await securityToken.addModule(CappedSTOFactory.address, bytesSTO, 0, false, { from: Issuer });
-//   let cappedSTOAddress =  r_CappedSTOFactory.logs[0].args._module;
-//   let cappedSTO = await CappedSTO.at(cappedSTOAddress);
-=======
   await tickerRegistrar.registerTicker(symbol, "poly@polymath.network", { from: Issuer });
 
   // 2. Deploy Token
@@ -151,7 +106,6 @@
   let r_CappedSTOFactory = await securityToken.addModule(CappedSTOFactory.address, bytesSTO, 0, false, { from: Issuer });
   let cappedSTOAddress =  r_CappedSTOFactory.logs[0].args._module;
   let cappedSTO = await CappedSTO.at(cappedSTOAddress);
->>>>>>> 83b60acd
 
   // console.log((await cappedSTO.startTime()).toString());
   // console.log((await cappedSTO.endTime()).toString());
