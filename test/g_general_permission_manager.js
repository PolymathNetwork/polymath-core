import latestTime from './helpers/latestTime';
import {signData} from './helpers/signData';
import { pk }  from './helpers/testprivateKey';
import { duration, ensureException, promisifyLogWatch, latestBlock } from './helpers/utils';
import takeSnapshot, { increaseTime, revertToSnapshot } from './helpers/time';
import { encodeProxyCall, encodeModuleCall } from './helpers/encodeCall';
import { catchRevert } from './helpers/exceptions';

const PolymathRegistry = artifacts.require('./PolymathRegistry.sol')
const DummySTOFactory = artifacts.require('./DummySTOFactory.sol');
const DummySTO = artifacts.require('./DummySTO.sol');
const ModuleRegistry = artifacts.require('./ModuleRegistry.sol');
const ModuleRegistryProxy = artifacts.require('./ModuleRegistryProxy.sol');
const SecurityToken = artifacts.require('./SecurityToken.sol');
const SecurityTokenRegistry = artifacts.require('./SecurityTokenRegistry.sol');
const SecurityTokenRegistryProxy = artifacts.require('./SecurityTokenRegistryProxy.sol');
const FeatureRegistry = artifacts.require('./FeatureRegistry.sol');
const STFactory = artifacts.require('./STFactory.sol');
const GeneralPermissionManagerFactory = artifacts.require('./GeneralPermissionManagerFactory.sol');
const GeneralTransferManagerFactory = artifacts.require('./GeneralTransferManagerFactory.sol');
const GeneralTransferManager = artifacts.require('./GeneralTransferManager');
const GeneralPermissionManager = artifacts.require('./GeneralPermissionManager');
const PolyTokenFaucet = artifacts.require('./PolyTokenFaucet.sol');

const Web3 = require('web3');
const BigNumber = require('bignumber.js');
const web3 = new Web3(new Web3.providers.HttpProvider("http://localhost:8545")) // Hardcoded development port

contract('GeneralPermissionManager', accounts => {

    // Accounts Variable declaration
    let account_polymath;
    let account_issuer;
    let token_owner;
    let token_owner_pk;
    let account_investor1;
    let account_investor2;
    let account_investor3;
    let account_investor4;
    let account_delegate;
    // investor Details
    let fromTime = latestTime();
    let toTime = latestTime();
    let expiryTime = toTime + duration.days(15);

    let message = "Transaction Should Fail!";

    // Contract Instance Declaration
    let I_GeneralPermissionManagerFactory;
    let P_GeneralPermissionManagerFactory;
    let I_SecurityTokenRegistryProxy;
    let P_GeneralPermissionManager;
    let I_GeneralTransferManagerFactory;
    let I_GeneralPermissionManager;
    let I_GeneralTransferManager;
    let I_ModuleRegistryProxy;
    let I_ModuleRegistry;
    let I_FeatureRegistry;
    let I_SecurityTokenRegistry;
    let I_DummySTOFactory;
    let I_STFactory;
    let I_SecurityToken;
    let I_MRProxied;
    let I_STRProxied;
    let I_DummySTO;
    let I_PolyToken;
    let I_PolymathRegistry;

    // SecurityToken Details
    const name = "Team";
    const symbol = "sap";
    const tokenDetails = "This is equity type of issuance";
    const decimals = 18;
    const contact = "team@polymath.network";
    const delegateDetails = "Hello I am legit delegate";

    // Module key
    const delegateManagerKey = 1;
    const transferManagerKey = 2;
    const stoKey = 3;

    // Initial fee for ticker registry and security token registry
    const initRegFee = web3.utils.toWei("250");

    // Dummy STO details
    const startTime = latestTime() + duration.seconds(5000);           // Start time will be 5000 seconds more than the latest time
    const endTime = startTime + duration.days(80);                     // Add 80 days more
    const cap = web3.utils.toWei('10', 'ether');
    const someString = "A string which is not used";
    const STOParameters = ['uint256', 'uint256', 'uint256', 'string'];
    const STRProxyParameters = ['address', 'address', 'uint256', 'uint256', 'address', 'address'];
    const MRProxyParameters = ['address', 'address'];

    let bytesSTO = encodeModuleCall(STOParameters, [startTime, endTime, cap, someString]);

    before(async() => {
        // Accounts setup
        account_polymath = accounts[0];
        account_issuer = accounts[1];

        token_owner = account_issuer;
        token_owner_pk = pk.account_1;

        account_investor1 = accounts[8];
        account_investor2 = accounts[9];
        account_delegate = accounts[7];


        // ----------- POLYMATH NETWORK Configuration ------------

        // Step 0: Deploy the PolymathRegistry
        I_PolymathRegistry = await PolymathRegistry.new({from: account_polymath});

        // Step 1: Deploy the token Faucet and Mint tokens for token_owner
        I_PolyToken = await PolyTokenFaucet.new();
        await I_PolyToken.getTokens((10000 * Math.pow(10, 18)), token_owner);

         // Step 2: Deploy the FeatureRegistry

         I_FeatureRegistry = await FeatureRegistry.new(
            I_PolymathRegistry.address,
            {
                from: account_polymath
            });

        // STEP 3: Deploy the ModuleRegistry

        I_ModuleRegistry = await ModuleRegistry.new({from:account_polymath});
        // Step 3 (b):  Deploy the proxy and attach the implementation contract to it
        I_ModuleRegistryProxy = await ModuleRegistryProxy.new({from:account_polymath});
        let bytesMRProxy = encodeProxyCall(MRProxyParameters, [I_PolymathRegistry.address, account_polymath]);
        await I_ModuleRegistryProxy.upgradeToAndCall("1.0.0", I_ModuleRegistry.address, bytesMRProxy, {from: account_polymath});
        I_MRProxied = await ModuleRegistry.at(I_ModuleRegistryProxy.address);

        // STEP 4: Deploy the GeneralTransferManagerFactory

        I_GeneralTransferManagerFactory = await GeneralTransferManagerFactory.new(I_PolyToken.address, 0, 0, 0, {from:account_polymath});

        assert.notEqual(
            I_GeneralTransferManagerFactory.address.valueOf(),
            "0x0000000000000000000000000000000000000000",
            "GeneralTransferManagerFactory contract was not deployed"
        );

        // STEP 5: Deploy the GeneralDelegateManagerFactory

        I_GeneralPermissionManagerFactory = await GeneralPermissionManagerFactory.new(I_PolyToken.address, 0, 0, 0, {from:account_polymath});

        assert.notEqual(
            I_GeneralPermissionManagerFactory.address.valueOf(),
            "0x0000000000000000000000000000000000000000",
            "GeneralDelegateManagerFactory contract was not deployed"
        );

        // STEP 6: Deploy the GeneralDelegateManagerFactory

        P_GeneralPermissionManagerFactory = await GeneralPermissionManagerFactory.new(I_PolyToken.address, web3.utils.toWei("500","ether"), 0, 0, {from:account_polymath});

        assert.notEqual(
            P_GeneralPermissionManagerFactory.address.valueOf(),
            "0x0000000000000000000000000000000000000000",
            "GeneralDelegateManagerFactory contract was not deployed"
        );

        // STEP 7: Deploy the DummySTOFactory

        I_DummySTOFactory = await DummySTOFactory.new(I_PolyToken.address, 0, 0, 0, {from:account_polymath});

        assert.notEqual(
            I_DummySTOFactory.address.valueOf(),
            "0x0000000000000000000000000000000000000000",
            "DummySTOFactory contract was not deployed"
        );


      // Step 8: Deploy the STFactory contract

      I_STFactory = await STFactory.new(I_GeneralTransferManagerFactory.address, {from : account_polymath });

      assert.notEqual(
          I_STFactory.address.valueOf(),
          "0x0000000000000000000000000000000000000000",
          "STFactory contract was not deployed",
      );

      // Step 9: Deploy the SecurityTokenRegistry contract

      I_SecurityTokenRegistry = await SecurityTokenRegistry.new({from: account_polymath });

      assert.notEqual(
          I_SecurityTokenRegistry.address.valueOf(),
          "0x0000000000000000000000000000000000000000",
          "SecurityTokenRegistry contract was not deployed",
      );

      // Step 10: Deploy the proxy and attach the implementation contract to it.
       I_SecurityTokenRegistryProxy = await SecurityTokenRegistryProxy.new({from: account_polymath});
       let bytesProxy = encodeProxyCall(STRProxyParameters, [I_PolymathRegistry.address, I_STFactory.address, initRegFee, initRegFee, I_PolyToken.address, account_polymath]);
       await I_SecurityTokenRegistryProxy.upgradeToAndCall("1.0.0", I_SecurityTokenRegistry.address, bytesProxy, {from: account_polymath});
       I_STRProxied = await SecurityTokenRegistry.at(I_SecurityTokenRegistryProxy.address);

      // Step 11: update the registries addresses from the PolymathRegistry contract
      await I_PolymathRegistry.changeAddress("PolyToken", I_PolyToken.address, {from: account_polymath})
      await I_PolymathRegistry.changeAddress("ModuleRegistry", I_ModuleRegistryProxy.address, {from: account_polymath});
      await I_PolymathRegistry.changeAddress("FeatureRegistry", I_FeatureRegistry.address, {from: account_polymath});
      await I_PolymathRegistry.changeAddress("SecurityTokenRegistry", I_SecurityTokenRegistryProxy.address, {from: account_polymath});
      await I_MRProxied.updateFromRegistry({from: account_polymath});

      // STEP 8: Register the Modules with the ModuleRegistry contract

      // (A) :  Register the GeneralTransferManagerFactory
      await I_MRProxied.registerModule(I_GeneralTransferManagerFactory.address, { from: account_polymath });
      await I_MRProxied.verifyModule(I_GeneralTransferManagerFactory.address, true, { from: account_polymath });

      // (B) :  Register the GeneralDelegateManagerFactory
      await I_MRProxied.registerModule(I_GeneralPermissionManagerFactory.address, { from: account_polymath });
      await I_MRProxied.verifyModule(I_GeneralPermissionManagerFactory.address, true, { from: account_polymath });

      // (B) :  Register the Paid GeneralDelegateManagerFactory
      await I_MRProxied.registerModule(P_GeneralPermissionManagerFactory.address, { from: account_polymath });
      await I_MRProxied.verifyModule(P_GeneralPermissionManagerFactory.address, true, { from: account_polymath });

      // (C) : Register the STOFactory
      await I_MRProxied.registerModule(I_DummySTOFactory.address, { from: account_polymath });
      await I_MRProxied.verifyModule(I_DummySTOFactory.address, true, { from: account_polymath });

        // Printing all the contract addresses
        console.log(`
        --------------------- Polymath Network Smart Contracts: ---------------------
        PolymathRegistry:                  ${PolymathRegistry.address}
        SecurityTokenRegistryProxy:        ${SecurityTokenRegistryProxy.address}
        SecurityTokenRegistry:             ${SecurityTokenRegistry.address}
        ModuleRegistryProxy                ${ModuleRegistryProxy.address}
        ModuleRegistry:                    ${ModuleRegistry.address}
        FeatureRegistry:                   ${FeatureRegistry.address}

        STFactory:                         ${STFactory.address}
        GeneralTransferManagerFactory:     ${GeneralTransferManagerFactory.address}
        GeneralPermissionManagerFactory:   ${GeneralPermissionManagerFactory.address}

        DummySTOFactory:                   ${I_DummySTOFactory.address}
        -----------------------------------------------------------------------------
        `);
    });

    describe("Generate the SecurityToken", async() => {

        it("Should register the ticker before the generation of the security token", async () => {
            await I_PolyToken.approve(I_STRProxied.address, initRegFee, { from: token_owner });
            let tx = await I_STRProxied.registerTicker(token_owner, symbol, contact, { from : token_owner });
            assert.equal(tx.logs[0].args._owner, token_owner);
            assert.equal(tx.logs[0].args._ticker, symbol.toUpperCase());
        });

        it("Should generate the new security token with the same symbol as registered above", async () => {
            await I_PolyToken.approve(I_STRProxied.address, initRegFee, { from: token_owner });
            let _blockNo = latestBlock();
            let tx = await I_STRProxied.generateSecurityToken(name, symbol, tokenDetails, false, { from: token_owner});

            // Verify the successful generation of the security token
            assert.equal(tx.logs[1].args._ticker, symbol.toUpperCase(), "SecurityToken doesn't get deployed");

            I_SecurityToken = SecurityToken.at(tx.logs[1].args._securityTokenAddress);

            const log = await promisifyLogWatch(I_SecurityToken.ModuleAdded({from: _blockNo}), 1);

            // Verify that GeneralTransferManager module get added successfully or not
            assert.equal(log.args._types[0].toNumber(), 2);
            assert.equal(
                web3.utils.toAscii(log.args._name)
                .replace(/\u0000/g, ''),
                "GeneralTransferManager"
            );
        });

        it("Should intialize the auto attached modules", async () => {
           let moduleData = (await I_SecurityToken.getModulesByType(2))[0];
           I_GeneralTransferManager = GeneralTransferManager.at(moduleData);
        });

        it("Should successfully attach the General permission manager factory with the security token", async () => {
            
            await I_PolyToken.getTokens(web3.utils.toWei("500", "ether"), token_owner);
            await catchRevert(I_SecurityToken.addModule(P_GeneralPermissionManagerFactory.address, "0x", web3.utils.toWei("500", "ether"), 0, { from: token_owner }));
        });

        it("Should successfully attach the General permission manager factory with the security token", async () => {
            let snapId = await takeSnapshot();
            await I_PolyToken.transfer(I_SecurityToken.address, web3.utils.toWei("500", "ether"), {from: token_owner});
            const tx = await I_SecurityToken.addModule(P_GeneralPermissionManagerFactory.address, "0x", web3.utils.toWei("500", "ether"), 0, { from: token_owner });
            assert.equal(tx.logs[3].args._types[0].toNumber(), delegateManagerKey, "General Permission Manager doesn't get deployed");
            assert.equal(
                web3.utils.toAscii(tx.logs[3].args._name)
                .replace(/\u0000/g, ''),
                "GeneralPermissionManager",
                "GeneralPermissionManagerFactory module was not added"
            );
            P_GeneralPermissionManager = GeneralPermissionManager.at(tx.logs[3].args._module);
            await revertToSnapshot(snapId);
        });

        it("Should successfully attach the General permission manager factory with the security token", async () => {
            const tx = await I_SecurityToken.addModule(I_GeneralPermissionManagerFactory.address, "0x", 0, 0, { from: token_owner });
            assert.equal(tx.logs[2].args._types[0].toNumber(), delegateManagerKey, "General Permission Manager doesn't get deployed");
            assert.equal(
                web3.utils.toAscii(tx.logs[2].args._name)
                .replace(/\u0000/g, ''),
                "GeneralPermissionManager",
                "GeneralPermissionManagerFactory module was not added"
            );
            I_GeneralPermissionManager = GeneralPermissionManager.at(tx.logs[2].args._module);
        });
    });

    describe("General Permission Manager test cases", async() => {

        it("Get the init data", async() => {
            let tx = await I_GeneralPermissionManager.getInitFunction.call();
            assert.equal(web3.utils.toAscii(tx).replace(/\u0000/g, ''),0);
        });

        it("Should fail in adding the permission to the delegate --msg.sender doesn't have permission", async() => {
            
            await catchRevert(I_GeneralPermissionManager.addPermission(account_delegate, delegateDetails, { from: account_investor1}));
        });

        it("Should fail to provide the permission-- because delegate is not yet added", async() => {
            
            await catchRevert(I_GeneralPermissionManager.changePermission(account_delegate, I_GeneralTransferManager.address, "WHITELIST", true, {from: token_owner}));
        });

        it("Should add the permission to the delegate", async() => {
            let tx = await I_GeneralPermissionManager.addPermission(account_delegate, delegateDetails, { from: token_owner});
            assert.equal(tx.logs[0].args._delegate, account_delegate);
        });

        it("Should fail to provide the permission", async() => {
            
            await catchRevert(I_GeneralPermissionManager.changePermission(account_delegate, I_GeneralTransferManager.address, "WHITELIST", true, {from: account_investor1}));
        });

        it("Should check the permission", async() => {
            assert.isFalse(await I_GeneralPermissionManager.checkPermission.call(account_delegate, I_GeneralTransferManager.address, "WHITELIST"));
        });

        it("Should provide the permission", async() => {
            let tx = await I_GeneralPermissionManager.changePermission(account_delegate, I_GeneralTransferManager.address, "WHITELIST", true, {from: token_owner});
            assert.equal(tx.logs[0].args._delegate, account_delegate);
        });

        it("Should check the permission", async() => {
            assert.isTrue(await I_GeneralPermissionManager.checkPermission.call(account_delegate, I_GeneralTransferManager.address, "WHITELIST"));
        });

        it("Should check the delegate details", async() => {
            assert.equal(web3.utils.toAscii(await I_GeneralPermissionManager.getDelegateDetails.call(account_delegate))
                        .replace(/\u0000/g, ''),
                        delegateDetails,
                        "Wrong delegate address get checked");
        });

        it("Should get the permission of the general permission manager contract", async() => {
            let tx = await I_GeneralPermissionManager.getPermissions.call();
            assert.equal(web3.utils.toAscii(tx[0])
                        .replace(/\u0000/g, ''),
                        "CHANGE_PERMISSION",
                        "Wrong permissions");
        });
    });

    describe("General Permission Manager Factory test cases", async() => {
        it("should get the exact details of the factory", async() => {
            assert.equal(await I_GeneralPermissionManagerFactory.setupCost.call(),0);
<<<<<<< HEAD
            assert.equal(await I_GeneralPermissionManagerFactory.getType.call(),1);
            assert.equal(await I_GeneralPermissionManagerFactory.getVersion.call(), "1.0.0");
=======
            assert.equal((await I_GeneralPermissionManagerFactory.getTypes.call())[0],1);
>>>>>>> 7992f9df
            assert.equal(web3.utils.toAscii(await I_GeneralPermissionManagerFactory.getName.call())
                        .replace(/\u0000/g, ''),
                        "GeneralPermissionManager",
                        "Wrong Module added");
            assert.equal(await I_GeneralPermissionManagerFactory.getDescription.call(),
                        "Manage permissions within the Security Token and attached modules",
                        "Wrong Module added");
            assert.equal(await I_GeneralPermissionManagerFactory.getTitle.call(),
                        "General Permission Manager",
                        "Wrong Module added");
            assert.equal(await I_GeneralPermissionManagerFactory.getInstructions.call(),
                        "Add and remove permissions for the SecurityToken and associated modules. Permission types should be encoded as bytes32 values, and attached using the withPerm modifier to relevant functions.No initFunction required.",
                        "Wrong Module added");

        });

        it("Should get the tags of the factory", async() => {
            let tags = await I_GeneralPermissionManagerFactory.getTags.call();
            assert.equal(tags.length,0);
        });
    });

});<|MERGE_RESOLUTION|>--- conflicted
+++ resolved
@@ -371,12 +371,8 @@
     describe("General Permission Manager Factory test cases", async() => {
         it("should get the exact details of the factory", async() => {
             assert.equal(await I_GeneralPermissionManagerFactory.setupCost.call(),0);
-<<<<<<< HEAD
-            assert.equal(await I_GeneralPermissionManagerFactory.getType.call(),1);
+            assert.equal((await I_GeneralPermissionManagerFactory.getTypes.call())[0],1);
             assert.equal(await I_GeneralPermissionManagerFactory.getVersion.call(), "1.0.0");
-=======
-            assert.equal((await I_GeneralPermissionManagerFactory.getTypes.call())[0],1);
->>>>>>> 7992f9df
             assert.equal(web3.utils.toAscii(await I_GeneralPermissionManagerFactory.getName.call())
                         .replace(/\u0000/g, ''),
                         "GeneralPermissionManager",
