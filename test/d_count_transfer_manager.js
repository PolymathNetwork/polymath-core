--- conflicted
+++ resolved
@@ -454,19 +454,11 @@
 
             it("Should allow add a new token holder while transfer all the tokens at one go", async () => {
                 let amount = await I_SecurityToken2.balanceOf(account_investor2);
-<<<<<<< HEAD
-                let investorCount = await stGetter2.getInvestorCount({ from: account_investor2 });
+                let investorCount = await stGetter2.holderCount({ from: account_investor2 });
                 console.log("current investor count is " + investorCount);
                 await I_SecurityToken2.transfer(account_investor4, amount, { from: account_investor2 });
                 assert((await I_SecurityToken2.balanceOf(account_investor4)).toString(), amount.toString(), { from: account_investor2 });
-                assert(await stGetter2.getInvestorCount({ from: account_investor2 }), investorCount);
-=======
-                let investorCount = await I_SecurityToken2.holderCount({ from: account_investor2 });
-                console.log("current investor count is " + investorCount);
-                await I_SecurityToken2.transfer(account_investor4, amount, { from: account_investor2 });
-                assert((await I_SecurityToken2.balanceOf(account_investor4)).toString(), amount.toString(), { from: account_investor2 });
-                assert(await I_SecurityToken2.holderCount({ from: account_investor2 }), investorCount);
->>>>>>> 28fdd927
+                assert(await stGetter2.holderCount({ from: account_investor2 }), investorCount);
             });
         });
 
