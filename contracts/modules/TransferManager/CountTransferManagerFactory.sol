pragma solidity ^0.5.0;

import "../ModuleFactory.sol";
import "../../libraries/Util.sol";
import "../../proxy/CountTransferManagerProxy.sol";
import "../../interfaces/IBoot.sol";

/**
 * @title Factory for deploying CountTransferManager module
 */
contract CountTransferManagerFactory is ModuleFactory {

    address public logicContract;

    /**
     * @notice Constructor
     * @param _setupCost Setup cost of the module
     * @param _usageCost Usage cost of the module
     * @param _subscriptionCost Subscription cost of the module
     * @param _logicContract Contract address that contains the logic related to `description`
     */
<<<<<<< HEAD
    constructor(
        uint256 _setupCost,
        uint256 _usageCost,
        uint256 _subscriptionCost,
        address _logicContract
    ) 
        public ModuleFactory(_setupCost, _usageCost, _subscriptionCost) 
=======
    constructor (address _polyAddress, uint256 _setupCost, uint256 _usageCost, uint256 _subscriptionCost, address _polymathRegistry) public
    ModuleFactory(_polyAddress, _setupCost, _usageCost, _subscriptionCost, _polymathRegistry)
>>>>>>> c3336b54
    {
        require(_logicContract != address(0), "Invalid address");
        version = "2.1.0";
        name = "CountTransferManager";
        title = "Count Transfer Manager";
        description = "Restrict the number of investors";
        compatibleSTVersionRange["lowerBound"] = VersionUtils.pack(uint8(0), uint8(0), uint8(0));
        compatibleSTVersionRange["upperBound"] = VersionUtils.pack(uint8(0), uint8(0), uint8(0));
        logicContract = _logicContract;
    }

    /**
     * @notice Used to launch the Module with the help of factory
     * @param _data Data used for the intialization of the module factory variables
     * @return address Contract address of the Module
     */
<<<<<<< HEAD
    function deploy(bytes calldata _data) external returns(address) {
        address polyToken = _takeFee();
        address countTransferManager = address(new CountTransferManagerProxy(msg.sender, polyToken, logicContract));
        require(Util.getSig(_data) == IBoot(countTransferManager).getInitFunction(), "Provided data is not valid");
        bool success;
=======
    function deploy(bytes _data) external returns(address) {
        _takeSetupCost();
        CountTransferManager countTransferManager = new CountTransferManager(msg.sender, address(polyToken));
        require(Util.getSig(_data) == countTransferManager.getInitFunction(), "Provided data is not valid");
>>>>>>> c3336b54
        /*solium-disable-next-line security/no-low-level-calls*/
        (success, ) = countTransferManager.call(_data);
        require(success, "Unsuccessful call");
        /*solium-disable-next-line security/no-block-members*/
<<<<<<< HEAD
        emit GenerateModuleFromFactory(countTransferManager, getName(), address(this), msg.sender, setupCost, now);
        return countTransferManager;
=======
        emit GenerateModuleFromFactory(address(countTransferManager), getName(), address(this), msg.sender, getSetupCost(), getSetupCostInPoly(), now);
        return address(countTransferManager);
>>>>>>> c3336b54

    }

    /**
     * @notice Type of the Module factory
     */
    function getTypes() external view returns(uint8[] memory) {
        uint8[] memory res = new uint8[](1);
        res[0] = 2;
        return res;
    }

    /**
     * @notice Returns the instructions associated with the module
     */
    function getInstructions() external view returns(string memory) {
        return "Allows an issuer to restrict the total number of non-zero token holders";
    }

    /**
     * @notice Get the tags related to the module factory
     */
    function getTags() external view returns(bytes32[] memory) {
        bytes32[] memory availableTags = new bytes32[](2);
        availableTags[0] = "Count";
        availableTags[1] = "Transfer Restriction";
        return availableTags;
    }
}<|MERGE_RESOLUTION|>--- conflicted
+++ resolved
@@ -16,21 +16,16 @@
      * @notice Constructor
      * @param _setupCost Setup cost of the module
      * @param _usageCost Usage cost of the module
-     * @param _subscriptionCost Subscription cost of the module
      * @param _logicContract Contract address that contains the logic related to `description`
+     * @param _polymathRegistry Address of the Polymath registry
      */
-<<<<<<< HEAD
     constructor(
         uint256 _setupCost,
         uint256 _usageCost,
-        uint256 _subscriptionCost,
-        address _logicContract
-    ) 
-        public ModuleFactory(_setupCost, _usageCost, _subscriptionCost) 
-=======
-    constructor (address _polyAddress, uint256 _setupCost, uint256 _usageCost, uint256 _subscriptionCost, address _polymathRegistry) public
-    ModuleFactory(_polyAddress, _setupCost, _usageCost, _subscriptionCost, _polymathRegistry)
->>>>>>> c3336b54
+        address _logicContract,
+        address _polymathRegistry
+    )
+        public ModuleFactory(_setupCost, _usageCost, _polymathRegistry)
     {
         require(_logicContract != address(0), "Invalid address");
         version = "2.1.0";
@@ -47,30 +42,17 @@
      * @param _data Data used for the intialization of the module factory variables
      * @return address Contract address of the Module
      */
-<<<<<<< HEAD
     function deploy(bytes calldata _data) external returns(address) {
         address polyToken = _takeFee();
         address countTransferManager = address(new CountTransferManagerProxy(msg.sender, polyToken, logicContract));
         require(Util.getSig(_data) == IBoot(countTransferManager).getInitFunction(), "Provided data is not valid");
         bool success;
-=======
-    function deploy(bytes _data) external returns(address) {
-        _takeSetupCost();
-        CountTransferManager countTransferManager = new CountTransferManager(msg.sender, address(polyToken));
-        require(Util.getSig(_data) == countTransferManager.getInitFunction(), "Provided data is not valid");
->>>>>>> c3336b54
         /*solium-disable-next-line security/no-low-level-calls*/
         (success, ) = countTransferManager.call(_data);
         require(success, "Unsuccessful call");
         /*solium-disable-next-line security/no-block-members*/
-<<<<<<< HEAD
-        emit GenerateModuleFromFactory(countTransferManager, getName(), address(this), msg.sender, setupCost, now);
-        return countTransferManager;
-=======
         emit GenerateModuleFromFactory(address(countTransferManager), getName(), address(this), msg.sender, getSetupCost(), getSetupCostInPoly(), now);
         return address(countTransferManager);
->>>>>>> c3336b54
-
     }
 
     /**
