import latestTime from "./helpers/latestTime";
import { duration, ensureException, latestBlock } from "./helpers/utils";
import { takeSnapshot, increaseTime, revertToSnapshot } from "./helpers/time";
import { encodeProxyCall, encodeModuleCall } from "./helpers/encodeCall";
import { catchRevert } from "./helpers/exceptions";
import {deployCappedSTOAndVerifyed, setUpPolymathNetwork} from "./helpers/createInstances";

const CappedSTOFactory = artifacts.require("./CappedSTOFactory.sol");
const CappedSTO = artifacts.require("./CappedSTO.sol");
const DummySTOFactory = artifacts.require("./DummySTOFactory.sol");
const SecurityToken = artifacts.require("./SecurityToken.sol");
const ModuleRegistryProxy = artifacts.require("./ModuleRegistryProxy.sol");
const ModuleRegistry = artifacts.require("./ModuleRegistry.sol");
const GeneralPermissionManagerFactory = artifacts.require("./GeneralPermissionManagerFactory.sol");
const GeneralPermissionManager = artifacts.require("./GeneralPermissionManager.sol");
const GeneralTransferManagerFactory = artifacts.require("./GeneralTransferManagerFactory.sol");
const MockFactory = artifacts.require("./MockFactory.sol");
const TestSTOFactory = artifacts.require("./TestSTOFactory.sol");
const ReclaimTokens = artifacts.require("./ReclaimTokens.sol");

const Web3 = require("web3");
let BN = Web3.utils.BN;
const web3 = new Web3(new Web3.providers.HttpProvider("http://localhost:8545")); // Hardcoded development port

contract("ModuleRegistry", async (accounts) => {
    // Accounts Variable declaration
    let account_polymath;
    let account_investor1;
    let account_issuer;
    let token_owner;
    let account_investor2;
    let account_fundsReceiver;
    let account_delegate;
    let account_temp;

    let balanceOfReceiver;

    let ID_snap;
    let message = "Transaction Should fail!";
    // Contract Instance Declaration
    let I_GeneralPermissionManagerFactory;
    let I_GeneralPermissionManagerLogic;
    let I_GeneralTransferManagerFactory;
    let I_SecurityTokenRegistryProxy;
    let I_GeneralPermissionManager;
    let I_GeneralTransferManager;
    let I_ModuleRegistryProxy;
    let I_ModuleRegistry;
    let I_FeatureRegistry;
    let I_SecurityTokenRegistry;
    let I_CappedSTOFactory1;
    let I_CappedSTOFactory2;
    let I_CappedSTOFactory3;
    let I_STFactory;
    let I_MRProxied;
    let I_SecurityToken;
    let I_ReclaimERC20;
    let I_STRProxied;
    let I_CappedSTOLogic;
    let I_PolyToken;
    let I_MockFactory;
    let I_TestSTOFactory;
    let I_DummySTOFactory;
    let I_PolymathRegistry;
    let I_SecurityToken2;
    let I_STRGetter;

    // SecurityToken Details (Launched ST on the behalf of the issuer)
    const name = "Demo Token";
    const symbol = "det";
    const tokenDetails = "This is equity type of issuance";
    const decimals = 18;

    // Module key
    const permissionManagerKey = 1;
    const transferManagerKey = 2;
    const stoKey = 3;
    const budget = 0;
    const address_zero = "0x0000000000000000000000000000000000000000";
    const one_address = "0x0000000000000000000000000000000000000001";

    // Initial fee for ticker registry and security token registry
    const initRegFee = new BN(web3.utils.toWei("250"));

    // delagate details
    const delegateDetails = "I am delegate ..";
    const TM_Perm = "FLAGS";

    // Capped STO details
    let startTime;
    let endTime;
    const cap = new BN(web3.utils.toWei("10000"));
    const rate = 1000;
    const fundRaiseType = [0];
    const STOParameters = ["uint256", "uint256", "uint256", "uint256", "uint8[]", "address"];
    const MRProxyParameters = ["address", "address"];

    let currentTime;

    before(async () => {
        currentTime = new BN(await latestTime());
        account_polymath = accounts[0];
        account_issuer = accounts[1];
        account_investor1 = accounts[9];
        account_investor2 = accounts[6];
        account_fundsReceiver = accounts[4];
        account_delegate = accounts[5];
        account_temp = accounts[8];
        token_owner = account_issuer;

       // Step 1: Deploy the genral PM ecosystem
       let instances = await setUpPolymathNetwork(account_polymath, token_owner);

       [
           I_PolymathRegistry,
           I_PolyToken,
           I_FeatureRegistry,
           I_ModuleRegistry,
           I_ModuleRegistryProxy,
           I_MRProxied,
           I_GeneralTransferManagerFactory,
           I_STFactory,
           I_SecurityTokenRegistry,
           I_SecurityTokenRegistryProxy,
           I_STRProxied,
           I_STRGetter
       ] = instances;

       I_ModuleRegistryProxy = await ModuleRegistryProxy.new({from: account_polymath});

        // Printing all the contract addresses
        console.log(`
        --------------------- Polymath Network Smart Contracts: ---------------------
        PolymathRegistry:                  ${I_PolymathRegistry.address}
        SecurityTokenRegistryProxy:        ${I_SecurityTokenRegistryProxy.address}
        SecurityTokenRegistry:             ${I_SecurityTokenRegistry.address}
        ModuleRegistry:                    ${I_ModuleRegistry.address}
        ModuleRegistryProxy:               ${I_ModuleRegistryProxy.address}
        FeatureRegistry:                   ${I_FeatureRegistry.address}

        STFactory:                         ${I_STFactory.address}
        GeneralTransferManagerFactory:     ${I_GeneralTransferManagerFactory.address}
        -----------------------------------------------------------------------------
        `);
    });

    describe("Test the initialize the function", async () => {
        it("Should successfully update the implementation address -- fail because polymathRegistry address is 0x", async () => {
            let bytesProxy = encodeProxyCall(MRProxyParameters, [address_zero, account_polymath]);
            catchRevert(
                I_ModuleRegistryProxy.upgradeToAndCall("1.0.0", I_ModuleRegistry.address, bytesProxy, {
                    from: account_polymath
                }),
                "tx-> revert because polymathRegistry address is 0x"
            );
        });

        it("Should successfully update the implementation address -- fail because owner address is 0x", async () => {
            let bytesProxy = encodeProxyCall(MRProxyParameters, [I_PolymathRegistry.address, address_zero]);
            catchRevert(
                I_ModuleRegistryProxy.upgradeToAndCall("1.0.0", I_ModuleRegistry.address, bytesProxy, {
                    from: account_polymath
                }),
                "tx-> revert because owner address is 0x"
            );
        });

        it("Should successfully update the implementation address -- fail because all params are 0x", async () => {
            let bytesProxy = encodeProxyCall(MRProxyParameters, [address_zero, address_zero]);
            catchRevert(
                I_ModuleRegistryProxy.upgradeToAndCall("1.0.0", I_ModuleRegistry.address, bytesProxy, {
                    from: account_polymath
                }),
                "tx-> revert because all params are 0x"
            );
        });

        it("Should successfully update the implementation address", async () => {
            let bytesProxy = encodeProxyCall(MRProxyParameters, [I_PolymathRegistry.address, account_polymath]);
            await I_ModuleRegistryProxy.upgradeToAndCall("1.0.0", I_ModuleRegistry.address, bytesProxy, { from: account_polymath });
            I_MRProxied = await ModuleRegistry.at(I_ModuleRegistryProxy.address);
            await I_PolymathRegistry.changeAddress("ModuleRegistry", I_ModuleRegistryProxy.address, { from: account_polymath });
        });
    });

    describe("Test cases for the ModuleRegistry", async () => {
        describe("Test case for the upgradeFromregistry", async () => {
            it("Should successfully update the registry contract address -- failed because of bad owner", async () => {
                await catchRevert(I_MRProxied.updateFromRegistry({ from: account_temp }));
            });

            it("Should successfully update the registry contract addresses", async () => {
                await I_MRProxied.updateFromRegistry({ from: account_polymath });
                assert.equal(
                    await I_MRProxied.getAddressValue.call(web3.utils.soliditySha3("securityTokenRegistry")),
                    I_SecurityTokenRegistryProxy.address
                );
                assert.equal(
                    await I_MRProxied.getAddressValue.call(web3.utils.soliditySha3("featureRegistry")),
                    I_FeatureRegistry.address
                );
                assert.equal(await I_MRProxied.getAddressValue.call(web3.utils.soliditySha3("polyToken")), I_PolyToken.address);
            });
        });

        describe("Test the state variables", async () => {
            it("Should be the right owner", async () => {
                let _owner = await I_MRProxied.getAddressValue.call(web3.utils.soliditySha3("owner"));
                assert.equal(_owner, account_polymath, "Owner should be the correct");
            });

            it("Should be the expected value of the paused and intialised variable", async () => {
                let _paused = await I_MRProxied.getBoolValue.call(web3.utils.soliditySha3("paused"));
                assert.isFalse(_paused, "Should be the false");

                let _intialised = await I_MRProxied.getBoolValue.call(web3.utils.soliditySha3("initialised"));
                assert.isTrue(_intialised, "Values should be the true");
            });

            it("Should be the expected value of the polymath registry", async () => {
                let _polymathRegistry = await I_MRProxied.getAddressValue.call(web3.utils.soliditySha3("polymathRegistry"));
                assert.equal(
                    _polymathRegistry,
                    I_PolymathRegistry.address,
                    "Should be the right value of the address of the polymath registry"
                );
            });
        });

        describe("Test cases for the registering the module", async () => {
            it("Should fail to register the module -- when registerModule is paused", async () => {
                await I_MRProxied.pause({ from: account_polymath });

                await catchRevert(I_MRProxied.registerModule(I_GeneralTransferManagerFactory.address, { from: account_delegate }));
                await I_MRProxied.unpause({ from: account_polymath });
            });

            it("Should register the module with the Module Registry", async () => {
                let tx = await I_MRProxied.registerModule(I_GeneralTransferManagerFactory.address, { from: account_polymath });
                assert.equal(tx.logs[0].args._moduleFactory, I_GeneralTransferManagerFactory.address, "Should be the same address");
                assert.equal(tx.logs[0].args._owner, account_polymath, "Should be the right owner");

                let _list = await I_MRProxied.getModulesByType(transferManagerKey);
                assert.equal(_list.length, 1, "Length should be 1");
                assert.equal(_list[0], I_GeneralTransferManagerFactory.address);

                let _reputation = await I_MRProxied.getReputationByFactory(I_GeneralTransferManagerFactory.address);
                assert.equal(_reputation.length, 0);
            });

            it("Should fail the register the module -- Already registered module", async () => {
                await catchRevert(I_MRProxied.registerModule(I_GeneralTransferManagerFactory.address, { from: account_polymath }));
            });

            it("Should fail in registering the module-- type = 0", async () => {
                I_MockFactory = await MockFactory.new(new BN(0), new BN(0), new BN(0), address_zero, { from: account_polymath });

                catchRevert(I_MRProxied.registerModule(I_MockFactory.address, { from: account_polymath }));
            });

            it("Should fail to register the new module because msg.sender is not the owner of the module", async() => {
                I_CappedSTOLogic = await CappedSTO.new(address_zero, address_zero, { from: account_polymath });
                I_CappedSTOFactory3 = await CappedSTOFactory.new(new BN(0), new BN(0), new BN(0), I_CappedSTOLogic.address, { from: account_temp });
                catchRevert(I_MRProxied.registerModule(I_CappedSTOFactory3.address, { from: token_owner }));
            });

            it("Should successfully register the module -- fail because no module type uniqueness", async () => {
                await I_MockFactory.changeTypes({ from: account_polymath });
                catchRevert(I_MRProxied.registerModule(I_MockFactory.address, { from: account_polymath }));
            });
        });

        describe("Test case for verifyModule", async () => {
            it("Should fail in calling the verify module. Because msg.sender should be account_polymath", async () => {
                await catchRevert(I_MRProxied.verifyModule(I_GeneralTransferManagerFactory.address, true, { from: account_temp }));
            });

            it("Should successfully verify the module -- true", async () => {
                let tx = await I_MRProxied.verifyModule(I_GeneralTransferManagerFactory.address, true, { from: account_polymath });
                assert.equal(tx.logs[0].args._moduleFactory, I_GeneralTransferManagerFactory.address, "Failed in verifying the module");
                assert.equal(tx.logs[0].args._verified, true, "Failed in verifying the module");
            });

            it("Should successfully verify the module -- false", async () => {
                I_CappedSTOFactory1 = await CappedSTOFactory.new(new BN(0), new BN(0), new BN(0), I_CappedSTOLogic.address, { from: account_polymath });
                await I_MRProxied.registerModule(I_CappedSTOFactory1.address, { from: account_polymath });
                let tx = await I_MRProxied.verifyModule(I_CappedSTOFactory1.address, false, { from: account_polymath });
                assert.equal(tx.logs[0].args._moduleFactory, I_CappedSTOFactory1.address, "Failed in verifying the module");
                assert.equal(tx.logs[0].args._verified, false, "Failed in verifying the module");
            });

            it("Should fail in verifying the module. Because the module is not registered", async () => {
                await catchRevert(I_MRProxied.verifyModule(I_MockFactory.address, true, { from: account_polymath }));
            });
        });

        describe("Test cases for the useModule function of the module registry", async () => {
            it("Deploy the securityToken", async () => {
                await I_PolyToken.getTokens(new BN(web3.utils.toWei("500")), account_issuer);
                await I_PolyToken.approve(I_STRProxied.address, new BN(web3.utils.toWei("500")), { from: account_issuer });
                await I_STRProxied.registerTicker(account_issuer, symbol, name, { from: account_issuer });
                let tx = await I_STRProxied.generateSecurityToken(name, symbol, tokenDetails, true, { from: account_issuer });
                assert.equal(tx.logs[2].args._ticker, symbol.toUpperCase());
                I_SecurityToken = await SecurityToken.at(tx.logs[2].args._securityTokenAddress);
            });

            it("Should fail in adding module. Because module is un-verified", async () => {
                startTime = await latestTime() + duration.seconds(5000);
                endTime = startTime + duration.days(30);
                let bytesSTO = encodeModuleCall(STOParameters, [startTime, endTime, cap, rate, fundRaiseType, account_fundsReceiver]);

                await catchRevert(I_SecurityToken.addModule(I_CappedSTOFactory1.address, bytesSTO, new BN(0), new BN(0), { from: token_owner }));
            });

            it("Should fail to register module because custom modules not allowed", async () => {
                I_CappedSTOFactory2 = await CappedSTOFactory.new(0, new BN(0), new BN(0), I_CappedSTOLogic.address, { from: token_owner });

                assert.notEqual(I_CappedSTOFactory2.address.valueOf(), address_zero, "CappedSTOFactory contract was not deployed");

                await catchRevert(I_MRProxied.registerModule(I_CappedSTOFactory2.address, { from: token_owner }));
            });

            it("Should switch customModulesAllowed to true", async () => {
                assert.equal(
                    false,
                    await I_FeatureRegistry.getFeatureStatus.call("customModulesAllowed"),
                    "Custom modules should be dissabled by default."
                );
                let tx = await I_FeatureRegistry.setFeatureStatus("customModulesAllowed", true, { from: account_polymath });
                assert.equal(
                    true,
                    await I_FeatureRegistry.getFeatureStatus.call("customModulesAllowed"),
                    "Custom modules should be switched to true."
                );
            });

            it("Should successfully add module because custom modules switched on", async () => {
                startTime = await latestTime() + duration.seconds(5000);
                endTime = startTime + duration.days(30);
                let bytesSTO = encodeModuleCall(STOParameters, [startTime, endTime, cap, rate, fundRaiseType, account_fundsReceiver]);
                let tx = await I_MRProxied.registerModule(I_CappedSTOFactory2.address, { from: token_owner });
                tx = await I_SecurityToken.addModule(I_CappedSTOFactory2.address, bytesSTO, new BN(0), new BN(0), { from: token_owner });

                assert.equal(tx.logs[2].args._types[0], stoKey, "CappedSTO doesn't get deployed");
                assert.equal(
                    web3.utils.toAscii(tx.logs[2].args._name).replace(/\u0000/g, ""),
                    "CappedSTO",
                    "CappedSTOFactory module was not added"
                );
                let _reputation = await I_MRProxied.getReputationByFactory.call(I_CappedSTOFactory2.address);
                assert.equal(_reputation.length, 1);
            });

            it("Should successfully add module when custom modules switched on -- fail because factory owner is different", async () => {
                await I_MRProxied.registerModule(I_CappedSTOFactory3.address, { from: account_temp });
                startTime = await latestTime() + duration.seconds(5000);
                endTime = startTime + duration.days(30);
                let bytesSTO = encodeModuleCall(STOParameters, [startTime, endTime, cap, rate, fundRaiseType, account_fundsReceiver]);
                catchRevert(I_SecurityToken.addModule(I_CappedSTOFactory3.address, bytesSTO, new BN(0), new BN(0), { from: token_owner }));
            });

            it("Should successfully add verified module", async () => {
                I_GeneralPermissionManagerLogic = await GeneralPermissionManager.new("0x0000000000000000000000000000000000000000", "0x0000000000000000000000000000000000000000", { from: account_polymath });
                I_GeneralPermissionManagerFactory = await GeneralPermissionManagerFactory.new(0, new BN(0), new BN(0), I_GeneralPermissionManagerLogic.address, {
                    from: account_polymath
                });
                await I_MRProxied.registerModule(I_GeneralPermissionManagerFactory.address, { from: account_polymath });
                await I_MRProxied.verifyModule(I_GeneralPermissionManagerFactory.address, true, { from: account_polymath });
                let tx = await I_SecurityToken.addModule(I_GeneralPermissionManagerFactory.address, "0x0", new BN(0), new BN(0), { from: token_owner });
                assert.equal(tx.logs[2].args._types[0], permissionManagerKey, "module doesn't get deployed");
            });

            it("Should failed in adding the TestSTOFactory module because not compatible with the current protocol version --lower", async () => {
                I_TestSTOFactory = await TestSTOFactory.new(new BN(0), new BN(0), new BN(0), address_zero, { from: account_polymath });
                await I_MRProxied.registerModule(I_TestSTOFactory.address, { from: account_polymath });
                await I_MRProxied.verifyModule(I_TestSTOFactory.address, true, { from: account_polymath });
                // Taking the snapshot the revert the changes from here
                let id = await takeSnapshot();
                await I_TestSTOFactory.changeSTVersionBounds("lowerBound", [2, 1, 0], { from: account_polymath });
                let _lstVersion = await I_TestSTOFactory.getLowerSTVersionBounds.call();
                assert.equal(_lstVersion[2], 0);
                assert.equal(_lstVersion[1], 1);
                let bytesData = encodeModuleCall(
                    ["uint256", "uint256", "uint256", "string"],
                    [await latestTime(), currentTime.add(new BN(duration.days(1))), cap, "Test STO"]
                );

                await catchRevert(I_SecurityToken.addModule(I_TestSTOFactory.address, bytesData, new BN(0), new BN(0), { from: token_owner }));
                await revertToSnapshot(id);
            });

            it("Should failed in adding the TestSTOFactory module because not compatible with the current protocol version --upper", async () => {
                await I_TestSTOFactory.changeSTVersionBounds("upperBound", [0, new BN(0), 1], { from: account_polymath });
                let _ustVersion = await I_TestSTOFactory.getUpperSTVersionBounds.call();
                assert.equal(_ustVersion[0], 0);
                assert.equal(_ustVersion[2], 1);
                await I_STRProxied.setProtocolVersion(I_STFactory.address, 2, new BN(0), 1);

                // Generate the new securityToken
                let newSymbol = "toro";
                await I_PolyToken.getTokens(new BN(web3.utils.toWei("500")), account_issuer);
                await I_PolyToken.approve(I_STRProxied.address, new BN(web3.utils.toWei("500")), { from: account_issuer });
                await I_STRProxied.registerTicker(account_issuer, newSymbol, name, { from: account_issuer });
                let tx = await I_STRProxied.generateSecurityToken(name, newSymbol, tokenDetails, true, { from: account_issuer });
                assert.equal(tx.logs[2].args._ticker, newSymbol.toUpperCase());
                I_SecurityToken2 = await SecurityToken.at(tx.logs[2].args._securityTokenAddress);

                let bytesData = encodeModuleCall(
                    ["uint256", "uint256", "uint256", "string"],
                    [await latestTime(), currentTime.add(new BN(duration.days(1))), cap, "Test STO"]
                );

                await catchRevert(I_SecurityToken2.addModule(I_TestSTOFactory.address, bytesData, new BN(0), new BN(0), { from: token_owner }));
            });
        });

        describe("Test case for the getModulesByTypeAndToken()", async () => {
            it("Should get the list of available modules when the customModulesAllowed", async () => {
                let _list = await I_MRProxied.getModulesByTypeAndToken.call(3, I_SecurityToken.address);
                assert.equal(_list[0], I_CappedSTOFactory2.address);
            });

            it("Should get the list of available modules when the customModulesAllowed is not allowed", async () => {
                await I_FeatureRegistry.setFeatureStatus("customModulesAllowed", false, { from: account_polymath });
                let _list = await I_MRProxied.getModulesByTypeAndToken.call(3, I_SecurityToken.address);
                assert.equal(_list.length, 0);
            });
        });

        describe("Test cases for getters", async () => {
            it("Check getter - ", async () => {
                console.log("getModulesByType:");
                for (let i = 0; i < 5; i++) {
                    let _list = await I_MRProxied.getModulesByType.call(i);
                    console.log("Type: " + i + ":" + _list);
                }
                console.log("getModulesByTypeAndToken:");
                for (let i = 0; i < 5; i++) {
                    let _list = await I_MRProxied.getModulesByTypeAndToken.call(i, I_SecurityToken.address);
                    console.log("Type: " + i + ":" + _list);
                }
                console.log("getTagsByType:");
                for (let i = 0; i < 5; i++) {
                    let _list = await I_MRProxied.getTagsByType.call(i);
                    console.log("Type: " + i + ":" + _list[1]);
                    console.log("Type: " + i + ":" + _list[0].map(x => web3.utils.toAscii(x)));
                }
                console.log("getTagsByTypeAndToken:");
                for (let i = 0; i < 5; i++) {
                    let _list = await I_MRProxied.getTagsByTypeAndToken.call(i, I_SecurityToken.address);
                    console.log("Type: " + i + ":" + _list[1]);
                    console.log("Type: " + i + ":" + _list[0].map(x => web3.utils.toAscii(x)));
                }
            });
        });

        describe("Test cases for removeModule()", async () => {
            it("Should fail if msg.sender not curator or owner", async () => {
                await catchRevert(I_MRProxied.removeModule(I_CappedSTOFactory2.address, { from: account_temp }));
            });

            it("Should successfully remove module and delete data if msg.sender is curator", async () => {
                let snap = await takeSnapshot();

                let sto1 = (await I_MRProxied.getModulesByType.call(3))[0];
                let sto2 = (await I_MRProxied.getModulesByType.call(3))[1];
                let sto3 = (await I_MRProxied.getModulesByType.call(3))[2];
                let sto4 = (await I_MRProxied.getModulesByType.call(3))[3];

                assert.equal(sto1, I_CappedSTOFactory1.address);
                assert.equal(sto2, I_CappedSTOFactory2.address);
                assert.equal((await I_MRProxied.getModulesByType.call(3)).length, 4);

                let tx = await I_MRProxied.removeModule(sto4, { from: account_polymath });

                assert.equal(tx.logs[0].args._moduleFactory, sto4, "Event is not properly emitted for _moduleFactory");
                assert.equal(tx.logs[0].args._decisionMaker, account_polymath, "Event is not properly emitted for _decisionMaker");

                let sto3_end = (await I_MRProxied.getModulesByType.call(3))[2];

                // re-ordering
                assert.equal(sto3_end, sto3);
                // delete related data
                assert.equal(await I_MRProxied.getUintValue.call(web3.utils.soliditySha3("registry", sto4)), 0);
                assert.equal(await I_MRProxied.getReputationByFactory.call(sto4), 0);
                assert.equal((await I_MRProxied.getModulesByType.call(3)).length, 3);
                assert.equal(await I_MRProxied.getBoolValue.call(web3.utils.soliditySha3("verified", sto4)), false);

                await revertToSnapshot(snap);
            });

            it("Should successfully remove module and delete data if msg.sender is owner", async () => {
                let sto1 = (await I_MRProxied.getModulesByType.call(3))[0];
                let sto2 = (await I_MRProxied.getModulesByType.call(3))[1];

                assert.equal(sto1, I_CappedSTOFactory1.address);
                assert.equal(sto2, I_CappedSTOFactory2.address);
                assert.equal((await I_MRProxied.getModulesByType.call(3)).length, 4);

                let tx = await I_MRProxied.removeModule(sto2, { from: token_owner });

                assert.equal(tx.logs[0].args._moduleFactory, sto2, "Event is not properly emitted for _moduleFactory");
                assert.equal(tx.logs[0].args._decisionMaker, token_owner, "Event is not properly emitted for _decisionMaker");

                let sto1_end = (await I_MRProxied.getModulesByType.call(3))[0];

                // re-ordering
                assert.equal(sto1_end, sto1);
                // delete related data
                assert.equal(await I_MRProxied.getUintValue.call(web3.utils.soliditySha3("registry", sto2)), 0);
                assert.equal(await I_MRProxied.getReputationByFactory.call(sto2), 0);
                assert.equal((await I_MRProxied.getModulesByType.call(3)).length, 3);
                assert.equal(await I_MRProxied.getBoolValue.call(web3.utils.soliditySha3("verified", sto2)), false);
            });

            it("Should fail if module already removed", async () => {
                await catchRevert(I_MRProxied.removeModule(I_CappedSTOFactory2.address, { from: account_polymath }));
            });
        });

        describe("Test cases for IRegistry functionality", async () => {
            describe("Test cases for reclaiming funds", async () => {
                it("Should successfully reclaim POLY tokens -- fail because token address will be 0x", async () => {
                    await I_PolyToken.transfer(I_MRProxied.address, new BN(web3.utils.toWei("1")), { from: token_owner });
                    catchRevert(I_MRProxied.reclaimERC20(address_zero, { from: account_polymath }));
                });

<<<<<<< HEAD
                it("Should successfully reclaim POLY tokens -- not authorised", async () => {
                    catchRevert(I_MRProxied.reclaimERC20(I_PolyToken.address, { from: account_temp }));
=======
                it("Should successfully reclaim POLY tokens -- not authorised", async() => {
                    catchRevert(
                        I_MRProxied.reclaimERC20(I_PolyToken.address, { from: account_temp })
                    );
>>>>>>> 7e050219
                });

                it("Should successfully reclaim POLY tokens", async () => {
                    await I_PolyToken.getTokens(new BN(web3.utils.toWei("1")), I_MRProxied.address);
                    let bal1 = await I_PolyToken.balanceOf.call(account_polymath);
                    await I_MRProxied.reclaimERC20(I_PolyToken.address);
                    let bal2 = await I_PolyToken.balanceOf.call(account_polymath);
                    assert.isAtLeast(
                        bal2.div(new BN(10).pow(new BN(18))).toNumber(),
                        bal2.div(new BN(10).pow(new BN(18))).toNumber()
                    );
                });
            });

            describe("Test cases for pausing the contract", async () => {
                it("Should fail to pause if msg.sender is not owner", async () => {
                    await catchRevert(I_MRProxied.pause({ from: account_temp }));
                });

                it("Should successfully pause the contract", async () => {
                    await I_MRProxied.pause({ from: account_polymath });
                    let status = await I_MRProxied.getBoolValue.call(web3.utils.soliditySha3("paused"));
                    assert.isOk(status);
                });

                it("Should fail to unpause if msg.sender is not owner", async () => {
                    await catchRevert(I_MRProxied.unpause({ from: account_temp }));
                });

                it("Should successfully unpause the contract", async () => {
                    await I_MRProxied.unpause({ from: account_polymath });
                    let status = await I_MRProxied.getBoolValue.call(web3.utils.soliditySha3("paused"));
                    assert.isNotOk(status);
                });
            });

            describe("Test cases for the ReclaimTokens contract", async () => {
                it("Should successfully reclaim POLY tokens -- fail because token address will be 0x", async () => {
                    I_ReclaimERC20 = await ReclaimTokens.at(I_FeatureRegistry.address);
                    await I_PolyToken.transfer(I_ReclaimERC20.address, new BN(web3.utils.toWei("1")), { from: token_owner });
                    catchRevert(I_ReclaimERC20.reclaimERC20(address_zero, { from: account_polymath }));
                });

<<<<<<< HEAD
                it("Should successfully reclaim POLY tokens -- not authorised", async () => {
                    catchRevert(I_ReclaimERC20.reclaimERC20(I_PolyToken.address, { from: account_temp }));
=======
                it("Should successfully reclaim POLY tokens -- not authorised", async() => {
                    catchRevert(
                        I_ReclaimERC20.reclaimERC20(I_PolyToken.address, { from: account_temp })
                    );
>>>>>>> 7e050219
                });

                it("Should successfully reclaim POLY tokens", async () => {
                    await I_PolyToken.getTokens(new BN(web3.utils.toWei("1")), I_ReclaimERC20.address);
                    let bal1 = await I_PolyToken.balanceOf.call(account_polymath);
                    await I_ReclaimERC20.reclaimERC20(I_PolyToken.address);
                    let bal2 = await I_PolyToken.balanceOf.call(account_polymath);
                    assert.isAtLeast(
                        bal2.div(new BN(10).pow(new BN(18))).toNumber(),
                        bal2.div(new BN(10).pow(new BN(18))).toNumber()
                    );
                });
            });

<<<<<<< HEAD
            describe("Test case for the PolymathRegistry", async () => {
                it("Should successfully get the address -- fail because key is not exist", async () => {
                    catchRevert(I_PolymathRegistry.getAddress("PolyOracle"));
=======
                it("Should successfully get the address -- fail because key is not exist", async() => {
                    catchRevert(
                        I_PolymathRegistry.getAddress("PolyOracle")
                    );
>>>>>>> 7e050219
                });

                it("Should successfully get the address", async () => {
                    let _moduleR = await I_PolymathRegistry.getAddress("ModuleRegistry");
                    assert.equal(_moduleR, I_ModuleRegistryProxy.address);
<<<<<<< HEAD
                });
            });

            describe("Test cases for the transferOwnership", async () => {
                it("Should fail to transfer the ownership -- not authorised", async () => {
                    catchRevert(I_MRProxied.transferOwnership(account_temp, { from: account_issuer }));
                });

                it("Should fail to transfer the ownership -- 0x address is not allowed", async () => {
                    catchRevert(I_MRProxied.transferOwnership(address_zero, { from: account_polymath }));
                });

                it("Should successfully transfer the ownership of the STR", async () => {
=======
                })
            })


            describe("Test cases for the transferOwnership", async() => {

                it("Should fail to transfer the ownership -- not authorised", async() => {
                    catchRevert(
                        I_MRProxied.transferOwnership(account_temp, { from: account_issuer})
                    );
                });

                it("Should fail to transfer the ownership -- 0x address is not allowed", async() => {
                    catchRevert(
                        I_MRProxied.transferOwnership("0x000000000000000000000000000000000000000", { from: account_polymath})
                    );
                });

                it("Should successfully transfer the ownership of the STR", async() => {
>>>>>>> 7e050219
                    let tx = await I_MRProxied.transferOwnership(account_temp, { from: account_polymath });
                    assert.equal(tx.logs[0].args.previousOwner, account_polymath);
                    assert.equal(tx.logs[0].args.newOwner, account_temp);
                });

<<<<<<< HEAD
                it("New owner has authorisation", async () => {
=======
                it("New owner has authorisation", async() => {
>>>>>>> 7e050219
                    let tx = await I_MRProxied.transferOwnership(account_polymath, { from: account_temp });
                    assert.equal(tx.logs[0].args.previousOwner, account_temp);
                    assert.equal(tx.logs[0].args.newOwner, account_polymath);
                });
<<<<<<< HEAD
            });
=======

            })
>>>>>>> 7e050219
        });
    });
});<|MERGE_RESOLUTION|>--- conflicted
+++ resolved
@@ -525,15 +525,8 @@
                     catchRevert(I_MRProxied.reclaimERC20(address_zero, { from: account_polymath }));
                 });
 
-<<<<<<< HEAD
                 it("Should successfully reclaim POLY tokens -- not authorised", async () => {
                     catchRevert(I_MRProxied.reclaimERC20(I_PolyToken.address, { from: account_temp }));
-=======
-                it("Should successfully reclaim POLY tokens -- not authorised", async() => {
-                    catchRevert(
-                        I_MRProxied.reclaimERC20(I_PolyToken.address, { from: account_temp })
-                    );
->>>>>>> 7e050219
                 });
 
                 it("Should successfully reclaim POLY tokens", async () => {
@@ -577,15 +570,8 @@
                     catchRevert(I_ReclaimERC20.reclaimERC20(address_zero, { from: account_polymath }));
                 });
 
-<<<<<<< HEAD
                 it("Should successfully reclaim POLY tokens -- not authorised", async () => {
                     catchRevert(I_ReclaimERC20.reclaimERC20(I_PolyToken.address, { from: account_temp }));
-=======
-                it("Should successfully reclaim POLY tokens -- not authorised", async() => {
-                    catchRevert(
-                        I_ReclaimERC20.reclaimERC20(I_PolyToken.address, { from: account_temp })
-                    );
->>>>>>> 7e050219
                 });
 
                 it("Should successfully reclaim POLY tokens", async () => {
@@ -600,22 +586,14 @@
                 });
             });
 
-<<<<<<< HEAD
             describe("Test case for the PolymathRegistry", async () => {
                 it("Should successfully get the address -- fail because key is not exist", async () => {
                     catchRevert(I_PolymathRegistry.getAddress("PolyOracle"));
-=======
-                it("Should successfully get the address -- fail because key is not exist", async() => {
-                    catchRevert(
-                        I_PolymathRegistry.getAddress("PolyOracle")
-                    );
->>>>>>> 7e050219
                 });
 
                 it("Should successfully get the address", async () => {
                     let _moduleR = await I_PolymathRegistry.getAddress("ModuleRegistry");
                     assert.equal(_moduleR, I_ModuleRegistryProxy.address);
-<<<<<<< HEAD
                 });
             });
 
@@ -629,47 +607,17 @@
                 });
 
                 it("Should successfully transfer the ownership of the STR", async () => {
-=======
-                })
-            })
-
-
-            describe("Test cases for the transferOwnership", async() => {
-
-                it("Should fail to transfer the ownership -- not authorised", async() => {
-                    catchRevert(
-                        I_MRProxied.transferOwnership(account_temp, { from: account_issuer})
-                    );
-                });
-
-                it("Should fail to transfer the ownership -- 0x address is not allowed", async() => {
-                    catchRevert(
-                        I_MRProxied.transferOwnership("0x000000000000000000000000000000000000000", { from: account_polymath})
-                    );
-                });
-
-                it("Should successfully transfer the ownership of the STR", async() => {
->>>>>>> 7e050219
                     let tx = await I_MRProxied.transferOwnership(account_temp, { from: account_polymath });
                     assert.equal(tx.logs[0].args.previousOwner, account_polymath);
                     assert.equal(tx.logs[0].args.newOwner, account_temp);
                 });
 
-<<<<<<< HEAD
                 it("New owner has authorisation", async () => {
-=======
-                it("New owner has authorisation", async() => {
->>>>>>> 7e050219
                     let tx = await I_MRProxied.transferOwnership(account_polymath, { from: account_temp });
                     assert.equal(tx.logs[0].args.previousOwner, account_temp);
                     assert.equal(tx.logs[0].args.newOwner, account_polymath);
                 });
-<<<<<<< HEAD
-            });
-=======
-
-            })
->>>>>>> 7e050219
+            });
         });
     });
 });