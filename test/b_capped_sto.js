--- conflicted
+++ resolved
@@ -176,11 +176,7 @@
         it("Should generate the new security token with the same symbol as registered above", async () => {
             await I_PolyToken.approve(I_STRProxied.address, initRegFee, { from: token_owner });
 
-<<<<<<< HEAD
-            let tx = await I_STRProxied.generateSecurityToken(name, symbol, tokenDetails, false, treasury_wallet, { from: token_owner });
-=======
-            let tx = await I_STRProxied.generateSecurityToken(name, symbol, tokenDetails, false, 0, { from: token_owner });
->>>>>>> 92807d1b
+            let tx = await I_STRProxied.generateSecurityToken(name, symbol, tokenDetails, false, treasury_wallet, 0, { from: token_owner });
 
             // Verify the successful generation of the security token
             assert.equal(tx.logs[2].args._ticker, symbol, "SecurityToken doesn't get deployed");
@@ -630,18 +626,14 @@
                 await I_PolyToken.approve(I_STRProxied.address, initRegFee, { from: token_owner });
 
                 await catchRevert(
-                    I_STRProxied.generateSecurityToken(P_name, P_symbol, P_tokenDetails, false,  "0x0000000000000000000000000000000000000000", { from: token_owner })
+                    I_STRProxied.generateSecurityToken(P_name, P_symbol, P_tokenDetails, false,  "0x0000000000000000000000000000000000000000", 0, { from: token_owner })
                 );
             });
 
             it("POLY: Should generate the new security token with the same symbol as registered above", async () => {
                 await I_PolyToken.approve(I_STRProxied.address, initRegFee, { from: token_owner });
 
-<<<<<<< HEAD
-                let tx = await I_STRProxied.generateSecurityToken(P_name, P_symbol, P_tokenDetails, false, treasury_wallet, { from: token_owner });
-=======
-                let tx = await I_STRProxied.generateSecurityToken(P_name, P_symbol, P_tokenDetails, false, 0, { from: token_owner });
->>>>>>> 92807d1b
+                let tx = await I_STRProxied.generateSecurityToken(P_name, P_symbol, P_tokenDetails, false, treasury_wallet, 0, { from: token_owner });
 
                 // Verify the successful generation of the security token
                 assert.equal(tx.logs[2].args._ticker, P_symbol, "SecurityToken doesn't get deployed");
