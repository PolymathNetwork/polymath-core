--- conflicted
+++ resolved
@@ -10,17 +10,12 @@
      * @param _subscriptionCost Subscription cost of the module
      * @param _logicContract Contract address that contains the logic related to `description`
      */
-<<<<<<< HEAD
     constructor(
         uint256 _setupCost,
         uint256 _usageCost,
-        uint256 _subscriptionCost
-    ) public DummySTOFactory(_setupCost, _usageCost, _subscriptionCost) {
-=======
-    constructor (uint256 _setupCost, uint256 _usageCost, uint256 _subscriptionCost, address _logicContract) public
-      DummySTOFactory(_setupCost, _usageCost, _subscriptionCost, _logicContract)
-    {
->>>>>>> 247b64ee
+        uint256 _subscriptionCost,
+        address _logicContract
+    ) public DummySTOFactory(_setupCost, _usageCost, _subscriptionCost, _logicContract) {
         version = "1.0.0";
         name = "TestSTO";
         title = "Test STO";
