--- conflicted
+++ resolved
@@ -525,14 +525,8 @@
             return polymathRegistry.changeAddress("EthUsdOracle", ETHOracle, { from: PolymathAccount });
         })
         .then(() => {
-<<<<<<< HEAD
             return deployer.deploy(SecurityToken, "a", "a", 18, 1, "a", polymathRegistry.address, STGetter.address, { from: PolymathAccount });
-=======
             return polymathRegistry.changeAddress("StablePolyUsdOracle", StablePOLYOracle, { from: PolymathAccount });
-        })
-        .then(() => {
-            return deployer.deploy(SecurityToken, "a", "a", 18, 1, "a", polymathRegistry.address, { from: PolymathAccount });
->>>>>>> 3ca3b9b4
         })
         .then(() => {
             console.log("\n");
