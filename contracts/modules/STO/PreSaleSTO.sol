--- conflicted
+++ resolved
@@ -78,12 +78,8 @@
         /*solium-disable-next-line security/no-block-members*/
         require(now <= endTime, "Already passed Endtime");
         require(_amount > 0, "No. of tokens provided should be greater the zero");
-<<<<<<< HEAD
+        require(_canBuy(_investor), "Unauthorized");
         ISecurityToken(securityToken).issue(_investor, _amount, "");
-=======
-        require(_canBuy(_investor), "Unauthorized");
-        ISecurityToken(securityToken).mint(_investor, _amount);
->>>>>>> 28fdd927
         if (investors[_investor] == uint256(0)) {
             investorCount = investorCount.add(1);
         }
