--- conflicted
+++ resolved
@@ -7,12 +7,8 @@
 /**
  * @title Transfer Manager module for core transfer validation functionality
  */
-<<<<<<< HEAD
-contract GeneralTransferManager is GeneralTransferManagerStorage, ITransferManager {
-=======
 contract GeneralTransferManager is GeneralTransferManagerStorage, TransferManager {
 
->>>>>>> 68f1af95
     using SafeMath for uint256;
 
     // Emit when Issuance address get changed
@@ -143,17 +139,7 @@
      * @param _from Address of the sender
      * @param _to Address of the receiver
     */
-<<<<<<< HEAD
-    function verifyTransfer(
-        address _from,
-        address _to,
-        uint256, /*_amount*/
-        bytes memory, /* _data */
-        bool /* _isTransfer */
-    ) public returns(Result) {
-=======
     function verifyTransfer(address _from, address _to, uint256 /*_amount*/, bytes /* _data */, bool /* _isTransfer */) external returns(Result) {
->>>>>>> 68f1af95
         if (!paused) {
             if (allowAllTransfers) {
                 //All transfers allowed, regardless of whitelist
