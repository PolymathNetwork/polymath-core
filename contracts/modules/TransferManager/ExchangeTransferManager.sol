pragma solidity ^0.4.23;

import "./ITransferManager.sol";

/////////////////////
// Module permissions
/////////////////////
//                                        Factory Owner
// modifyWhitelist                          X
// modifyWhitelistMulti                     X

contract ExchangeTransferManager is ITransferManager {

    address public exchange;
    mapping (address => bool) public whitelist;

    event LogModifyWhitelist(address _investor, uint256 _dateAdded, address _addedBy);

    /**
     * @dev Constructor
     * @param _securityToken Address of the security token
     * @param _polyAddress Address of the polytoken
     */
    constructor (address _securityToken, address _polyAddress)
    public
    IModule(_securityToken, _polyAddress)
    {
    }

<<<<<<< HEAD
    /// @notice Used to verify the transfer transaction according to the rule implemented in the trnasfer managers
    function verifyTransfer(address _from, address _to, uint256 /*_amount*/) public view returns(Result) {
=======
    function verifyTransfer(address _from, address _to, uint256 /*_amount*/, bool /* _isTransfer */) public returns(Result) {
>>>>>>> be0a14ad
        if (!paused) {
            if (_from == exchange) {
                return (getExchangePermission(_to) ? Result.VALID : Result.NA);
            } else if (_to == exchange) {
                return (getExchangePermission(_from) ? Result.VALID : Result.NA);
            }
        }

        return Result.NA;
    }

    /**
     * @dev Used to intialize the variables of the contract
     * @param _exchange Address of the exchange 
     */
    function configure(address _exchange) public onlyFactory {
        exchange = _exchange;
    }

    /**
     * @notice This function returns the signature of configure function 
     */
    function getInitFunction() public returns(bytes4) {
        return bytes4(keccak256("configure(address)"));
    }

   /**
    * @dev adds or removes addresses from the whitelist.
    * @param _investor is the address to whitelist
    * @param _valid Bool used to validate the investor 
    */
    function modifyWhitelist(address _investor, bool _valid) public onlyFactoryOwner {
        whitelist[_investor] = _valid;
        emit LogModifyWhitelist(_investor, now, msg.sender);
    }

   /**
    * @dev adds or removes addresses from the whitelist.
    * @param _investors List of the addresses to whitelist
    * @param _valids List of bool used to validate corresponding list of investors 
    */
    function modifyWhitelistMulti(address[] _investors, bool[] _valids) public onlyFactoryOwner {
        require(_investors.length == _valids.length, "Length of arrays are un-equal");
        for (uint256 i = 0; i < _investors.length; i++) {
            modifyWhitelist(_investors[i], _valids[i]);
        }
    }

    /**
     * @notice Return the permissions flag that are associated with Exchange transfer Manager
     */
    function getPermissions() public view returns(bytes32[]) {
        bytes32[] memory allPermissions = new bytes32[](0);
        return allPermissions;
    }

    /**
     * @dev Get the permission that may defined on the side of the exchange related to investor
     * @param _investor Address of the investor
     */
    function getExchangePermission(address _investor) internal view returns (bool) {
        // This function could implement more complex logic,
        // e.g. calling out to another contract maintained by the exchange to get list of allowed users
        return whitelist[_investor];
    }

}<|MERGE_RESOLUTION|>--- conflicted
+++ resolved
@@ -27,12 +27,8 @@
     {
     }
 
-<<<<<<< HEAD
     /// @notice Used to verify the transfer transaction according to the rule implemented in the trnasfer managers
-    function verifyTransfer(address _from, address _to, uint256 /*_amount*/) public view returns(Result) {
-=======
     function verifyTransfer(address _from, address _to, uint256 /*_amount*/, bool /* _isTransfer */) public returns(Result) {
->>>>>>> be0a14ad
         if (!paused) {
             if (_from == exchange) {
                 return (getExchangePermission(_to) ? Result.VALID : Result.NA);
