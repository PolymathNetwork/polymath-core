--- conflicted
+++ resolved
@@ -525,7 +525,7 @@
             let tx = await I_SecurityToken.removeModule(I_GeneralTransferManager.address, { from: token_owner });
             assert.equal(tx.logs[0].args._types[0], transferManagerKey);
             assert.equal(tx.logs[0].args._module, I_GeneralTransferManager.address);
-<<<<<<< HEAD
+
             await I_SecurityToken.issue(account_investor1, new BN(web3.utils.toWei("500")), "0x0", { from: token_owner });
             let _canTransfer = await I_SecurityToken.canTransfer.call(account_investor2, new BN(web3.utils.toWei("200")), "0x0", {from: account_investor1});
 
@@ -535,8 +535,6 @@
             await I_SecurityToken.transfer(account_investor2, new BN(web3.utils.toWei("200")), { from: account_investor1 });
 
             assert.equal((await I_SecurityToken.balanceOf(account_investor2)).div(new BN(10).pow(new BN(18))).toNumber(), 200);
-=======
->>>>>>> 54362474
             await revertToSnapshot(key);
         });
 
