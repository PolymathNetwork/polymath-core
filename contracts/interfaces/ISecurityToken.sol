--- conflicted
+++ resolved
@@ -19,7 +19,6 @@
     event Transfer(address indexed from, address indexed to, uint256 value);
     event Approval(address indexed owner, address indexed spender, uint256 value);
 
-<<<<<<< HEAD
      // Emit at the time when module get added
     event ModuleAdded(
         uint8[] _types,
@@ -107,9 +106,13 @@
     // Issuance / Redemption Events
     event Issued(address indexed _operator, address indexed _to, uint256 _value, bytes _data);
     event Redeemed(address indexed _operator, address indexed _from, uint256 _value, bytes _data);
-=======
-    function name() external view returns(string memory);
->>>>>>> 3ff1d695
+
+    /**
+     * @notice Initialization function
+     * @dev Expected to be called atomically with the proxy being created, by the owner of the token
+     * @dev Can only be called once
+     */
+    function initialize(address _getterDelegate) external;
 
     /**
      * @notice Transfers of securities may fail for a number of reasons. So this function will used to understand the
@@ -125,14 +128,27 @@
     function canTransfer(address _to, uint256 _value, bytes calldata _data) external view returns (bool isExecuted, byte statusCode, bytes32 reasonCode);
 
     /**
-     * @notice Initialization function
-     * @dev Expected to be called atomically with the proxy being created, by the owner of the token
-     * @dev Can only be called once
-     */
-<<<<<<< HEAD
-    function initialize(address _getterDelegate) external;
-=======
-    function initialize() external;
+     * @notice The standard provides an on-chain function to determine whether a transfer will succeed,
+     * and return details indicating the reason if the transfer is not valid.
+     * @param _from The address from whom the tokens get transferred.
+     * @param _to The address to which to transfer tokens to.
+     * @param _partition The partition from which to transfer tokens
+     * @param _value The amount of tokens to transfer from `_partition`
+     * @param _data Additional data attached to the transfer of tokens
+     * @return ESC (Ethereum Status Code) following the EIP-1066 standard
+     * @return Application specific reason codes with additional details
+     * @return The partition to which the transferred tokens were allocated for the _to address
+     */
+    function canTransferByPartition(
+        address _from,
+        address _to,
+        bytes32 _partition,
+        uint256 _value,
+        bytes calldata _data
+    )
+        external
+        view
+        returns (byte statusCode, bytes32 reasonCode, bytes32 partition);
 
     /**
      * @notice Transfers of securities may fail for a number of reasons. So this function will used to understand the
@@ -147,48 +163,6 @@
      * @return bytes32 Application specific reason code
      */
     function canTransferFrom(address _from, address _to, uint256 _value, bytes calldata _data) external view returns (bool isExecuted, byte statusCode, bytes32 reasonCode);
->>>>>>> 3ff1d695
-
-    /**
-     * @notice The standard provides an on-chain function to determine whether a transfer will succeed,
-     * and return details indicating the reason if the transfer is not valid.
-     * @param _from The address from whom the tokens get transferred.
-     * @param _to The address to which to transfer tokens to.
-     * @param _partition The partition from which to transfer tokens
-     * @param _value The amount of tokens to transfer from `_partition`
-     * @param _data Additional data attached to the transfer of tokens
-     * @return ESC (Ethereum Status Code) following the EIP-1066 standard
-     * @return Application specific reason codes with additional details
-     * @return The partition to which the transferred tokens were allocated for the _to address
-     */
-<<<<<<< HEAD
-    function canTransferByPartition(
-        address _from,
-        address _to,
-        bytes32 _partition,
-        uint256 _value,
-        bytes calldata _data
-    )
-        external
-        view
-        returns (byte esc, bytes32 appStatusCode, bytes32 toPartition);
-
-    /**
-     * @notice Transfers of securities may fail for a number of reasons. So this function will used to understand the
-     * cause of failure by getting the byte value. Which will be the ESC that follows the EIP 1066. ESC can be mapped
-     * with a reson string to understand the failure cause, table of Ethereum status code will always reside off-chain
-     * @param _from address The address which you want to send tokens from
-     * @param _to address The address which you want to transfer to
-     * @param _value uint256 the amount of tokens to be transferred
-     * @param _data The `bytes _data` allows arbitrary data to be submitted alongside the transfer.
-     * @return bool It signifies whether the transaction will be executed or not.
-     * @return byte Ethereum status code (ESC)
-     * @return bytes32 Application specific reason code
-     */
-    function canTransferFrom(address _from, address _to, uint256 _value, bytes calldata _data) external view returns (bool success, byte reasonCode, bytes32 appCode);
-=======
-    function canTransferByPartition(address _from, address _to, bytes32 _partition, uint256 _value, bytes calldata _data) external view returns (byte isExecuted, bytes32 statusCode, bytes32 reasonCode);
->>>>>>> 3ff1d695
 
     /**
      * @notice Used to attach a new document to the contract, or update the URI or hash of an existing attached document
@@ -509,7 +483,7 @@
      */
     function freezeIssuance(bytes calldata _signature) external;
 
-     /**
+    /**
       * @notice Attachs a module to the SecurityToken
       * @dev  E.G.: On deployment (through the STR) ST gets a TransferManager module attached to it
       * @dev to control restrictions on transfers.
@@ -743,8 +717,7 @@
     /*
     * @notice Returns if transfers are currently frozen or not
     */
-<<<<<<< HEAD
-    function transfersFrozen() external view returns (bool);
+    function transfersFrozen() external view returns (bool isFrozen);
 
     /**
      * @dev Allows the current owner to transfer control of the contract to a newOwner.
@@ -760,29 +733,26 @@
     /**
      * @return the address of the owner.
      */
-    function owner() external view returns (address);
+    function owner() external view returns (address owner);
+
+    function controller() external view returns(address controller);
+
+    function moduleRegistry() external view returns(address moduleRegistryAddress);
+
+    function securityTokenRegistry() external view returns(address securityTokenRegistryAddress);
+
+    function polyToken() external view returns(address polyToken);
+
+    function tokenFactory() external view returns(address tokenFactoryAddress);
+
+    function getterDelegate() external view returns(address delegate);
+
+    function controllerDisabled() external view returns(bool isDisabled);
+
+    function initialized() external view returns(bool isInitialized);
+
+    function tokenDetails() external view returns(string memory details);
 
     function updateFromRegistry() external;
 
-    function controller() external view returns(address);
-
-    function moduleRegistry() external view returns(address);
-
-    function securityTokenRegistry() external view returns(address);
-
-    function polyToken() external view returns(address);
-
-    function tokenFactory() external view returns(address);
-
-    function getterDelegate() external view returns(address);
-
-    function controllerDisabled() external view returns(bool);
-
-    function initialized() external view returns(bool);
-
-    function tokenDetails() external view returns(string memory);
-
-=======
-    function transfersFrozen() external view returns (bool isFrozen);
->>>>>>> 3ff1d695
 }