import latestTime from "./helpers/latestTime";
import { duration, ensureException, promisifyLogWatch, latestBlock } from "./helpers/utils";
import { getFreezeIssuanceAck, getDisableControllerAck } from "./helpers/signData";
import { takeSnapshot, increaseTime, revertToSnapshot } from "./helpers/time";
import { encodeProxyCall, encodeModuleCall } from "./helpers/encodeCall";
import { catchRevert } from "./helpers/exceptions";
import {
    setUpPolymathNetwork,
    deployGPMAndVerifyed,
    deployCappedSTOAndVerifyed,
    deployMockRedemptionAndVerifyed,
    deployMockWrongTypeRedemptionAndVerifyed
} from "./helpers/createInstances";

const CappedSTOFactory = artifacts.require("./CappedSTOFactory.sol");
const CappedSTO = artifacts.require("./CappedSTO.sol");
const SecurityToken = artifacts.require("./SecurityToken.sol");
const GeneralTransferManager = artifacts.require("./GeneralTransferManager");
const GeneralPermissionManager = artifacts.require("./GeneralPermissionManager");
const MockRedemptionManager = artifacts.require("./MockRedemptionManager.sol");
const STGetter = artifacts.require("./STGetter.sol");

const Web3 = require("web3");
let BN = Web3.utils.BN;
const web3 = new Web3(new Web3.providers.HttpProvider("http://localhost:8545")); // Hardcoded development port

contract("SecurityToken", async (accounts) => {
    // Accounts Variable declaration
    let account_polymath;
    let account_investor1;
    let account_issuer;
    let token_owner;
    let disableControllerAckHash;
    let freezeIssuanceAckHash;
    let account_investor2;
    let account_investor3;
    let account_affiliate1;
    let account_affiliate2;
    let account_fundsReceiver;
    let account_delegate;
    let account_temp;
    let account_controller;
    const address_zero = "0x0000000000000000000000000000000000000000";
    const one_address = "0x0000000000000000000000000000000000000001";

    let balanceOfReceiver;
    // investor Details
    let fromTime;
    let toTime;
    let expiryTime;

    let ID_snap;
    const message = "Transaction Should Fail!!";
    const uri = "https://www.gogl.bts.fly";
    const docHash = web3.utils.utf8ToHex("hello");

    const empty_hash = "0x0000000000000000000000000000000000000000000000000000000000000000";


    // Contract Instance Declaration
    let I_GeneralPermissionManagerFactory;
    let I_SecurityTokenRegistryProxy;
    let I_GeneralTransferManagerFactory;
    let I_GeneralPermissionManager;
    let I_GeneralTransferManager;
    let I_ModuleRegistryProxy;
    let I_ModuleRegistry;
    let I_FeatureRegistry;
    let I_SecurityTokenRegistry;
    let I_CappedSTOFactory;
    let I_STFactory;
    let I_SecurityToken;
    let I_STRProxied;
    let I_MRProxied;
    let I_CappedSTO;
    let I_PolyToken;
    let I_PolymathRegistry;
    let I_MockRedemptionManagerFactory;
    let I_MockRedemptionManager;
    let I_STRGetter;
    let I_STGetter;
    let stGetter;

    // SecurityToken Details (Launched ST on the behalf of the issuer)
    const name = "Demo Token";
    const symbol = "DET";
    const tokenDetails = "This is equity type of issuance";
    const decimals = 18;
    let snap_Id;
    // Module key
    const permissionManagerKey = 1;
    const transferManagerKey = 2;
    const stoKey = 3;
    const burnKey = 5;
    const budget = 0;

    // Initial fee for ticker registry and security token registry
    const initRegFee = new BN(web3.utils.toWei("1000"));

    // delagate details
    const delegateDetails = web3.utils.fromAscii("I am delegate ..");
    const TM_Perm = web3.utils.fromAscii("ADMIN");
    const TM_Perm_Whitelist = web3.utils.fromAscii("ADMIN");

    // Capped STO details
    let startTime;
    let endTime;
    const cap = new BN(web3.utils.toWei("10000"));
    const rate = new BN(web3.utils.toWei("1000"));
    const fundRaiseType = [0];
    const cappedSTOSetupCost = new BN(web3.utils.toWei("20000", "ether"));
    const cappedSTOSetupCostPOLY = new BN(web3.utils.toWei("80000", "ether"));
    const maxCost = cappedSTOSetupCostPOLY;
    const STOParameters = ["uint256", "uint256", "uint256", "uint256", "uint8[]", "address"];

    let currentTime;

    async function readStorage(contractAddress, slot) {
        return await web3.eth.getStorageAt(contractAddress, slot);
    }

    before(async () => {
        currentTime = new BN(await latestTime());
        account_polymath = accounts[0];
        account_issuer = accounts[1];
        account_affiliate1 = accounts[2];
        account_affiliate2 = accounts[3];
        account_fundsReceiver = accounts[4];
        account_delegate = accounts[5];
        account_investor2 = accounts[6];
        account_investor3 = accounts[7];
        account_temp = accounts[8];
        account_investor1 = accounts[9];

        token_owner = account_issuer;
        account_controller = account_temp;

        // Step:1 Create the polymath ecosystem contract instances
        let instances = await setUpPolymathNetwork(account_polymath, token_owner);

        [
            I_PolymathRegistry,
            I_PolyToken,
            I_FeatureRegistry,
            I_ModuleRegistry,
            I_ModuleRegistryProxy,
            I_MRProxied,
            I_GeneralTransferManagerFactory,
            I_STFactory,
            I_SecurityTokenRegistry,
            I_SecurityTokenRegistryProxy,
            I_STRProxied,
            I_STRGetter,
            I_STGetter
        ] = instances;

        // STEP 2: Deploy the GeneralDelegateManagerFactory
        [I_GeneralPermissionManagerFactory] = await deployGPMAndVerifyed(account_polymath, I_MRProxied, 0);
        // STEP 3: Deploy the CappedSTOFactory
        [I_CappedSTOFactory] = await deployCappedSTOAndVerifyed(account_polymath, I_MRProxied, cappedSTOSetupCost);

        // Printing all the contract addresses
        console.log(`
        --------------------- Polymath Network Smart Contracts: ---------------------
        PolymathRegistry:                  ${I_PolymathRegistry.address}
        SecurityTokenRegistryProxy:        ${I_SecurityTokenRegistryProxy.address}
        SecurityTokenRegistry:             ${I_SecurityTokenRegistry.address}
        ModuleRegistryProxy:               ${I_ModuleRegistryProxy.address}
        ModuleRegistry:                    ${I_ModuleRegistry.address}
        FeatureRegistry:                   ${I_FeatureRegistry.address}

        STFactory:                         ${I_STFactory.address}
        GeneralTransferManagerFactory:     ${I_GeneralTransferManagerFactory.address}
        GeneralPermissionManagerFactory:   ${I_GeneralPermissionManagerFactory.address}

        CappedSTOFactory:                  ${I_CappedSTOFactory.address}
        -----------------------------------------------------------------------------
        `);
    });

    describe("Generate the SecurityToken", async () => {
        it("Should register the ticker before the generation of the security token", async () => {
            await I_PolyToken.approve(I_STRProxied.address, initRegFee, { from: token_owner });
            let tx = await I_STRProxied.registerTicker(token_owner, symbol, name, { from: token_owner });
            assert.equal(tx.logs[0].args._owner, token_owner);
            assert.equal(tx.logs[0].args._ticker, symbol);
        });

        it("Should generate the new security token with the same symbol as registered above", async () => {
            await I_PolyToken.approve(I_STRProxied.address, initRegFee, { from: token_owner });

            let tx = await I_STRProxied.generateSecurityToken(name, symbol, tokenDetails, false, token_owner, 0, { from: token_owner });
            // Verify the successful generation of the security token
            assert.equal(tx.logs[2].args._ticker, symbol, "SecurityToken doesn't get deployed");

            I_SecurityToken = await SecurityToken.at(tx.logs[2].args._securityTokenAddress);
            stGetter = await STGetter.at(I_SecurityToken.address);
            assert.equal(await stGetter.getTreasuryWallet.call(), token_owner, "Incorrect wallet set")
            const log = (await I_SecurityToken.getPastEvents('ModuleAdded', {filter: {transactionHash: tx.transactionHash}}))[0];            

            // Verify that GeneralTransferManager module get added successfully or not
            assert.equal(log.args._types[0].toNumber(), transferManagerKey);
            assert.equal(web3.utils.toUtf8(log.args._name), "GeneralTransferManager");
        });

        it("Should not allow unauthorized address to change name", async() => {
            await catchRevert(I_SecurityToken.changeName("new token name"));
        });

        it("Should allow authorized address to change name", async() => {
            let snapId = await takeSnapshot(); 
            await I_SecurityToken.changeName("new token name", { from: token_owner });
            assert.equal((await I_SecurityToken.name()).replace(/\u0000/g, ""), "new token name");
            await revertToSnapshot(snapId);
        });

        it("Should intialize the auto attached modules", async () => {
            let moduleData = (await stGetter.getModulesByType(transferManagerKey))[0];
            I_GeneralTransferManager = await GeneralTransferManager.at(moduleData);

            assert.notEqual(I_GeneralTransferManager.address.valueOf(), address_zero, "GeneralTransferManager contract was not deployed");
        });

        it("Should failed to change the treasury wallet address -- because of wrong owner", async() => {
            await catchRevert(
                I_SecurityToken.changeTreasuryWallet(account_fundsReceiver, {from: account_temp})
            )
        });

        it("Should successfully change the treasury wallet address", async() => {
            await I_SecurityToken.changeTreasuryWallet(account_fundsReceiver, {from: token_owner});
            assert.equal(await stGetter.getTreasuryWallet.call(), account_fundsReceiver, "Incorrect wallet set")
        });

        it("Should mint the tokens before attaching the STO -- fail only be called by the owner", async () => {
            currentTime = new BN(await latestTime());
            let toTime = new BN(currentTime.add(new BN(duration.days(100))));
            let expiryTime = new BN(toTime.add(new BN(duration.days(100))));

            let tx = await I_GeneralTransferManager.modifyKYCData(account_affiliate1, currentTime, currentTime, expiryTime, {
                from: token_owner,
                gas: 6000000
            });
            assert.equal(tx.logs[0].args._investor, account_affiliate1, "Failed in adding the investor in whitelist");
            await catchRevert(I_SecurityToken.issue(account_investor1, new BN(100).mul(new BN(10).pow(new BN(18))), "0x0", { from: account_delegate }));
        });

        it("Should issue the tokens before attaching the STO", async () => {
            await I_SecurityToken.issue(account_affiliate1, new BN(100).mul(new BN(10).pow(new BN(18))), "0x0", { from: token_owner });
            let balance = await I_SecurityToken.balanceOf(account_affiliate1);
            assert.equal(balance.div(new BN(10).pow(new BN(18))).toNumber(), 100);
        });

        it("Should issue the multi tokens before attaching the STO -- fail only be called by the owner", async () => {
            currentTime = new BN(await latestTime());
            let toTime = new BN(currentTime.add(new BN(duration.days(100))));
            let expiryTime = new BN(toTime.add(new BN(duration.days(100))));

            let tx = await I_GeneralTransferManager.modifyKYCData(account_affiliate2, currentTime, currentTime, expiryTime, {
                from: token_owner,
                gas: 6000000
            });

            assert.equal(tx.logs[0].args._investor, account_affiliate2, "Failed in adding the investor in whitelist");
            await catchRevert(
                I_SecurityToken.issueMulti([account_affiliate1, account_affiliate2], [new BN(100).mul(new BN(10).pow(new BN(18))), new BN(110).mul(new BN(10).pow(new BN(18)))], {
                    from: account_delegate,
                    gas: 500000
                })
            );
        });

        it("Should check the balance of the locked tokens", async() => {
            console.log(`\t Total balance: ${web3.utils.fromWei((await I_SecurityToken.balanceOf.call(account_affiliate1)).toString())}`);
            console.log(`\t Locked balance: ${web3.utils.fromWei((await stGetter.balanceOfByPartition.call(account_affiliate1, web3.utils.utf8ToHex(`LOCKED`))).toString())}`);
            console.log(`\t Unlocked balance: ${web3.utils.fromWei((await stGetter.balanceOfByPartition.call(account_affiliate1, web3.utils.utf8ToHex(`UNLOCKED`))).toString())}`);
            assert.equal(
                web3.utils.fromWei((await stGetter.balanceOfByPartition.call(account_affiliate1, web3.utils.utf8ToHex(`LOCKED`))).toString()),
                0
            );
            assert.equal(
                web3.utils.fromWei((await stGetter.balanceOfByPartition.call(account_affiliate1, web3.utils.utf8ToHex(`UNLOCKED`))).toString()),
                web3.utils.fromWei((await I_SecurityToken.balanceOf.call(account_affiliate1)).toString())
            );
            console.log(`\t Wrong partition: ${web3.utils.fromWei((await stGetter.balanceOfByPartition.call(account_affiliate1, web3.utils.toHex(`OCKED`))).toString())}`);
            assert.equal(
                web3.utils.fromWei((await stGetter.balanceOfByPartition.call(account_affiliate1, web3.utils.toHex(`OCKED`))).toString()),
                0
            );
        });


        it("Should fail due to array length mismatch", async () => {
            await catchRevert(
                I_SecurityToken.issueMulti([account_affiliate1, account_affiliate2], [new BN(100).mul(new BN(10).pow(new BN(18)))], {
                    from: token_owner,
                    gas: 500000
                })
            );
        });

        it("Should mint to lots of addresses and check gas", async () => {
            let id = await takeSnapshot();
            await I_GeneralTransferManager.modifyTransferRequirementsMulti(
                [0, 1, 2], 
                [false, false, false],
                [false, false, false],
                [false, false, false],
                [false, false, false],
                { from: token_owner }
            );
            let id2 = await takeSnapshot();
            let mockInvestors = [];
            let mockAmount = [];
            for (let i = 0; i < 40; i++) {
                mockInvestors.push("0x1000000000000000000000000000000000000000".substring(0, 42 - i.toString().length) + i.toString());
                mockAmount.push(new BN(10).pow(new BN(18)));
            }

            let tx = await I_SecurityToken.issueMulti(mockInvestors, mockAmount, {
                from: token_owner
            });

            console.log("Cost for issuing to 40 addresses without checkpoint: " + tx.receipt.gasUsed);
            await revertToSnapshot(id2);
            
            await I_SecurityToken.createCheckpoint({ from: token_owner });

            tx = await I_SecurityToken.issueMulti(mockInvestors, mockAmount, {
                from: token_owner
            });

            console.log("Cost for issuing to 40 addresses with checkpoint: " + tx.receipt.gasUsed);
            await revertToSnapshot(id);
        });

        it("Should issue the tokens for multiple afiliated investors before attaching the STO", async () => {
            await I_SecurityToken.issueMulti([account_affiliate1, account_affiliate2], [new BN(100).mul(new BN(10).pow(new BN(18))), new BN(110).mul(new BN(10).pow(new BN(18)))], {
                from: token_owner
            });
            let balance1 = await I_SecurityToken.balanceOf(account_affiliate1);
            assert.equal(balance1.div(new BN(10).pow(new BN(18))).toNumber(), 200);
            let balance2 = await I_SecurityToken.balanceOf(account_affiliate2);
            assert.equal(balance2.div(new BN(10).pow(new BN(18))).toNumber(), 110);

        });

        it("Should ST be issuable", async() => {
            assert.isTrue(await I_SecurityToken.isIssuable.call());
        })

        
        it("Should finish the minting -- fail because owner didn't sign correct acknowledegement", async () => {
            let trueButOutOfPlaceAcknowledegement = web3.utils.utf8ToHex(
                "F O'Brien is the best!"
            );
            await catchRevert(I_SecurityToken.freezeIssuance(trueButOutOfPlaceAcknowledegement, { from: token_owner }));
        });

        // solidity-coverage uses an older version of testrpc that does not support eth_signTypedData. It is required to signt he acknowledgement
        process.env.COVERAGE ? it.skip : it("Should finish the minting -- fail because msg.sender is not the owner", async () => {
            freezeIssuanceAckHash = await getFreezeIssuanceAck(I_SecurityToken.address, token_owner);
            await catchRevert(I_SecurityToken.freezeIssuance(freezeIssuanceAckHash, { from: account_temp }));
        });

        // solidity-coverage uses an older version of testrpc that does not support eth_signTypedData. It is required to signt he acknowledgement
        process.env.COVERAGE ? it.skip : it("Should finish minting & restrict the further minting", async () => {
            let id = await takeSnapshot();
            await I_SecurityToken.freezeIssuance(freezeIssuanceAckHash, { from: token_owner });
            assert.isFalse(await I_SecurityToken.isIssuable.call());
            await catchRevert(I_SecurityToken.issue(account_affiliate1, new BN(100).mul(new BN(10).pow(new BN(18))), "0x0", { from: token_owner, gas: 500000 }));
            await revertToSnapshot(id);
        });

        it("Should fail to attach the STO factory because not enough poly in contract", async () => {
            startTime = await latestTime() + duration.seconds(5000);
            endTime = startTime + duration.days(30);
            let bytesSTO = encodeModuleCall(STOParameters, [startTime, endTime, cap, rate, fundRaiseType, account_fundsReceiver]);
            await catchRevert(I_SecurityToken.addModule(I_CappedSTOFactory.address, bytesSTO, maxCost, new BN(0), { from: token_owner }));
        });

        it("Should fail to attach the STO factory because max cost too small", async () => {
            startTime = await latestTime() + duration.seconds(5000);
            endTime = startTime + duration.days(30);
            let bytesSTO = encodeModuleCall(STOParameters, [startTime, endTime, cap, rate, fundRaiseType, account_fundsReceiver]);
            await I_PolyToken.getTokens(cappedSTOSetupCostPOLY, token_owner);
            await I_PolyToken.transfer(I_SecurityToken.address, cappedSTOSetupCostPOLY, { from: token_owner });

            await catchRevert(
                I_SecurityToken.addModule(I_CappedSTOFactory.address, bytesSTO, new BN(web3.utils.toWei("1000", "ether")), new BN(0), { from: token_owner })
            );
        });

        it("Should successfully add module with label", async () => {
            let snapId = await takeSnapshot();
            startTime = await latestTime() + duration.seconds(5000);
            endTime = startTime + duration.days(30);
            let bytesSTO = encodeModuleCall(STOParameters, [startTime, endTime, cap, rate, fundRaiseType, account_fundsReceiver]);

            await I_PolyToken.getTokens(cappedSTOSetupCostPOLY, token_owner);
            await I_PolyToken.transfer(I_SecurityToken.address, cappedSTOSetupCostPOLY, { from: token_owner });
            console.log("0");
            const tx = await I_SecurityToken.addModuleWithLabel(I_CappedSTOFactory.address, bytesSTO, maxCost, new BN(0), web3.utils.fromAscii("stofactory"), {
                from: token_owner
            });
            assert.equal(tx.logs[3].args._types[0], stoKey, "CappedSTO doesn't get deployed");
            assert.equal(web3.utils.toUtf8(tx.logs[3].args._name), "CappedSTO", "CappedSTOFactory module was not added");
            console.log("module label is .. " + web3.utils.toAscii(tx.logs[3].args._label));
            assert(web3.utils.toAscii(tx.logs[3].args._label), "stofactory", "label doesnt match");
            I_CappedSTO = await CappedSTO.at(tx.logs[3].args._module);
            await revertToSnapshot(snapId);
        });

        it("Should successfully attach the STO factory with the security token", async () => {
            startTime = await latestTime() + duration.seconds(5000);
            endTime = startTime + duration.days(30);
            let bytesSTO = encodeModuleCall(STOParameters, [startTime, endTime, cap, rate, fundRaiseType, account_fundsReceiver]);

            await I_PolyToken.getTokens(cappedSTOSetupCostPOLY, token_owner);
            await I_PolyToken.transfer(I_SecurityToken.address, cappedSTOSetupCostPOLY, { from: token_owner });

            const tx = await I_SecurityToken.addModule(I_CappedSTOFactory.address, bytesSTO, maxCost, new BN(0), { from: token_owner });

            assert.equal(tx.logs[3].args._types[0], stoKey, "CappedSTO doesn't get deployed");
            assert.equal(web3.utils.toUtf8(tx.logs[3].args._name), "CappedSTO", "CappedSTOFactory module was not added");
            I_CappedSTO = await CappedSTO.at(tx.logs[3].args._module);
        });

        it("Should successfully issue tokens while STO attached", async () => {
            await I_SecurityToken.issue(account_affiliate1, new BN(100).mul(new BN(10).pow(new BN(18))), "0x0", { from: token_owner });

            let balance = await I_SecurityToken.balanceOf(account_affiliate1);
            assert.equal(balance.div(new BN(10).pow(new BN(18))).toNumber(), 300);
        });

        // solidity-coverage uses an older version of testrpc that does not support eth_signTypedData. It is required to signt he acknowledgement
        process.env.COVERAGE ? it.skip : it("Should fail to issue tokens while STO attached after freezeMinting called", async () => {
            let id = await takeSnapshot();
            await I_SecurityToken.freezeIssuance(freezeIssuanceAckHash, { from: token_owner });

            await catchRevert(I_SecurityToken.issue(account_affiliate1, new BN(100).mul(new BN(10).pow(new BN(18))), "0x0", { from: token_owner }));
            await revertToSnapshot(id);
        });
    });

    describe("Module related functions", async () => {
        it(" Should get the modules of the securityToken by name", async () => {
            let moduleData = await stGetter.getModule.call(I_CappedSTO.address);
            assert.equal(web3.utils.toAscii(moduleData[0]).replace(/\u0000/g, ""), "CappedSTO");
            assert.equal(moduleData[1], I_CappedSTO.address);
            assert.equal(moduleData[2], I_CappedSTOFactory.address);
            assert.equal(moduleData[3], false);
            assert.equal(moduleData[4][0], 3);
            assert.equal(moduleData[5], 0x0000000000000000000000000000000000000000);
        });

        it("Should get the modules of the securityToken by index (not added into the security token yet)", async () => {
            let moduleData = await stGetter.getModule.call(token_owner);
            assert.equal(web3.utils.toAscii(moduleData[0]).replace(/\u0000/g, ""), "");
            assert.equal(moduleData[1], address_zero);
        });

        it("Should get the modules of the securityToken by name", async () => {
            let moduleList = await stGetter.getModulesByName.call(web3.utils.fromAscii("CappedSTO"));
            assert.isTrue(moduleList.length == 1, "Only one STO");
            let moduleData = await stGetter.getModule.call(moduleList[0]);
            assert.equal(web3.utils.toAscii(moduleData[0]).replace(/\u0000/g, ""), "CappedSTO");
            assert.equal(moduleData[1], I_CappedSTO.address);
        });

        it("Should get the modules of the securityToken by name (not added into the security token yet)", async () => {
            let moduleData = await stGetter.getModulesByName.call(web3.utils.fromAscii("GeneralPermissionManager"));
            assert.isTrue(moduleData.length == new BN(0), "No Permission Manager");
        });

        it("Should get the modules of the securityToken by name (not added into the security token yet)", async () => {
            let moduleData = await stGetter.getModulesByName.call(web3.utils.fromAscii("CountTransferManager"));
            assert.isTrue(moduleData.length == new BN(0), "No Permission Manager");
        });

        it("Should fail in updating the token details", async () => {
            await catchRevert(I_SecurityToken.updateTokenDetails("new token details", { from: account_delegate }));
        });

        it("Should update the token details", async () => {
            let log = await I_SecurityToken.updateTokenDetails("new token details", { from: token_owner });
            assert.equal(log.logs[0].args._newDetails, "new token details");
        });

        it("Should successfully remove the general transfer manager module from the securityToken -- fails msg.sender should be Owner", async () => {
            await catchRevert(I_SecurityToken.removeModule(I_GeneralTransferManager.address, { from: account_delegate }));
        });

        it("Should fail to remove the module - module not archived", async () => {
            await catchRevert(I_SecurityToken.removeModule(I_GeneralTransferManager.address, { from: account_temp }));
        });

        it("Should fail to remove the module - incorrect address", async () => {
            await catchRevert(I_SecurityToken.removeModule(address_zero, { from: token_owner }));
        });

        it("Should successfully remove the general transfer manager module from the securityToken", async () => {
            let key = await takeSnapshot();
            await I_SecurityToken.archiveModule(I_GeneralTransferManager.address, { from: token_owner });
            let tx = await I_SecurityToken.removeModule(I_GeneralTransferManager.address, { from: token_owner });
            assert.equal(tx.logs[0].args._types[0], transferManagerKey);
            assert.equal(tx.logs[0].args._module, I_GeneralTransferManager.address);
            await I_SecurityToken.issue(account_investor1, new BN(web3.utils.toWei("500")), "0x0", { from: token_owner });
            let _canTransfer = await I_SecurityToken.canTransfer.call(account_investor2, new BN(web3.utils.toWei("200")), "0x0", {from: account_investor1});

            assert.isTrue(_canTransfer[0]);
            assert.equal(_canTransfer[1], 0x51);
            assert.equal(_canTransfer[2], empty_hash);

            await I_SecurityToken.transfer(account_investor2, new BN(web3.utils.toWei("200")), { from: account_investor1 });

            assert.equal((await I_SecurityToken.balanceOf(account_investor2)).div(new BN(10).pow(new BN(18))).toNumber(), 200);
            await revertToSnapshot(key);
        });

        it("Should successfully remove the module from the middle of the names mapping", async () => {
            let snap_Id = await takeSnapshot();
            let D_GPM, D_GPM_1, D_GPM_2;
            let FactoryInstances;
            let GPMAddress = new Array();

            [D_GPM] = await deployGPMAndVerifyed(account_polymath, I_MRProxied, 0);
            [D_GPM_1] = await deployGPMAndVerifyed(account_polymath, I_MRProxied, 0);
            [D_GPM_2] = await deployGPMAndVerifyed(account_polymath, I_MRProxied, 0);
            FactoryInstances = [D_GPM, D_GPM_1, D_GPM_2];
            // Adding module in the ST
            for (let i = 0; i < FactoryInstances.length; i++) {
                let tx = await I_SecurityToken.addModule(FactoryInstances[i].address, "0x0", new BN(0), new BN(0), { from: token_owner });
                assert.equal(tx.logs[2].args._types[0], permissionManagerKey, "fail in adding the GPM");
                GPMAddress.push(tx.logs[2].args._module);
            }
            // Archive the one of the module
            await I_SecurityToken.archiveModule(GPMAddress[0], { from: token_owner });
            // Remove the module
            let tx = await I_SecurityToken.removeModule(GPMAddress[0], { from: token_owner });
            assert.equal(tx.logs[0].args._types[0], permissionManagerKey);
            assert.equal(tx.logs[0].args._module, GPMAddress[0]);
            await revertToSnapshot(snap_Id);
        });

        it("Should successfully archive the module first and fail during achiving the module again", async () => {
            let key = await takeSnapshot();
            await I_SecurityToken.archiveModule(I_GeneralTransferManager.address, { from: token_owner });
            await catchRevert(I_SecurityToken.archiveModule(I_GeneralTransferManager.address, { from: token_owner }));
            await revertToSnapshot(key);
        });

        it("Should verify the revertion of snapshot works properly", async () => {
            let moduleData = await stGetter.getModule.call(I_GeneralTransferManager.address);
            assert.equal(web3.utils.toAscii(moduleData[0]).replace(/\u0000/g, ""), "GeneralTransferManager");
            assert.equal(moduleData[1], I_GeneralTransferManager.address);
        });

        it("Should successfully archive the general transfer manager module from the securityToken", async () => {
            let tx = await I_SecurityToken.archiveModule(I_GeneralTransferManager.address, { from: token_owner });
            assert.equal(tx.logs[0].args._types[0], transferManagerKey);
            assert.equal(tx.logs[0].args._module, I_GeneralTransferManager.address);
            let moduleData = await stGetter.getModule.call(I_GeneralTransferManager.address);
            assert.equal(web3.utils.toAscii(moduleData[0]).replace(/\u0000/g, ""), "GeneralTransferManager");
            assert.equal(moduleData[1], I_GeneralTransferManager.address);
            assert.equal(moduleData[2], I_GeneralTransferManagerFactory.address);
            assert.equal(moduleData[3], true);
        });

        it("Should successfully issue tokens while GTM archived", async () => {
            let key = await takeSnapshot();
            await I_SecurityToken.issue(one_address, new BN(100).mul(new BN(10).pow(new BN(18))), "0x0", { from: token_owner, gas: 500000 });
            let balance = await I_SecurityToken.balanceOf(one_address);
            assert.equal(balance.div(new BN(10).pow(new BN(18))).toNumber(), 100);
            await revertToSnapshot(key);
        });

        it("Should successfully unarchive the general transfer manager module from the securityToken", async () => {
            let tx = await I_SecurityToken.unarchiveModule(I_GeneralTransferManager.address, { from: token_owner });
            assert.equal(tx.logs[0].args._types[0], transferManagerKey);
            assert.equal(tx.logs[0].args._module, I_GeneralTransferManager.address);
            let moduleData = await stGetter.getModule.call(I_GeneralTransferManager.address);
            assert.equal(web3.utils.toAscii(moduleData[0]).replace(/\u0000/g, ""), "GeneralTransferManager");
            assert.equal(moduleData[1], I_GeneralTransferManager.address);
            assert.equal(moduleData[2], I_GeneralTransferManagerFactory.address);
            assert.equal(moduleData[3], false);
        });

        it("Should successfully unarchive the general transfer manager module from the securityToken -- fail because module is already unarchived", async () => {
            await catchRevert(I_SecurityToken.unarchiveModule(I_GeneralTransferManager.address, { from: token_owner }));
        });

        it("Should successfully archive the module -- fail because module is not existed", async () => {
            await catchRevert(I_SecurityToken.archiveModule(I_GeneralPermissionManagerFactory.address, { from: token_owner }));
        });

        it("Should fail to issue tokens while GTM unarchived", async () => {
            await catchRevert(I_SecurityToken.issue(one_address, new BN(100).mul(new BN(10).pow(new BN(18))), "0x0", { from: token_owner, gas: 500000 }));
        });

        it("Should change the budget of the module - fail incorrect address", async () => {
            await catchRevert(I_SecurityToken.changeModuleBudget(address_zero, new BN(100).mul(new BN(10).pow(new BN(18))), true, { from: token_owner }));
        });

        it("Should change the budget of the module", async () => {
            let budget = await I_PolyToken.allowance.call(I_SecurityToken.address, I_CappedSTO.address);
            let increaseAmount = new BN(100).mul(new BN(10).pow(new BN(18)));
            let tx = await I_SecurityToken.changeModuleBudget(I_CappedSTO.address, increaseAmount, true, { from: token_owner });
            assert.equal(tx.logs[1].args._moduleTypes[0], stoKey);
            assert.equal(tx.logs[1].args._module, I_CappedSTO.address);
            assert.equal(tx.logs[1].args._budget.toString(), budget.add(increaseAmount).toString());
        });

        it("Should change the budget of the module (decrease it)", async () => {
            let budget = await I_PolyToken.allowance.call(I_SecurityToken.address, I_CappedSTO.address);
            let decreaseAmount = new BN(100).mul(new BN(10).pow(new BN(18)));
            let tx = await I_SecurityToken.changeModuleBudget(I_CappedSTO.address, decreaseAmount, false, { from: token_owner });
            assert.equal(tx.logs[1].args._moduleTypes[0], stoKey);
            assert.equal(tx.logs[1].args._module, I_CappedSTO.address);
            assert.equal(tx.logs[1].args._budget.toString(), budget.sub(decreaseAmount).toString());
        });

        it("Should fail to get the total supply -- because checkpoint id is greater than present", async () => {
            await catchRevert(stGetter.totalSupplyAt.call(50));
        });
    });

    describe("General Transfer manager Related test cases", async () => {
        it("Should Buy the tokens", async () => {
            balanceOfReceiver = await web3.eth.getBalance(account_fundsReceiver);
            // Add the Investor in to the whitelist

            fromTime = await latestTime();
            toTime = fromTime;
            expiryTime = toTime + duration.days(100);

            let tx = await I_GeneralTransferManager.modifyKYCData(account_investor1, fromTime, toTime, expiryTime, {
                from: token_owner,
                gas: 6000000
            });
            assert.equal(tx.logs[0].args._investor, account_investor1, "Failed in adding the investor in whitelist");
            // Jump time
            await increaseTime(5000);
            // Fallback transaction
            console.log("BEFORE");
            await web3.eth.sendTransaction({
                from: account_investor1,
                to: I_CappedSTO.address,
                gas: 2100000,
                value: new BN(web3.utils.toWei("1", "ether"))
            });
            console.log("AFTER");
            assert.equal((await I_CappedSTO.getRaised.call(0)).div(new BN(10).pow(new BN(18))).toNumber(), 1);

            assert.equal(await I_CappedSTO.investorCount.call(), 1);

            assert.equal((await I_SecurityToken.balanceOf(account_investor1)).div(new BN(10).pow(new BN(18))).toNumber(), 1000);
        });

        it("Should Fail in transferring the token from one whitelist investor 1 to non whitelist investor 2", async () => {
            let _canTransfer = await I_SecurityToken.canTransfer.call(account_investor2, new BN(10).mul(new BN(10).pow(new BN(18))), "0x0", {from: account_investor1});

            assert.isFalse(_canTransfer[0]);
            assert.equal(_canTransfer[1], 0x50);

            await catchRevert(I_SecurityToken.transfer(account_investor2, new BN(10).mul(new BN(10).pow(new BN(18))), { from: account_investor1 }));
        });

        it("Should fail to provide the permission to the delegate to change the transfer bools -- Bad owner", async () => {
            // Add permission to the deletgate (A regesteration process)
            await I_SecurityToken.addModule(I_GeneralPermissionManagerFactory.address, "0x0", new BN(0), new BN(0), { from: token_owner });
            let moduleData = (await stGetter.getModulesByType(permissionManagerKey))[0];
            I_GeneralPermissionManager = await GeneralPermissionManager.at(moduleData);
            await catchRevert(I_GeneralPermissionManager.addDelegate(account_delegate, delegateDetails, { from: account_temp }));
        });

        it("Should provide the permission to the delegate to change the transfer bools", async () => {
            // Add permission to the deletgate (A regesteration process)
            await I_GeneralPermissionManager.addDelegate(account_delegate, delegateDetails, { from: token_owner });
            assert.isTrue(await I_GeneralPermissionManager.checkDelegate.call(account_delegate));
            // Providing the permission to the delegate
            await I_GeneralPermissionManager.changePermission(account_delegate, I_GeneralTransferManager.address, TM_Perm, true, {
                from: token_owner
            });
        });

        it("Should activate allow All Transfer", async () => {
            ID_snap = await takeSnapshot();
            await I_GeneralTransferManager.modifyTransferRequirementsMulti(
                [0, 1, 2],
                [false, false, false],
                [false, false, false],
                [false, false, false],
                [false, false, false],
                { from: account_delegate }
            );
            for (let i = 0; i < 3; i++) {
                let transferRestrions = await I_GeneralTransferManager.transferRequirements(i);
                assert.equal(transferRestrions[0], false);
                assert.equal(transferRestrions[1], false);
                assert.equal(transferRestrions[2], false);
                assert.equal(transferRestrions[3], false);
            }
        });

        it("Should fail to send tokens with the wrong granularity", async () => {
            await catchRevert(I_SecurityToken.transfer(accounts[7], new BN(10).pow(new BN(17)), { from: account_investor1 }));
        });

        it("Should not allow 0 granularity", async () => {
            await catchRevert(I_SecurityToken.changeGranularity(0, { from: token_owner }));
        });

        it("Should adjust granularity", async () => {
            await I_SecurityToken.changeGranularity(new BN(10).pow(new BN(17)), { from: token_owner });
            await I_SecurityToken.transfer(accounts[7], new BN(10).pow(new BN(17)), { from: account_investor1, gas: 2500000 });
            await I_SecurityToken.transfer(account_investor1, new BN(10).pow(new BN(17)), { from: accounts[7], gas: 2500000 });
        });

        it("Should not allow unauthorized address to change data store", async () => {
            await catchRevert(I_SecurityToken.changeDataStore(one_address, { from: account_polymath }));
        });

        it("Should not allow 0x0 address as data store", async () => {
            await catchRevert(I_SecurityToken.changeDataStore(address_zero, { from: token_owner }));
        });

        it("Should change data store", async () => {
            let ds = await I_SecurityToken.dataStore();
            await I_SecurityToken.changeDataStore(one_address, { from: token_owner });
            assert.equal(one_address, await I_SecurityToken.dataStore());
            await I_SecurityToken.changeDataStore(ds, { from: token_owner });
        });

        it("Should transfer from whitelist investor to non-whitelist investor in first tx and in 2nd tx non-whitelist to non-whitelist transfer", async () => {
            await I_SecurityToken.transfer(accounts[7], new BN(10).mul(new BN(10).pow(new BN(18))), { from: account_investor1, gas: 2500000 });

            assert.equal(
                (await I_SecurityToken.balanceOf(accounts[7])).div(new BN(10).pow(new BN(18))).toNumber(),
                10,
                "Transfer doesn't take place properly"
            );

            await I_SecurityToken.transfer(account_temp, new BN(5).mul(new BN(10).pow(new BN(18))), { from: accounts[7], gas: 2500000 });

            assert.equal(
                (await I_SecurityToken.balanceOf(account_temp)).div(new BN(10).pow(new BN(18))).toNumber(),
                5,
                "Transfer doesn't take place properly"
            );
            await revertToSnapshot(ID_snap);
        });

        it("Should activate allow All Whitelist Transfers", async () => {
            ID_snap = await takeSnapshot();
            await I_GeneralTransferManager.modifyTransferRequirementsMulti(
                [0, 1, 2],
                [true, false, true],
                [true, true, false],
                [false, false, false],
                [false, false, false],
                { from: account_delegate }
            );
            let transferRestrions = await I_GeneralTransferManager.transferRequirements(0);
            assert.equal(transferRestrions[0], true);
            assert.equal(transferRestrions[1], true);
            assert.equal(transferRestrions[2], false);
            assert.equal(transferRestrions[3], false);
        });

        it("Should transfer from whitelist investor1 to whitelist investor 2", async () => {
            let tx = await I_GeneralTransferManager.modifyKYCData(account_investor2, fromTime, toTime, expiryTime, {
                from: token_owner,
                gas: 500000
            });

            assert.equal(tx.logs[0].args._investor, account_investor2, "Failed in adding the investor in whitelist");

            await I_SecurityToken.transfer(account_investor2, new BN(10).mul(new BN(10).pow(new BN(18))), { from: account_investor1, gas: 2500000 });
            assert.equal(
                (await I_SecurityToken.balanceOf(account_investor2)).div(new BN(10).pow(new BN(18))).toNumber(),
                10,
                "Transfer doesn't take place properly"
            );
        });

        it("Should transfer from whitelist investor1 to whitelist investor 2 -- value = 0", async () => {
            let tx = await I_SecurityToken.transfer(account_investor2, new BN(0), { from: account_investor1, gas: 2500000 });
            assert.equal(tx.logs[0].args.value.toNumber(), 0);
        });

        it("Should transferFrom from one investor to other", async () => {
            await I_SecurityToken.approve(account_investor1, new BN(2).mul(new BN(10).pow(new BN(18))), { from: account_investor2 });
            let tx = await I_GeneralTransferManager.modifyKYCData(account_investor3, fromTime, toTime, expiryTime, {
                from: token_owner,
                gas: 500000
            });

            assert.equal(tx.logs[0].args._investor, account_investor3, "Failed in adding the investor in whitelist");
            let log = await I_SecurityToken.transferFrom(account_investor2, account_investor3, new BN(2).mul(new BN(10).pow(new BN(18))), {
                from: account_investor1
            });
            assert.equal(log.logs[0].args.value.toString(), new BN(2).mul(new BN(10).pow(new BN(18))).toString());
        });

        it("Should Fail in trasferring from whitelist investor1 to non-whitelist investor", async () => {
            await catchRevert(I_SecurityToken.transfer(account_temp, new BN(10).mul(new BN(10).pow(new BN(18))), { from: account_investor1, gas: 2500000 }));
            await revertToSnapshot(ID_snap);
        });

        it("Should successfully issue tokens while STO attached", async () => {
            await I_SecurityToken.issue(account_affiliate1, new BN(100).mul(new BN(10).pow(new BN(18))), "0x0", { from: token_owner });
            let balance = await I_SecurityToken.balanceOf(account_affiliate1);
            assert.equal(balance.div(new BN(10).pow(new BN(18))).toNumber(), 400);
        });

        it("Should issue the tokens for multiple afiliated investors while STO attached", async () => {
            await I_SecurityToken.issueMulti([account_affiliate1, account_affiliate2], [new BN(100).mul(new BN(10).pow(new BN(18))), new BN(110).mul(new BN(10).pow(new BN(18)))], {
                from: token_owner
            });
            let balance1 = await I_SecurityToken.balanceOf(account_affiliate1);
            assert.equal(balance1.div(new BN(10).pow(new BN(18))).toNumber(), 500);
            let balance2 = await I_SecurityToken.balanceOf(account_affiliate2);
            assert.equal(balance2.div(new BN(10).pow(new BN(18))).toNumber(), 220);

        });

        it("Should provide more permissions to the delegate", async () => {
            // Providing the permission to the delegate
            await I_GeneralPermissionManager.changePermission(account_delegate, I_GeneralTransferManager.address, TM_Perm_Whitelist, true, {
                from: token_owner
            });

            assert.isTrue(
                await I_GeneralPermissionManager.checkPermission(account_delegate, I_GeneralTransferManager.address, TM_Perm_Whitelist)
            );
        });

        it("Should add the investor in the whitelist by the delegate", async () => {
            let tx = await I_GeneralTransferManager.modifyKYCData(account_temp, fromTime, toTime, expiryTime, {
                from: account_delegate,
                gas: 6000000
            });

            assert.equal(tx.logs[0].args._investor, account_temp, "Failed in adding the investor in whitelist");
        });

        it("should account_temp successfully buy the token", async () => {
            // Fallback transaction
            await web3.eth.sendTransaction({
                from: account_temp,
                to: I_CappedSTO.address,
                gas: 2100000,
                value: new BN(web3.utils.toWei("1", "ether"))
            });

            assert.equal((await I_CappedSTO.getRaised.call(0)).div(new BN(10).pow(new BN(18))).toNumber(), 2);

            assert.equal(await I_CappedSTO.investorCount.call(), 2);

            assert.equal((await I_SecurityToken.balanceOf(account_investor1)).div(new BN(10).pow(new BN(18))).toNumber(), 1000);
        });

        // solidity-coverage uses an older version of testrpc that does not support eth_signTypedData. It is required to signt he acknowledgement
        process.env.COVERAGE ? it.skip : it("STO should fail to issue tokens after minting is frozen", async () => {
            let id = await takeSnapshot();
            await I_SecurityToken.freezeIssuance(freezeIssuanceAckHash, { from: token_owner });

            await catchRevert(
                web3.eth.sendTransaction({
                    from: account_temp,
                    to: I_CappedSTO.address,
                    gas: 2100000,
                    value: new BN(web3.utils.toWei("1", "ether"))
                })
            );
            await revertToSnapshot(id);
        });

        it("Should remove investor from the whitelist by the delegate", async () => {
            let tx = await I_GeneralTransferManager.modifyKYCData(account_temp, new BN(0), new BN(0), new BN(0), {
                from: account_delegate,
                gas: 6000000
            });

            assert.equal(tx.logs[0].args._investor, account_temp, "Failed in removing the investor from whitelist");
        });

        it("should account_temp fail in buying the token", async () => {
            await catchRevert(
                web3.eth.sendTransaction({
                    from: account_temp,
                    to: I_CappedSTO.address,
                    gas: 2100000,
                    value: new BN(web3.utils.toWei("1", "ether"))
                })
            );
        });

        it("Should freeze the transfers", async () => {
            let tx = await I_SecurityToken.freezeTransfers({ from: token_owner });
            assert.isTrue(tx.logs[0].args._status);
        });

        it("Should fail to freeze the transfers", async () => {
            await catchRevert(I_SecurityToken.freezeTransfers({ from: token_owner }));
        });

        it("Should fail in buying to tokens", async () => {
            let tx = await I_GeneralTransferManager.modifyKYCData(account_temp, fromTime, toTime, expiryTime, {
                from: account_delegate,
                gas: 6000000
            });

            assert.equal(tx.logs[0].args._investor, account_temp, "Failed in adding the investor in whitelist");

            await catchRevert(
                web3.eth.sendTransaction({
                    from: account_temp,
                    to: I_CappedSTO.address,
                    gas: 2100000,
                    value: new BN(web3.utils.toWei("1", "ether"))
                })
            );
        });

        it("Should fail in trasfering the tokens from one user to another", async () => {
            await catchRevert(I_SecurityToken.transfer(account_investor1, new BN(web3.utils.toWei("1", "ether")), { from: account_temp }));
        });

        it("Should unfreeze all the transfers", async () => {
            let tx = await I_SecurityToken.unfreezeTransfers({ from: token_owner });
            assert.isFalse(tx.logs[0].args._status);
        });

        it("Should freeze the transfers", async () => {
            await catchRevert(I_SecurityToken.unfreezeTransfers({ from: token_owner }));
        });

        it("Should able to transfers the tokens from one user to another", async () => {
            await I_SecurityToken.transfer(account_investor1, new BN(web3.utils.toWei("1", "ether")), { from: account_temp });
        });

        it("Should check that the list of investors is correct", async () => {
            // Hardcode list of expected accounts based on transfers above

            let investors = await stGetter.getInvestors.call();
            let expectedAccounts = [account_affiliate1, account_affiliate2, account_investor1, account_temp];
            for (let i = 0; i < expectedAccounts.length; i++) {
                assert.equal(investors[i], expectedAccounts[i]);
            }
            assert.equal(investors.length, 4);
            console.log("Total Seen Investors: " + investors.length);
        });

        it("Should fail to set controller status because msg.sender not owner", async () => {
            await catchRevert(I_SecurityToken.setController(account_controller, { from: account_controller }));
        });

        it("Should successfully set controller", async () => {
            let tx1 = await I_SecurityToken.setController(account_controller, { from: token_owner });

            // check event
            assert.equal(address_zero, tx1.logs[0].args._oldController, "Event not emitted as expected");
            assert.equal(account_controller, tx1.logs[0].args._newController, "Event not emitted as expected");

            let tx2 = await I_SecurityToken.setController(address_zero, { from: token_owner });

            // check event
            assert.equal(account_controller, tx2.logs[0].args._oldController, "Event not emitted as expected");
            assert.equal(address_zero, tx2.logs[0].args._newController, "Event not emitted as expected");

            let tx3 = await I_SecurityToken.setController(account_controller, { from: token_owner });

            // check event
            assert.equal(address_zero, tx3.logs[0].args._oldController, "Event not emitted as expected");
            assert.equal(account_controller, tx3.logs[0].args._newController, "Event not emitted as expected");

            // check status
            let controller = await I_SecurityToken.controller.call();
            assert.equal(account_controller, controller, "Status not set correctly");
        });

        it("Should ST be the controllable", async() => {
            assert.isTrue(await I_SecurityToken.isControllable.call());
        });

        it("Should force burn the tokens - value too high", async () => {
            await I_GeneralTransferManager.modifyTransferRequirementsMulti(
                [0, 1, 2],
                [true, false, false],
                [true, true, false],
                [true, false, false],
                [true, false, false],
                { from: account_delegate }
            );
            let currentBalance = await I_SecurityToken.balanceOf(account_temp);
            await catchRevert(
                I_SecurityToken.controllerRedeem(account_temp, currentBalance + new BN(web3.utils.toWei("500", "ether")), "0x0", "0x0", {
                    from: account_controller
                })
            );
        });
        it("Should force burn the tokens - wrong caller", async () => {
            let currentBalance = await I_SecurityToken.balanceOf(account_temp);
            let investors = await stGetter.getInvestors.call();
            for (let i = 0; i < investors.length; i++) {
                console.log(investors[i]);
                console.log(web3.utils.fromWei((await I_SecurityToken.balanceOf(investors[i])).toString()));
            }
            await catchRevert(I_SecurityToken.controllerRedeem(account_temp, currentBalance, "0x0", "0x0", { from: token_owner }));
        });

        it("Should burn the tokens", async () => {
            let currentInvestorCount = await I_SecurityToken.holderCount.call();
            let currentBalance = await I_SecurityToken.balanceOf(account_temp);
            let investors = await stGetter.getInvestors.call();
            let tx = await I_SecurityToken.controllerRedeem(account_temp, currentBalance, "0x0", "0x0", { from: account_controller });
            // console.log(tx.logs[1].args._value.toNumber(), currentBalance.toNumber());
            assert.equal(tx.logs[1].args._value.toString(), currentBalance.toString());
            let newInvestorCount = await I_SecurityToken.holderCount.call();
            // console.log(newInvestorCount.toString());
            assert.equal(newInvestorCount.toNumber() + 1, currentInvestorCount.toNumber(), "Investor count drops by one");
        });

        it("Should use getInvestorsAt to determine balances now", async () => {
            await I_SecurityToken.createCheckpoint({ from: token_owner });
            let investors = await stGetter.getInvestorsAt.call(1);
            console.log("Filtered investors:" + investors);
            let expectedAccounts = [account_affiliate1, account_affiliate2, account_investor1];
            for (let i = 0; i < expectedAccounts.length; i++) {
                assert.equal(investors[i], expectedAccounts[i]);
            }
            assert.equal(investors.length, 3);
        });

        it("Should prune investor length test #2", async () => {
            let balance = await I_SecurityToken.balanceOf(account_affiliate2);
            let balance2 = await I_SecurityToken.balanceOf(account_investor1);
            await I_SecurityToken.transfer(account_affiliate1, balance, { from: account_affiliate2 });
            await I_SecurityToken.transfer(account_affiliate1, balance2, { from: account_investor1 });
            await I_SecurityToken.createCheckpoint({ from: token_owner });
            let investors = await stGetter.getInvestors.call();
            console.log("All investors:" + investors);
            let expectedAccounts = [account_affiliate1, account_affiliate2, account_investor1, account_temp];
            for (let i = 0; i < expectedAccounts.length; i++) {
                assert.equal(investors[i], expectedAccounts[i]);
            }
            assert.equal(investors.length, 4);
            investors = await stGetter.getInvestorsAt.call(2);
            console.log("Filtered investors:" + investors);
            expectedAccounts = [account_affiliate1];
            for (let i = 0; i < expectedAccounts.length; i++) {
                assert.equal(investors[i], expectedAccounts[i]);
            }
            assert.equal(investors.length, 1);
            await I_SecurityToken.transfer(account_affiliate2, balance, { from: account_affiliate1 });
            await I_SecurityToken.transfer(account_investor1, balance2, { from: account_affiliate1 });
        });

        it("Should get filtered investors", async () => {
            let investors = await stGetter.getInvestors.call();
            console.log("All Investors: " + investors);
            let filteredInvestors = await stGetter.iterateInvestors.call(0, 0);
            console.log("Filtered Investors (0, 0): " + filteredInvestors);
            assert.equal(filteredInvestors[0], investors[0]);
            assert.equal(filteredInvestors.length, 1);
            filteredInvestors = await stGetter.iterateInvestors.call(2, 3);
            console.log("Filtered Investors (2, 3): " + filteredInvestors);
            assert.equal(filteredInvestors[0], investors[2]);
            assert.equal(filteredInvestors[1], investors[3]);
            assert.equal(filteredInvestors.length, 2);
            filteredInvestors = await stGetter.iterateInvestors.call(0, 3);
            console.log("Filtered Investors (0, 3): " + filteredInvestors);
            assert.equal(filteredInvestors[0], investors[0]);
            assert.equal(filteredInvestors[1], investors[1]);
            assert.equal(filteredInvestors[2], investors[2]);
            assert.equal(filteredInvestors[3], investors[3]);
            assert.equal(filteredInvestors.length, 4);
        });

        it("Should check the balance of investor at checkpoint", async () => {
            await catchRevert(stGetter.balanceOfAt(account_investor1, 5));
        });

        it("Should check the balance of investor at checkpoint", async () => {
            let balance = await stGetter.balanceOfAt(account_investor1, 0);
            assert.equal(balance.toNumber(), 0);
        });
    });

    describe("Test cases for the Mock TrackedRedeemption", async () => {
        it("Should add the tracked redeemption module successfully", async () => {
            [I_MockRedemptionManagerFactory] = await deployMockRedemptionAndVerifyed(account_polymath, I_MRProxied, 0);
            let tx = await I_SecurityToken.addModule(I_MockRedemptionManagerFactory.address, "0x0", new BN(0), new BN(0), { from: token_owner });
            assert.equal(tx.logs[2].args._types[0], burnKey, "fail in adding the burn manager");
            I_MockRedemptionManager = await MockRedemptionManager.at(tx.logs[2].args._module);
            // adding the burn module into the GTM
            currentTime = new BN(await latestTime());
            tx = await I_GeneralTransferManager.modifyKYCData(
                I_MockRedemptionManager.address,
                currentTime,
                currentTime,
                currentTime.add(new BN(duration.days(50))),
                {
                    from: account_delegate,
                    gas: 6000000
                }
            );
            assert.equal(tx.logs[0].args._investor, I_MockRedemptionManager.address, "Failed in adding the investor in whitelist");
        });

        it("Should successfully burn tokens", async () => {
            // Minting some tokens
            await I_SecurityToken.issue(account_investor1, new BN(web3.utils.toWei("1000")), "0x0", { from: token_owner });
            // Provide approval to trnafer the tokens to Module
            await I_SecurityToken.approve(I_MockRedemptionManager.address, new BN(web3.utils.toWei("500")), { from: account_investor1 });
            // Transfer the tokens to module (Burn)
            await I_MockRedemptionManager.transferToRedeem(new BN(web3.utils.toWei("500")), { from: account_investor1 });
            // Redeem tokens
            let tx = await I_MockRedemptionManager.redeemTokenByOwner(new BN(web3.utils.toWei("250")), { from: account_investor1 });
            assert.equal(tx.logs[0].args._investor, account_investor1, "Burn tokens of wrong owner");
            assert.equal(tx.logs[0].args._value.div(new BN(10).pow(new BN(18))).toNumber(), 250);
        });

        it("Should fail to burn the tokens because module get archived", async () => {
            await I_SecurityToken.archiveModule(I_MockRedemptionManager.address, { from: token_owner });
            console.log(await stGetter.getModule.call(I_MockRedemptionManager.address));
            await catchRevert(I_MockRedemptionManager.redeemTokenByOwner(new BN(web3.utils.toWei("250")), { from: account_investor1 }));
        });

        it("Should successfully fail in calling the burn functions", async () => {
            [I_MockRedemptionManagerFactory] = await deployMockWrongTypeRedemptionAndVerifyed(account_polymath, I_MRProxied, 0);
            let tx = await I_SecurityToken.addModule(I_MockRedemptionManagerFactory.address, "0x0", new BN(0), new BN(0), { from: token_owner });
            I_MockRedemptionManager = await MockRedemptionManager.at(tx.logs[2].args._module);

            // adding the burn module into the GTM
            currentTime = new BN(await latestTime());
            tx = await I_GeneralTransferManager.modifyKYCData(
                I_MockRedemptionManager.address,
                1,
                1,
                currentTime.add(new BN(duration.days(50))),
                {
                    from: account_delegate,
                    gas: 6000000
                }
            );
            assert.equal(tx.logs[0].args._investor, I_MockRedemptionManager.address, "Failed in adding the investor in whitelist");
            // Provide approval to trnafer the tokens to Module
            await I_SecurityToken.approve(I_MockRedemptionManager.address, new BN(web3.utils.toWei("500")), { from: account_investor1 });
            // Transfer the tokens to module (Burn)
            await I_MockRedemptionManager.transferToRedeem(new BN(web3.utils.toWei("500")), { from: account_investor1 });

            await catchRevert(
                // Redeem tokens
                I_MockRedemptionManager.redeemTokenByOwner(new BN(web3.utils.toWei("250")), { from: account_investor1 })
            );
        });
    });

    describe("Withdraw Poly", async () => {
        it("Should successfully withdraw the poly -- failed because of zero address of token", async () => {
            await catchRevert(
                I_SecurityToken.withdrawERC20(address_zero, new BN(web3.utils.toWei("20000", "ether")), {
                    from: account_temp
                })
            );
        });

        it("Should successfully withdraw the poly", async () => {
            await catchRevert(
                I_SecurityToken.withdrawERC20(I_PolyToken.address, new BN(web3.utils.toWei("20000", "ether")), { from: account_temp })
            );
        });

        it("Should successfully withdraw the poly", async () => {
            let balanceBefore = await I_PolyToken.balanceOf(token_owner);
            let stBalance = await I_PolyToken.balanceOf(I_SecurityToken.address);
            await I_SecurityToken.withdrawERC20(I_PolyToken.address, new BN(stBalance), { from: token_owner });
            let balanceAfter = await I_PolyToken.balanceOf(token_owner);
            assert.equal(
                BN(balanceAfter)
                    .sub(new BN(balanceBefore))
                    .toString(),
                stBalance.toString()
            );
        });

        it("Should successfully withdraw the poly", async () => {
            await catchRevert(I_SecurityToken.withdrawERC20(I_PolyToken.address, new BN(web3.utils.toWei("10", "ether")), { from: token_owner }));
        });
    });

    describe("Force Transfer", async () => {
        it("Should fail to controllerTransfer because not approved controller", async () => {
            await catchRevert(
                I_SecurityToken.controllerTransfer(account_investor1, account_investor2, new BN(web3.utils.toWei("10", "ether")), "0x0", web3.utils.fromAscii("reason"), {
                    from: account_investor1
                })
            );
        });

        it("Should fail to controllerTransfer because insufficient balance", async () => {
            await catchRevert(
                I_SecurityToken.controllerTransfer(account_investor2, account_investor1, new BN(web3.utils.toWei("10", "ether")), "0x0", web3.utils.fromAscii("reason"), {
                    from: account_controller
                })
            );
        });

        it("Should fail to controllerTransfer because recipient is zero address", async () => {
            await catchRevert(
                I_SecurityToken.controllerTransfer(account_investor1, address_zero, new BN(web3.utils.toWei("10", "ether")), "0x0", web3.utils.fromAscii("reason"), {
                    from: account_controller
                })
            );
        });

        it("Should successfully controllerTransfer", async () => {
            let sender = account_investor1;
            let receiver = account_investor2;

            let start_investorCount = await I_SecurityToken.holderCount.call();
            let start_balInv1 = await I_SecurityToken.balanceOf.call(account_investor1);
            let start_balInv2 = await I_SecurityToken.balanceOf.call(account_investor2);

            let tx = await I_SecurityToken.controllerTransfer(
                account_investor1,
                account_investor2,
                new BN(web3.utils.toWei("10", "ether")),
                "0x0",
                web3.utils.fromAscii("reason"),
                { from: account_controller }
            );

            let end_investorCount = await I_SecurityToken.holderCount.call();
            let end_balInv1 = await I_SecurityToken.balanceOf.call(account_investor1);
            let end_balInv2 = await I_SecurityToken.balanceOf.call(account_investor2);

            assert.equal(start_investorCount.add(new BN(1)).toNumber(), end_investorCount.toNumber(), "Investor count not changed");
            assert.equal(
                start_balInv1.sub(new BN(web3.utils.toWei("10", "ether"))).toString(),
                end_balInv1.toString(),
                "Investor balance not changed"
            );
            assert.equal(
                start_balInv2.add(new BN(web3.utils.toWei("10", "ether"))).toString(),
                end_balInv2.toString(),
                "Investor balance not changed"
            );
            let eventForceTransfer = tx.logs[1];
            let eventTransfer = tx.logs[0];
            assert.equal(account_controller, eventForceTransfer.args._controller, "Event not emitted as expected");
            assert.equal(account_investor1, eventForceTransfer.args._from, "Event not emitted as expected");
            assert.equal(account_investor2, eventForceTransfer.args._to, "Event not emitted as expected");
            assert.equal(new BN(web3.utils.toWei("10", "ether")).toString(), eventForceTransfer.args._value.toString(), "Event not emitted as expected");
            assert.equal("reason", web3.utils.hexToUtf8(eventForceTransfer.args._operatorData), "Event not emitted as expected");
            assert.equal(account_investor1, eventTransfer.args.from, "Event not emitted as expected");
            assert.equal(account_investor2, eventTransfer.args.to, "Event not emitted as expected");
            assert.equal(new BN(web3.utils.toWei("10", "ether")).toString(), eventTransfer.args.value.toString(), "Event not emitted as expected");
        });

        it("Should fail to freeze controller functionality because proper acknowledgement not signed by owner", async () => {
            let trueButOutOfPlaceAcknowledegement = web3.utils.utf8ToHex(
                "F O'Brien is the best!"
            );
            await catchRevert(I_SecurityToken.disableController(trueButOutOfPlaceAcknowledegement, { from: token_owner }));
        });

        // solidity-coverage uses an old version of testrpc that does not support eth_signTypedData. It is required to sign he acknowledgement
        process.env.COVERAGE ? it.skip : it("Should fail to freeze controller functionality because not owner", async () => {
            disableControllerAckHash = await getDisableControllerAck(I_SecurityToken.address, token_owner);
            await catchRevert(I_SecurityToken.disableController(disableControllerAckHash, { from: account_investor1 }));
        });

        // solidity-coverage uses an old version of testrpc that does not support eth_signTypedData. It is required to sign he acknowledgement
        process.env.COVERAGE ? it.skip : it("Should successfully freeze controller functionality", async () => {
            await I_SecurityToken.disableController(disableControllerAckHash, { from: token_owner });
            // check state
            assert.equal(address_zero, await I_SecurityToken.controller.call(), "State not changed");
            assert.equal(true, await I_SecurityToken.controllerDisabled.call(), "State not changed");
            assert.isFalse(await I_SecurityToken.isControllable.call());
        });

        // solidity-coverage uses an old version of testrpc that does not support eth_signTypedData. It is required to sign he acknowledgement
        process.env.COVERAGE ? it.skip : it("Should fail to freeze controller functionality because already frozen", async () => {
            await catchRevert(I_SecurityToken.disableController(disableControllerAckHash, { from: token_owner }));
        });

        // solidity-coverage uses an old version of testrpc that does not support eth_signTypedData. It is required to sign he acknowledgement
        process.env.COVERAGE ? it.skip : it("Should fail to set controller because controller functionality frozen", async () => {
            await catchRevert(I_SecurityToken.setController(account_controller, { from: token_owner }));
        });

        // solidity-coverage uses an old version of testrpc that does not support eth_signTypedData. It is required to sign he acknowledgement
        process.env.COVERAGE ? it.skip : it("Should fail to controllerTransfer because controller functionality frozen", async () => {
            await catchRevert(
                I_SecurityToken.controllerTransfer(account_investor1, account_investor2, new BN(web3.utils.toWei("10", "ether")), "0x0", web3.utils.fromAscii("reason"), {
                    from: account_controller
                })
            );
        });

    });

    describe("Test cases for the storage", async() => {

        it("Test the storage values of the ERC20 vairables", async() => {
            let investors = await stGetter.getInvestors.call();

            console.log("Verifying the balances of the Addresses");
            let index;
            let key;
            let newKey = new Array();

            function encodeUint(data) {
                return web3.eth.abi.encodeParameter('uint256', data);
            }

            for (let i = 0; i < investors.length; i++) {
                index = encodeUint(0);
                key = web3.eth.abi.encodeParameter('address', investors[i])
                var tempKey = key + index.substring(2);
                newKey.push(encodeUint(web3.utils.sha3(tempKey, {"encoding": "hex"})));
            }

            assert.equal(
                web3.utils.fromWei((await I_SecurityToken.balanceOf.call(investors[0])).toString()),
                web3.utils.fromWei((web3.utils.toBN(await readStorage(I_SecurityToken.address, newKey[0]))).toString())
            )
            console.log(`
                Balances from the contract:     ${web3.utils.fromWei((await I_SecurityToken.balanceOf.call(investors[0])).toString())}
                Balances from the storage:      ${web3.utils.fromWei((web3.utils.toBN(await readStorage(I_SecurityToken.address, newKey[0]))).toString())}
            `)

            assert.equal(
                web3.utils.fromWei((await I_SecurityToken.balanceOf.call(investors[1])).toString()),
                web3.utils.fromWei((web3.utils.toBN(await readStorage(I_SecurityToken.address, newKey[1]))).toString())
            );
            console.log(`
                Balances from the contract:     ${web3.utils.fromWei((await I_SecurityToken.balanceOf.call(investors[1])).toString())}
                Balances from the storage:      ${web3.utils.fromWei((web3.utils.toBN(await readStorage(I_SecurityToken.address, newKey[1]))).toString())}
            `)

            assert.equal(
                web3.utils.fromWei((await I_SecurityToken.balanceOf.call(investors[2])).toString()),
                web3.utils.fromWei((web3.utils.toBN(await readStorage(I_SecurityToken.address, newKey[2]))).toString())
            );
            console.log(`
                Balances from the contract:     ${web3.utils.fromWei((await I_SecurityToken.balanceOf.call(investors[2])).toString())}
                Balances from the storage:      ${web3.utils.fromWei((web3.utils.toBN(await readStorage(I_SecurityToken.address, newKey[2]))).toString())}
            `)
            assert.equal(
                web3.utils.fromWei((await I_SecurityToken.balanceOf.call(investors[3])).toString()),
                web3.utils.fromWei((web3.utils.toBN(await readStorage(I_SecurityToken.address, newKey[3]))).toString())
            )
            console.log(`
                Balances from the contract:     ${web3.utils.fromWei((await I_SecurityToken.balanceOf.call(investors[3])).toString())}
                Balances from the storage:      ${web3.utils.fromWei((web3.utils.toBN(await readStorage(I_SecurityToken.address, newKey[3]))).toString())}
            `)
            assert.equal(
                web3.utils.fromWei((await I_SecurityToken.totalSupply.call()).toString()),
                web3.utils.fromWei((web3.utils.toBN(await readStorage(I_SecurityToken.address, 2))).toString())
            );
            console.log(`
                TotalSupply from contract:      ${web3.utils.fromWei((await I_SecurityToken.totalSupply.call()).toString())}
                TotalSupply from the storage:   ${web3.utils.fromWei((web3.utils.toBN(await readStorage(I_SecurityToken.address, 2))).toString())}
            `);
            assert.equal(
                await I_SecurityToken.name.call(),
                (web3.utils.toAscii(await readStorage(I_SecurityToken.address, 5)).replace(/\u0000/g, "")).replace(/\u0014/g, "")
            )
            console.log(`
                Name of the ST:                     ${await I_SecurityToken.name.call()}
                Name of the ST from the storage:    ${web3.utils.toUtf8(await readStorage(I_SecurityToken.address, 5))}
            `);
            assert.equal(
                await I_SecurityToken.symbol.call(),
                (web3.utils.toUtf8(await readStorage(I_SecurityToken.address, 6)).replace(/\u0000/g, "")).replace(/\u0006/g, "")
            );
            console.log(`
                Symbol of the ST:                     ${await I_SecurityToken.symbol.call()}
                Symbol of the ST from the storage:    ${web3.utils.toUtf8(await readStorage(I_SecurityToken.address, 6))}
            `);

            console.log(`
                Address of the owner:                   ${await I_SecurityToken.owner.call()}
                Address of the owner from the storage:  ${(await readStorage(I_SecurityToken.address, 3)).substring(0, 42)}
            `)
            assert.equal(
                await I_SecurityToken.owner.call(),
                web3.utils.toChecksumAddress((await readStorage(I_SecurityToken.address, 3)).substring(0, 42))
            );

        });

        it("Verify the storage of the STStorage", async() => {
            // for (let j = 7; j < 35; j++) {
            //     console.log(await readStorage(I_SecurityToken.address, j));
            // }

            console.log(`
                Controller address from the contract:         ${await stGetter.controller.call()}
                uint8 decimals + controller address from the storage:          ${await readStorage(I_SecurityToken.address, 7)}
            `)
<<<<<<< HEAD

            assert.equal(await stGetter.controller.call(), address_zero);
            // Controller address is packed with decimals so of controller address is 0x0, only decimals will be returned from read storage.
            assert.equal(await readStorage(I_SecurityToken.address, 7), "0x12");
=======
            // Different versions of web3 behave differently :/
            assert.oneOf(
                await readStorage(I_SecurityToken.address, 7),
                [
                    (await stGetter.controller.call()).toLowerCase(),
                    (await stGetter.controller.call()).substring(0, 4),
                    (await stGetter.controller.call()).substring(0, 3),
                    await stGetter.controller.call()
                ]
            );
>>>>>>> 34bb63e4

            console.log(`
                PolymathRegistry address from the contract:         ${await stGetter.polymathRegistry.call()}
                PolymathRegistry address from the storage:          ${await readStorage(I_SecurityToken.address, 8)}
            `)

            assert.equal(
                await stGetter.polymathRegistry.call(),
                web3.utils.toChecksumAddress(await readStorage(I_SecurityToken.address, 8))
            );
            console.log(`
                ModuleRegistry address from the contract:         ${await stGetter.moduleRegistry.call()}
                ModuleRegistry address from the storage:          ${await readStorage(I_SecurityToken.address, 9)}
            `)

            assert.equal(
                await stGetter.moduleRegistry.call(),
                web3.utils.toChecksumAddress(await readStorage(I_SecurityToken.address, 9))
            );

            console.log(`
                SecurityTokenRegistry address from the contract:         ${await stGetter.securityTokenRegistry.call()}
                SecurityTokenRegistry address from the storage:          ${await readStorage(I_SecurityToken.address, 10)}
            `)

            assert.equal(
                await stGetter.securityTokenRegistry.call(),
                web3.utils.toChecksumAddress(await readStorage(I_SecurityToken.address, 10))
            );

            console.log(`
                PolyToken address from the contract:         ${await stGetter.polyToken.call()}
                PolyToken address from the storage:          ${await readStorage(I_SecurityToken.address, 11)}
            `)

            assert.equal(
                await stGetter.polyToken.call(),
                web3.utils.toChecksumAddress(await readStorage(I_SecurityToken.address, 11))
            );

            console.log(`
                Delegate address from the contract:         ${await stGetter.delegate.call()}
                Delegate address from the storage:          ${await readStorage(I_SecurityToken.address, 12)}
            `)

            assert.equal(
                await stGetter.delegate.call(),
                web3.utils.toChecksumAddress(await readStorage(I_SecurityToken.address, 12))
            );

            console.log(`
                Datastore address from the contract:         ${await stGetter.dataStore.call()}
                Datastore address from the storage:          ${await readStorage(I_SecurityToken.address, 13)}
            `)

            assert.equal(
                await stGetter.dataStore.call(),
                web3.utils.toChecksumAddress(await readStorage(I_SecurityToken.address, 13))
            );

            console.log(`
                Granularity value from the contract:         ${await stGetter.granularity.call()}
                Granularity value from the storage:          ${(web3.utils.toBN(await readStorage(I_SecurityToken.address, 14))).toString()}
            `)

            assert.equal(
                web3.utils.fromWei(await stGetter.granularity.call()),
                web3.utils.fromWei((web3.utils.toBN(await readStorage(I_SecurityToken.address, 14))).toString())
            );

            console.log(`
                Current checkpoint ID from the contract:    ${await stGetter.currentCheckpointId.call()}
                Current checkpoint ID from the storage:     ${(web3.utils.toBN(await readStorage(I_SecurityToken.address, 15))).toString()}
            `)
            assert.equal(
                await stGetter.currentCheckpointId.call(),
                (web3.utils.toBN(await readStorage(I_SecurityToken.address, 15))).toString()
            );

            console.log(`
                TokenDetails from the contract:    ${await stGetter.tokenDetails.call()}
                TokenDetails from the storage:     ${(web3.utils.toUtf8((await readStorage(I_SecurityToken.address, 16)).substring(0, 60)))}
            `)
            assert.equal(
                await stGetter.tokenDetails.call(),
                (web3.utils.toUtf8((await readStorage(I_SecurityToken.address, 16)).substring(0, 60))).replace(/\u0000/g, "")
            );

        });

    });

    describe(`Test cases for the ERC1643 contract\n`, async () => {

        describe(`Test cases for the setDocument() function of the ERC1643\n`, async() => {

            it("\tShould failed in executing the setDocument() function because msg.sender is not authorised\n", async() => {
                await catchRevert(
                    I_SecurityToken.setDocument(web3.utils.utf8ToHex("doc1"), "https://www.gogl.bts.fly", "0x0", {from: account_temp})
                );
            });

            it("\tShould failed to set a document details as name is empty\n", async() => {
                await catchRevert(
                    I_SecurityToken.setDocument(web3.utils.utf8ToHex(""), "https://www.gogl.bts.fly", "0x0", {from: token_owner})
                );
            });

            it("\tShould failed to set a document details as URI is empty\n", async() => {
                await catchRevert(
                    I_SecurityToken.setDocument(web3.utils.utf8ToHex("doc1"), "", "0x0", {from: token_owner})
                );
            });

            it("\tShould sucessfully add the document details in the `_documents` mapping and change the length of the `_docsNames`\n", async() => {
                let tx = await I_SecurityToken.setDocument(web3.utils.utf8ToHex("doc1"), uri, docHash, {from: token_owner});
                assert.equal(web3.utils.toUtf8(tx.logs[0].args._name), "doc1");
                assert.equal(tx.logs[0].args._uri, uri);
                assert.equal(web3.utils.toUtf8(tx.logs[0].args._documentHash), web3.utils.toUtf8(docHash));
                assert.equal((await stGetter.getAllDocuments.call()).length, 1);
            });

            it("\tShould successfully add the new document and allow the empty docHash to be added in the `Document` structure\n", async() => {
                let tx = await I_SecurityToken.setDocument(web3.utils.utf8ToHex("doc2"), uri, "0x0", {from: token_owner});
                assert.equal(web3.utils.toUtf8(tx.logs[0].args._name), "doc2");
                assert.equal(tx.logs[0].args._uri, uri);
                assert.equal(tx.logs[0].args._documentHash, empty_hash);
                assert.equal((await stGetter.getAllDocuments.call()).length, 2);
            });

            it("\tShould successfully update the existing document and length of `_docsNames` should remain unaffected\n", async() => {
                let tx = await I_SecurityToken.setDocument(web3.utils.utf8ToHex("doc2"), "https://www.bts.l", "0x0", {from: token_owner});
                assert.equal(web3.utils.toUtf8(tx.logs[0].args._name), "doc2");
                assert.equal(tx.logs[0].args._uri, "https://www.bts.l");
                assert.equal(tx.logs[0].args._documentHash, empty_hash);
                assert.equal((await stGetter.getAllDocuments.call()).length, 2);
            });

        describe("Test cases for the getters functions\n", async()=> {

                it("\tShould get the details of existed document\n", async() => {
                    let doc1Details = await stGetter.getDocument.call(web3.utils.utf8ToHex("doc1"));
                    assert.equal(doc1Details[0], uri);
                    assert.equal(web3.utils.toUtf8(doc1Details[1]), web3.utils.toUtf8(docHash));
                    assert.closeTo(doc1Details[2].toNumber(), await latestTime(), 2);

                    let doc2Details = await stGetter.getDocument.call(web3.utils.utf8ToHex("doc2"));
                    assert.equal(doc2Details[0], "https://www.bts.l");
                    assert.equal(doc2Details[1], empty_hash);
                    assert.closeTo(doc2Details[2].toNumber(), await latestTime(), 2);
                });

                it("\tShould get the details of the non-existed document it means every value should be zero\n", async() => {
                    let doc3Details = await stGetter.getDocument.call(web3.utils.utf8ToHex("doc3"));
                    assert.equal(doc3Details[0], "");
                    assert.equal(web3.utils.toUtf8(doc3Details[1]), "");
                    assert.equal(doc3Details[2], 0);
                });

                it("\tShould get all the documents present in the contract\n", async() => {
                    let allDocs = await stGetter.getAllDocuments.call()
                    assert.equal(allDocs.length, 2);
                    assert.equal(web3.utils.toUtf8(allDocs[0]), "doc1");
                    assert.equal(web3.utils.toUtf8(allDocs[1]), "doc2");
                });
            })
        });

        describe("Test cases for the removeDocument()\n", async() => {

            it("\tShould failed to remove document because msg.sender is not authorised\n", async() => {
                await catchRevert(
                    I_SecurityToken.removeDocument(web3.utils.utf8ToHex("doc2"), {from: account_temp})
                );
            });

            it("\tShould failed to remove the document that is not existed in the contract\n", async() => {
                await catchRevert(
                    I_SecurityToken.removeDocument(web3.utils.utf8ToHex("doc3"), {from: token_owner})
                );
            });

            it("\tShould succssfully remove the document from the contract  which is present in the last index of the `_docsName` and check the params of the `DocumentRemoved` event\n", async() => {
                // first add the new document
                await I_SecurityToken.setDocument(web3.utils.utf8ToHex("doc3"), "https://www.bts.l", "0x0", {from: token_owner});
                // as this will be last in the array so remove this
                let tx = await I_SecurityToken.removeDocument(web3.utils.utf8ToHex("doc3"), {from: token_owner});
                assert.equal(web3.utils.toUtf8(tx.logs[0].args._name), "doc3");
                assert.equal(tx.logs[0].args._uri, "https://www.bts.l");
                assert.equal(tx.logs[0].args._documentHash, empty_hash);
                assert.equal((await stGetter.getAllDocuments.call()).length, 2);

                // remove the document that is not last in the `docsName` array
                tx = await I_SecurityToken.removeDocument(web3.utils.utf8ToHex("doc1"), {from: token_owner});
                assert.equal(web3.utils.toUtf8(tx.logs[0].args._name), "doc1");
                assert.equal(tx.logs[0].args._uri, uri);
                assert.equal(web3.utils.toUtf8(tx.logs[0].args._documentHash), web3.utils.toUtf8(docHash));
                assert.equal((await stGetter.getAllDocuments.call()).length, 1);
            });

            it("\t Should delete the doc to validate the #17 issue problem", async() => {
                let tx = await I_SecurityToken.removeDocument(web3.utils.utf8ToHex("doc2"), {from: token_owner});
                assert.equal(web3.utils.toUtf8(tx.logs[0].args._name), "doc2");
                assert.equal(tx.logs[0].args._uri, "https://www.bts.l");
                assert.equal(web3.utils.toUtf8(tx.logs[0].args._documentHash), '');
                assert.equal((await stGetter.getAllDocuments.call()).length, 0);
            });

        describe("Test cases for the getters functions\n", async()=> {

            it("\tShould get the details of the non-existed (earlier was present but get removed ) document it means every value should be zero\n", async() => {
                let doc1Details = await stGetter.getDocument.call(web3.utils.utf8ToHex("doc1"));
                assert.equal(doc1Details[0], "");
                assert.equal(web3.utils.toUtf8(doc1Details[1]), "");
                assert.equal(doc1Details[2], 0);
            });

            it("\tShould get all the documents present in the contract which should be 1\n", async() => {
                // add one doc before the getter call
                await I_SecurityToken.setDocument(web3.utils.utf8ToHex("doc4"), "https://www.bts.l", docHash, {from: token_owner})
                let allDocs = await stGetter.getAllDocuments.call()
                assert.equal(allDocs.length, 1);
                assert.equal(web3.utils.toUtf8(allDocs[0]), "doc4");
            });
        });
    })
    });

});<|MERGE_RESOLUTION|>--- conflicted
+++ resolved
@@ -1404,23 +1404,10 @@
                 Controller address from the contract:         ${await stGetter.controller.call()}
                 uint8 decimals + controller address from the storage:          ${await readStorage(I_SecurityToken.address, 7)}
             `)
-<<<<<<< HEAD
 
             assert.equal(await stGetter.controller.call(), address_zero);
             // Controller address is packed with decimals so of controller address is 0x0, only decimals will be returned from read storage.
             assert.equal(await readStorage(I_SecurityToken.address, 7), "0x12");
-=======
-            // Different versions of web3 behave differently :/
-            assert.oneOf(
-                await readStorage(I_SecurityToken.address, 7),
-                [
-                    (await stGetter.controller.call()).toLowerCase(),
-                    (await stGetter.controller.call()).substring(0, 4),
-                    (await stGetter.controller.call()).substring(0, 3),
-                    await stGetter.controller.call()
-                ]
-            );
->>>>>>> 34bb63e4
 
             console.log(`
                 PolymathRegistry address from the contract:         ${await stGetter.polymathRegistry.call()}
