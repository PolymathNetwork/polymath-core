version: 2
jobs:
  build:
    docker:
      - image: maxsam4/solidity-kit:0.4.24
    steps:
      - checkout
      - restore_cache:
          key: dependency-cache-{{ checksum "package.json" }}
      - run: yarn install
      - run: node --version
      - run: truffle version
      - run: truffle compile
      - save_cache:
          key: dependency-cache-{{ checksum "package.json" }}
          paths:
            - node_modules
  test:
    docker:
      - image: maxsam4/solidity-kit:0.4.24
    parallelism: 2
    steps:
      - checkout
      - restore_cache:
          key: dependency-cache-{{ checksum "package.json" }}
      - run: yarn install
      - run: node --version
      - run: truffle version
      - run: npm run test
      - save_cache:
          key: dependency-cache-{{ checksum "package.json" }}
          paths:
            - node_modules
      - store_test_results:
          path: test-results
      - store_artifacts:
          path: ./test-results/mocha/results.xml
  coverage:
    docker:
      - image: maxsam4/solidity-kit:0.4.24
    steps:
      - checkout
      - restore_cache:
          key: dependency-cache-{{ checksum "package.json" }}
      - run: yarn install
      - run: node --version
      - run: truffle version
      - run: node_modules/.bin/truffle version
      - run: 
          command: scripts/coverage.sh
          no_output_timeout: 1h
      - save_cache:
          key: dependency-cache-{{ checksum "package.json" }}
          paths:
            - node_modules
      - store_artifacts:
          path: ./coverage/lcov.info
  deploy_kovan:
<<<<<<< HEAD
    docker:
      - image: maxsam4/solidity-kit:0.4.24
    steps:
      - checkout
      - restore_cache:
          key: dependency-cache-{{ checksum "package.json" }}
      - run: yarn install
      - run: node --version
      - run: truffle version
      - run: mv truffle-ci.js truffle-config.js
      - run: npm run deploy-kovan
      - save_cache:
          key: dependency-cache-{{ checksum "package.json" }}
          paths:
            - node_modules
  docs:
=======
>>>>>>> aa635df0
    docker:
      - image: maxsam4/solidity-kit:0.4.24
    steps:
      - checkout
      - restore_cache:
          key: dependency-cache-{{ checksum "package.json" }}
      - run: yarn install
      - run: node --version
      - run: truffle version
      - run: mv truffle-ci.js truffle-config.js
      - run: npm run deploy-kovan
      - save_cache:
          key: dependency-cache-{{ checksum "package.json" }}
          paths:
            - node_modules
  docs:
    docker:
      - image: maxsam4/solidity-kit:0.4.24
    steps:
      - checkout
      - run: yarn install
      - run: node --version
      - run: truffle version
      - run: npm run docs
workflows:
  version: 2
  commit:
    jobs:
      - coverage
  daily-builds:
    triggers:
      - schedule:
          cron: "0 0 * * *"
          filters:
            branches:
              only:
                - master
                - dev-2.1.0
                - dev-2.2.0
                - dev-3.0.0
    jobs:
      - coverage
  docs:
    jobs:
      - docs:
          filters:
            branches:
              only:
                - master
  deploy:
    jobs:
      - deploy_kovan:
          filters:
            branches:
              only:
                - master
                - dev-2.1.0
                - dev-2.2.0
                - dev-3.0.0<|MERGE_RESOLUTION|>--- conflicted
+++ resolved
@@ -46,7 +46,7 @@
       - run: node --version
       - run: truffle version
       - run: node_modules/.bin/truffle version
-      - run: 
+      - run:
           command: scripts/coverage.sh
           no_output_timeout: 1h
       - save_cache:
@@ -56,25 +56,6 @@
       - store_artifacts:
           path: ./coverage/lcov.info
   deploy_kovan:
-<<<<<<< HEAD
-    docker:
-      - image: maxsam4/solidity-kit:0.4.24
-    steps:
-      - checkout
-      - restore_cache:
-          key: dependency-cache-{{ checksum "package.json" }}
-      - run: yarn install
-      - run: node --version
-      - run: truffle version
-      - run: mv truffle-ci.js truffle-config.js
-      - run: npm run deploy-kovan
-      - save_cache:
-          key: dependency-cache-{{ checksum "package.json" }}
-          paths:
-            - node_modules
-  docs:
-=======
->>>>>>> aa635df0
     docker:
       - image: maxsam4/solidity-kit:0.4.24
     steps:
