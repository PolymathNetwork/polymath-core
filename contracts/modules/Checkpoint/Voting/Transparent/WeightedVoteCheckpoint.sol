--- conflicted
+++ resolved
@@ -92,13 +92,8 @@
      * @param _endTime End time of the voting period in Unix Epoch time
      * @param _noOfProposals Number of proposals
      */
-<<<<<<< HEAD
     function createCustomBallot(uint256 _checkpointId, uint256 _quorumPercentage, uint256 _startTime, uint256 _endTime, uint256 _noOfProposals) external withPerm(ADMIN) {
-        require(_checkpointId <= ISecurityToken(securityToken).currentCheckpointId(), "Invalid checkpoint Id");
-=======
-    function createCustomBallot(uint256 _checkpointId, uint256 _proposedQuorum, uint256 _startTime, uint256 _endTime, uint256 _noOfProposals) external withPerm(ADMIN) {
         require(_checkpointId <= securityToken.currentCheckpointId(), "Invalid checkpoint Id");
->>>>>>> 54362474
         require(_startTime >= now, "Invalid startTime");
         _createCustomBallot(_checkpointId, _quorumPercentage, _startTime, _endTime, _noOfProposals);
     }
@@ -113,13 +108,9 @@
         _checkIndexOutOfBound(_ballotId);
         // Check whether the msg.sender is allowed to vote for a given ballotId or not.
         require(isVoterAllowed(_ballotId, msg.sender), "Invalid voter");
-<<<<<<< HEAD
         Ballot storage ballot = ballots[_ballotId];
         // Get the balance of the voter (i.e `msg.sender`) at the checkpoint on which ballot was created.
-        uint256 weight = ISecurityToken(securityToken).balanceOfAt(msg.sender, ballot.checkpointId);
-=======
         uint256 weight = securityToken.balanceOfAt(msg.sender, ballot.checkpointId);
->>>>>>> 54362474
         require(weight > 0, "weight should be > 0");
         // Validate the storage values
         require(ballot.totalProposals >= _proposalId && _proposalId > 0, "Incorrect proposals Id");
