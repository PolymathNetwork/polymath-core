--- conflicted
+++ resolved
@@ -3,11 +3,8 @@
 const ethUtil = require("ethereumjs-util");
 
 //this, _investor, _fromTime, _toTime, _validTo
-<<<<<<< HEAD
-function signData (tmAddress, investorAddress, fromTime, toTime, expiryTime, restricted, validFrom, validTo, pk) {
-=======
 function signData(tmAddress, investorAddress, fromTime, toTime, expiryTime, restricted, validFrom, validTo, nonce, pk) {
->>>>>>> eb8787c8
+
     let packedData = utils
         .solidityKeccak256(
             ["address", "address", "uint256", "uint256", "uint256", "bool", "uint256", "uint256", "uint256"],
