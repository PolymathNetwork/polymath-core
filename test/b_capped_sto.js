--- conflicted
+++ resolved
@@ -87,13 +87,8 @@
     let endTime_ETH1;
     let startTime_ETH2;
     let endTime_ETH2;
-<<<<<<< HEAD
     const cap = new BN(web3.utils.toWei("10000"));
     const rate = new BN(web3.utils.toWei("1000"));
-=======
-    const cap = web3.utils.toWei("10000");
-    const rate = web3.utils.toWei("1000");
->>>>>>> 7e050219
     const E_fundRaiseType = 0;
     const address_zero = "0x0000000000000000000000000000000000000000";
 
@@ -104,13 +99,8 @@
     let blockNo;
     const P_cap = new BN(web3.utils.toWei("50000"));
     const P_fundRaiseType = 1;
-<<<<<<< HEAD
     const P_rate = new BN(web3.utils.toWei("5"));
     const cappedSTOSetupCost = new BN(web3.utils.toWei("20000", "ether"));
-=======
-    const P_rate = web3.utils.toWei("5");
-    const cappedSTOSetupCost = web3.utils.toWei("20000", "ether");
->>>>>>> 7e050219
     const maxCost = cappedSTOSetupCost;
     const STOParameters = ["uint256", "uint256", "uint256", "uint256", "uint8[]", "address"];
 
@@ -138,21 +128,12 @@
             I_STFactory,
             I_SecurityTokenRegistry,
             I_SecurityTokenRegistryProxy,
-            I_STRProxied, 
+            I_STRProxied,
             I_STRGetter
         ] = instances;
 
         // STEP 5: Deploy the GeneralDelegateManagerFactory
-<<<<<<< HEAD
         [I_GeneralPermissionManagerFactory] = await deployGPMAndVerifyed(account_polymath, I_MRProxied, new BN(0));
-=======
-        [I_GeneralPermissionManagerFactory] = await deployGPMAndVerifyed(account_polymath, I_MRProxied, I_PolyToken.address, 0);
-
-        // STEP 6: Deploy the CappedSTOFactory
-
-        I_CappedSTOFactory = await CappedSTOFactory.new(I_PolyToken.address, cappedSTOSetupCost, 0, 0, { from: token_owner });
->>>>>>> 7e050219
-
         // STEP 6: Deploy the CappedSTOFactory
 
         [I_CappedSTOFactory] = await deployCappedSTOAndVerifyed(account_polymath, I_MRProxied, cappedSTOSetupCost);
@@ -186,7 +167,7 @@
 
         it("Should generate the new security token with the same symbol as registered above", async () => {
             await I_PolyToken.approve(I_STRProxied.address, initRegFee, { from: token_owner });
-            
+
             let tx = await I_STRProxied.generateSecurityToken(name, symbol, tokenDetails, false, { from: token_owner });
 
             // Verify the successful generation of the security token
@@ -304,17 +285,10 @@
 
     describe("verify the data of STO", async () => {
         it("Should verify the configuration of the STO", async () => {
-<<<<<<< HEAD
             assert.equal(await I_CappedSTO_Array_ETH[0].startTime(), startTime_ETH1, "1STO Configuration doesn't set as expected");
             assert.equal(await I_CappedSTO_Array_ETH[0].endTime(), endTime_ETH1, "2STO Configuration doesn't set as expected");
             assert.equal((await I_CappedSTO_Array_ETH[0].cap()).toString(), cap.toString(), "3STO Configuration doesn't set as expected");
-            assert.equal((await I_CappedSTO_Array_ETH[0].rate()).toString(), rate.toString(), "4STO Configuration doesn't set as expected");
-=======
-            assert.equal(await I_CappedSTO_Array_ETH[0].startTime.call(), startTime_ETH1, "STO Configuration doesn't set as expected");
-            assert.equal(await I_CappedSTO_Array_ETH[0].endTime.call(), endTime_ETH1, "STO Configuration doesn't set as expected");
-            assert.equal((await I_CappedSTO_Array_ETH[0].cap.call()).toNumber(), cap, "STO Configuration doesn't set as expected");
-            assert.equal((await I_CappedSTO_Array_ETH[0].rate.call()).toNumber(), rate, "STO Configuration doesn't set as expected");
->>>>>>> 7e050219
+            assert.equal((await I_CappedSTO_Array_ETH[0].rate()).toString()).toNumber(), rate.toString(), "4STO Configuration doesn't set as expected");
             assert.equal(
                 await I_CappedSTO_Array_ETH[0].fundRaiseTypes.call(E_fundRaiseType),
                 true,
@@ -330,27 +304,11 @@
         });
 
         it("Should buy the tokens -- Failed due to investor is not in the whitelist", async () => {
-<<<<<<< HEAD
             await catchRevert(I_CappedSTO_Array_ETH[0].buyTokens(account_investor1, { from: account_investor1, value: new BN(web3.utils.toWei("1", "ether")) }));
 
             blockNo = await latestBlock();
             fromTime = await latestTime();
             toTime = await latestTime() + duration.days(15);
-=======
-            await catchRevert(
-                web3.eth.sendTransaction({
-                    from: account_investor1,
-                    to: I_CappedSTO_Array_ETH[0].address,
-                    value: web3.utils.toWei("1", "ether")
-                })
-            );
-        });
-
-        it("Should Buy the tokens", async () => {
-            blockNo = latestBlock();
-            fromTime = latestTime();
-            toTime = latestTime() + duration.days(15);
->>>>>>> 7e050219
             expiryTime = toTime + duration.days(100);
             P_fromTime = fromTime + duration.days(1);
             P_toTime = P_fromTime + duration.days(50);
@@ -371,7 +329,7 @@
         it("Should Buy the tokens", async () => {
 
             balanceOfReceiver = new BN(await web3.eth.getBalance(account_fundsReceiver));
-            
+
             await I_CappedSTO_Array_ETH[0].buyTokens(account_investor1, {
                 from: account_investor1,
                 value: web3.utils.toWei("1", "ether")
@@ -426,11 +384,7 @@
         });
 
         it("Should buy the granular unit tokens and refund pending amount", async () => {
-<<<<<<< HEAD
             await I_SecurityToken_ETH.changeGranularity(new BN(10).pow(new BN(21)), { from: token_owner });
-=======
-            await I_SecurityToken_ETH.changeGranularity(10 ** 21, {from: token_owner});
->>>>>>> 7e050219
             let tx = await I_GeneralTransferManager.modifyWhitelist(
                 account_investor2,
                 fromTime,
@@ -442,7 +396,6 @@
                 }
             );
             assert.equal(tx.logs[0].args._investor, account_investor2, "Failed in adding the investor in whitelist");
-<<<<<<< HEAD
             let initBalance = new BN(await web3.eth.getBalance(account_investor2));
             tx = await I_CappedSTO_Array_ETH[0].buyTokens(account_investor2, {
                 from: account_investor2,
@@ -459,20 +412,6 @@
             );
             await I_SecurityToken_ETH.changeGranularity(1, { from: token_owner });
             assert.equal((await I_CappedSTO_Array_ETH[0].getRaised.call(ETH)).div(new BN(10).pow(new BN(18))).toNumber(), 2);
-=======
-            const initBalance = BigNumber(await web3.eth.getBalance(account_investor2));
-            tx = await I_CappedSTO_Array_ETH[0].buyTokens(account_investor2, {from: account_investor2, value: web3.utils.toWei("1.5", "ether"), gasPrice: 1});
-            const finalBalance = BigNumber(await web3.eth.getBalance(account_investor2));
-            assert.equal(finalBalance.add(BigNumber(tx.receipt.gasUsed)).add(web3.utils.toWei("1", "ether")).toNumber(), initBalance.toNumber());
-            await I_SecurityToken_ETH.changeGranularity(1, {from: token_owner});
-            assert.equal((await I_CappedSTO_Array_ETH[0].getRaised.call(ETH)).dividedBy(new BigNumber(10).pow(18)).toNumber(), 2);
-
-            assert.equal((await I_SecurityToken_ETH.balanceOf(account_investor2)).dividedBy(new BigNumber(10).pow(18)).toNumber(), 1000);
-        });
-
-        it("Should restrict to buy tokens after hiting the cap in second tx first tx pass", async () => {
-            
->>>>>>> 7e050219
 
             assert.equal((await I_SecurityToken_ETH.balanceOf(account_investor2)).div(new BN(10).pow(new BN(18))).toNumber(), 1000);
         });
@@ -483,11 +422,7 @@
                 from: account_investor2,
                 to: I_CappedSTO_Array_ETH[0].address,
                 gas: 2100000,
-<<<<<<< HEAD
                 value: new BN(web3.utils.toWei("8", "ether"))
-=======
-                value: web3.utils.toWei("8", "ether")
->>>>>>> 7e050219
             });
 
             assert.equal((await I_CappedSTO_Array_ETH[0].getRaised.call(ETH)).div(new BN(10).pow(new BN(18))).toNumber(), 10);
@@ -582,13 +517,8 @@
         it("Should verify the configuration of the STO", async () => {
             assert.equal(await I_CappedSTO_Array_ETH[1].startTime.call(), startTime_ETH2, "STO Configuration doesn't set as expected");
             assert.equal(await I_CappedSTO_Array_ETH[1].endTime.call(), endTime_ETH2, "STO Configuration doesn't set as expected");
-<<<<<<< HEAD
             assert.equal((await I_CappedSTO_Array_ETH[1].cap.call()).toString(), cap.toString(), "STO Configuration doesn't set as expected");
             assert.equal((await I_CappedSTO_Array_ETH[1].rate.call()).toString(), rate.toString(), "STO Configuration doesn't set as expected");
-=======
-            assert.equal((await I_CappedSTO_Array_ETH[1].cap.call()).toNumber(), cap, "STO Configuration doesn't set as expected");
-            assert.equal((await I_CappedSTO_Array_ETH[1].rate.call()).toNumber(), rate, "STO Configuration doesn't set as expected");
->>>>>>> 7e050219
             assert.equal(
                 await I_CappedSTO_Array_ETH[1].fundRaiseTypes.call(E_fundRaiseType),
                 true,
@@ -685,14 +615,14 @@
 
             it("POLY: Should generate the new security token with the same symbol as registered above", async () => {
                 await I_PolyToken.approve(I_STRProxied.address, initRegFee, { from: token_owner });
-                
+
                 let tx = await I_STRProxied.generateSecurityToken(P_name, P_symbol, P_tokenDetails, false, { from: token_owner });
 
                 // Verify the successful generation of the security token
                 assert.equal(tx.logs[2].args._ticker, P_symbol, "SecurityToken doesn't get deployed");
 
                 I_SecurityToken_POLY = await SecurityToken.at(tx.logs[2].args._securityTokenAddress);
-                
+
                 const log = (await I_SecurityToken_POLY.getPastEvents('ModuleAdded', {filter: {from: blockNo}}))[0];
 
                 // Verify that GeneralTransferManager module get added successfully or not
@@ -821,11 +751,7 @@
             });
 
             it("Should buy the granular unit tokens and charge only required POLY", async () => {
-<<<<<<< HEAD
                 await I_SecurityToken_POLY.changeGranularity(new BN(10).pow(new BN(22)), { from: token_owner });
-=======
-                await I_SecurityToken_POLY.changeGranularity(10 ** 22, {from: token_owner});
->>>>>>> 7e050219
                 let tx = await I_GeneralTransferManager.modifyWhitelist(
                     account_investor2,
                     P_fromTime,
@@ -837,7 +763,6 @@
                         gas: 500000
                     }
                 );
-<<<<<<< HEAD
                 console.log((await I_SecurityToken_POLY.balanceOf(account_investor2)).div(new BN(10).pow(new BN(18))).toNumber());
                 assert.equal(tx.logs[0].args._investor, account_investor2, "Failed in adding the investor in whitelist");
                 await I_PolyToken.getTokens(new BN(10).pow(new BN(22)), account_investor2);
@@ -852,33 +777,13 @@
                 assert.equal((await I_PolyToken.balanceOf(account_investor2)).div(new BN(10).pow(new BN(18))).toNumber(), 8000);
                 assert.equal(
                     (await I_SecurityToken_POLY.balanceOf(account_investor2)).div(new BN(10).pow(new BN(18))).toNumber(),
-=======
-                console.log((await I_SecurityToken_POLY.balanceOf(account_investor2)).dividedBy(new BigNumber(10).pow(18)).toNumber());
-                assert.equal(tx.logs[0].args._investor, account_investor2, "Failed in adding the investor in whitelist");
-                await I_PolyToken.getTokens(10000 * Math.pow(10, 18), account_investor2);
-                await I_PolyToken.approve(I_CappedSTO_Array_POLY[0].address, 9000 * Math.pow(10, 18), { from: account_investor2 });
-                const initRaised = (await I_CappedSTO_Array_POLY[0].getRaised.call(POLY)).dividedBy(new BigNumber(10).pow(18)).toNumber();
-                tx = await I_CappedSTO_Array_POLY[0].buyTokensWithPoly(3000 * Math.pow(10, 18), { from: account_investor2 });
-                await I_SecurityToken_POLY.changeGranularity(1, {from: token_owner});
-                assert.equal((await I_CappedSTO_Array_POLY[0].getRaised.call(POLY)).dividedBy(new BigNumber(10).pow(18)).toNumber(), initRaised + 2000); //2000 this call, 1000 earlier
-                assert.equal((await I_PolyToken.balanceOf(account_investor2)).dividedBy(new BigNumber(10).pow(18)).toNumber(), 8000);
-                assert.equal(
-                    (await I_SecurityToken_POLY.balanceOf(account_investor2)).dividedBy(new BigNumber(10).pow(18)).toNumber(),
->>>>>>> 7e050219
                     10000
                 );
             });
 
-<<<<<<< HEAD
             it("Should restrict to buy tokens after hiting the cap in second tx first tx pass", async () => {
                 // buyTokensWithPoly transaction
                 await I_CappedSTO_Array_POLY[0].buyTokensWithPoly(new BN(7000).mul(new BN(10).pow(new BN(18))), { from: account_investor2 });
-=======
-
-            it("Should restrict to buy tokens after hiting the cap in second tx first tx pass", async () => {
-                // buyTokensWithPoly transaction
-                await I_CappedSTO_Array_POLY[0].buyTokensWithPoly(7000 * Math.pow(10, 18), { from: account_investor2 });
->>>>>>> 7e050219
 
                 assert.equal(
                     (await I_CappedSTO_Array_POLY[0].getRaised.call(POLY)).div(new BN(10).pow(new BN(18))).toNumber(),
@@ -1057,17 +962,10 @@
         });
 
         it("Should successfully invest in second STO", async () => {
-<<<<<<< HEAD
             const polyToInvest = new BN(1000);
             const stToReceive = new BN(polyToInvest.mul(new BN(P_rate).div(new BN(10).pow(new BN(18)))));
 
             await I_PolyToken.getTokens(polyToInvest.mul(new BN(10).pow(new BN(18))), account_investor3);
-=======
-            const polyToInvest = 1000;
-            const stToReceive = (polyToInvest * P_rate)/Math.pow(10, 18);
-            
-            await I_PolyToken.getTokens(polyToInvest * Math.pow(10, 18), account_investor3);
->>>>>>> 7e050219
 
             let tx = await I_GeneralTransferManager.modifyWhitelist(account_investor3, P_fromTime, P_toTime, P_expiryTime, true, {
                 from: account_issuer,
