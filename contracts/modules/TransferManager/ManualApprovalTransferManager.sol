pragma solidity ^0.5.0;

import "./TransferManager.sol";
import "openzeppelin-solidity/contracts/math/SafeMath.sol";
import "./ManualApprovalTransferManagerStorage.sol";

/**
 * @title Transfer Manager module for manually approving or blocking transactions between accounts
 */
contract ManualApprovalTransferManager is ManualApprovalTransferManagerStorage, TransferManager {
    using SafeMath for uint256;

<<<<<<< HEAD
    //Address from which issuances come
    address public issuanceAddress = address(0);

    //Address which can sign whitelist changes
    address public signingAddress = address(0);

    bytes32 public constant TRANSFER_APPROVAL = "TRANSFER_APPROVAL";

    //Manual approval is an allowance (that has been approved) with an expiry time
    struct ManualApproval {
        uint256 allowance;
        uint256 expiryTime;
    }

    //Manual blocking allows you to specify a list of blocked address pairs with an associated expiry time for the block
    struct ManualBlocking {
        uint256 expiryTime;
    }

    //Store mappings of address => address with ManualApprovals
    mapping(address => mapping(address => ManualApproval)) public manualApprovals;

    //Store mappings of address => address with ManualBlockings
    mapping(address => mapping(address => ManualBlocking)) public manualBlockings;

    event AddManualApproval(address indexed _from, address indexed _to, uint256 _allowance, uint256 _expiryTime, address indexed _addedBy);

    event AddManualBlocking(address indexed _from, address indexed _to, uint256 _expiryTime, address indexed _addedBy);

    event RevokeManualApproval(address indexed _from, address indexed _to, address indexed _addedBy);

    event RevokeManualBlocking(address indexed _from, address indexed _to, address indexed _addedBy);
=======
    event AddManualApproval(
        address indexed _from,
        address indexed _to,
        uint256 _allowance,
        uint256 _expiryTime,
        address indexed _addedBy
    );

    event AddManualBlocking(
        address indexed _from,
        address indexed _to,
        uint256 _expiryTime,
        address indexed _addedBy
    );

    event RevokeManualApproval(
        address indexed _from,
        address indexed _to,
        address indexed _addedBy
    );

    event RevokeManualBlocking(
        address indexed _from,
        address indexed _to,
        address indexed _addedBy
    );
>>>>>>> 247b64ee

    /**
     * @notice Constructor
     * @param _securityToken Address of the security token
     */
    constructor(address _securityToken, address _polyToken) public Module(_securityToken, _polyToken) {

    }

    /**
     * @notice This function returns the signature of configure function
     */
    function getInitFunction() public pure returns(bytes4) {
        return bytes4(0);
    }

    /** @notice Used to verify the transfer transaction and allow a manually approved transqaction to bypass other restrictions
     * @param _from Address of the sender
     * @param _to Address of the receiver
     * @param _amount The amount of tokens to transfer
     * @param _isTransfer Whether or not this is an actual transfer or just a test to see if the tokens would be transferrable
     */
    function verifyTransfer(
        address _from,
        address _to,
        uint256 _amount,
        bytes calldata, /* _data */
        bool _isTransfer
    ) external returns(Result) {
        // function must only be called by the associated security token if _isTransfer == true
        require(_isTransfer == false || msg.sender == securityToken, "Sender is not the owner");
        // manual blocking takes precidence over manual approval
        if (!paused) {
            /*solium-disable-next-line security/no-block-members*/
            if (manualBlockings[_from][_to].expiryTime >= now) {
                return Result.INVALID;
            }
            /*solium-disable-next-line security/no-block-members*/
            if ((manualApprovals[_from][_to].expiryTime >= now) && (manualApprovals[_from][_to].allowance >= _amount)) {
                if (_isTransfer) {
                    manualApprovals[_from][_to].allowance = manualApprovals[_from][_to].allowance.sub(_amount);
                }
                return Result.VALID;
            }
        }
        return Result.NA;
    }

    /**
    * @notice Adds a pair of addresses to manual approvals
    * @param _from is the address from which transfers are approved
    * @param _to is the address to which transfers are approved
    * @param _allowance is the approved amount of tokens
    * @param _expiryTime is the time until which the transfer is allowed
    */
    function addManualApproval(address _from, address _to, uint256 _allowance, uint256 _expiryTime) public withPerm(TRANSFER_APPROVAL) {
        require(_to != address(0), "Invalid to address");
        /*solium-disable-next-line security/no-block-members*/
        require(_expiryTime > now, "Invalid expiry time");
        require(manualApprovals[_from][_to].allowance == 0, "Approval already exists");
        manualApprovals[_from][_to] = ManualApproval(_allowance, _expiryTime);
        emit AddManualApproval(_from, _to, _allowance, _expiryTime, msg.sender);
    }

    /**
    * @notice Adds a pair of addresses to manual blockings
    * @param _from is the address from which transfers are blocked
    * @param _to is the address to which transfers are blocked
    * @param _expiryTime is the time until which the transfer is blocked
    */
    function addManualBlocking(address _from, address _to, uint256 _expiryTime) public withPerm(TRANSFER_APPROVAL) {
        require(_to != address(0), "Invalid to address");
        /*solium-disable-next-line security/no-block-members*/
        require(_expiryTime > now, "Invalid expiry time");
        require(manualBlockings[_from][_to].expiryTime == 0, "Blocking already exists");
        manualBlockings[_from][_to] = ManualBlocking(_expiryTime);
        emit AddManualBlocking(_from, _to, _expiryTime, msg.sender);
    }

    /**
    * @notice Removes a pairs of addresses from manual approvals
    * @param _from is the address from which transfers are approved
    * @param _to is the address to which transfers are approved
    */
    function revokeManualApproval(address _from, address _to) public withPerm(TRANSFER_APPROVAL) {
        require(_to != address(0), "Invalid to address");
        delete manualApprovals[_from][_to];
        emit RevokeManualApproval(_from, _to, msg.sender);
    }

    /**
    * @notice Removes a pairs of addresses from manual approvals
    * @param _from is the address from which transfers are approved
    * @param _to is the address to which transfers are approved
    */
    function revokeManualBlocking(address _from, address _to) public withPerm(TRANSFER_APPROVAL) {
        require(_to != address(0), "Invalid to address");
        delete manualBlockings[_from][_to];
        emit RevokeManualBlocking(_from, _to, msg.sender);
    }

    /**
     * @notice Returns the permissions flag that are associated with ManualApproval transfer manager
     */
    function getPermissions() public view returns(bytes32[] memory) {
        bytes32[] memory allPermissions = new bytes32[](1);
        allPermissions[0] = TRANSFER_APPROVAL;
        return allPermissions;
    }
}<|MERGE_RESOLUTION|>--- conflicted
+++ resolved
@@ -10,40 +10,6 @@
 contract ManualApprovalTransferManager is ManualApprovalTransferManagerStorage, TransferManager {
     using SafeMath for uint256;
 
-<<<<<<< HEAD
-    //Address from which issuances come
-    address public issuanceAddress = address(0);
-
-    //Address which can sign whitelist changes
-    address public signingAddress = address(0);
-
-    bytes32 public constant TRANSFER_APPROVAL = "TRANSFER_APPROVAL";
-
-    //Manual approval is an allowance (that has been approved) with an expiry time
-    struct ManualApproval {
-        uint256 allowance;
-        uint256 expiryTime;
-    }
-
-    //Manual blocking allows you to specify a list of blocked address pairs with an associated expiry time for the block
-    struct ManualBlocking {
-        uint256 expiryTime;
-    }
-
-    //Store mappings of address => address with ManualApprovals
-    mapping(address => mapping(address => ManualApproval)) public manualApprovals;
-
-    //Store mappings of address => address with ManualBlockings
-    mapping(address => mapping(address => ManualBlocking)) public manualBlockings;
-
-    event AddManualApproval(address indexed _from, address indexed _to, uint256 _allowance, uint256 _expiryTime, address indexed _addedBy);
-
-    event AddManualBlocking(address indexed _from, address indexed _to, uint256 _expiryTime, address indexed _addedBy);
-
-    event RevokeManualApproval(address indexed _from, address indexed _to, address indexed _addedBy);
-
-    event RevokeManualBlocking(address indexed _from, address indexed _to, address indexed _addedBy);
-=======
     event AddManualApproval(
         address indexed _from,
         address indexed _to,
@@ -70,7 +36,6 @@
         address indexed _to,
         address indexed _addedBy
     );
->>>>>>> 247b64ee
 
     /**
      * @notice Constructor
