pragma solidity ^0.5.0;

import "openzeppelin-solidity/contracts/math/SafeMath.sol";
import "../interfaces/IPoly.sol";
<<<<<<< HEAD
import "../modules/UpgradableModuleFactory.sol";
=======
import "../interfaces/IDataStore.sol";
>>>>>>> 28fdd927

library TokenLib {
    using SafeMath for uint256;

    bytes32 internal constant WHITELIST = "WHITELIST";
    bytes32 internal constant INVESTORSKEY = 0xdf3a8dd24acdd05addfc6aeffef7574d2de3f844535ec91e8e0f3e45dba96731; //keccak256(abi.encodePacked("INVESTORS"))

    // Struct for module data
    struct ModuleData {
        bytes32 name;
        address module;
        address moduleFactory;
        bool isArchived;
        uint8[] moduleTypes;
        uint256[] moduleIndexes;
        uint256 nameIndex;
        bytes32 label;
    }

    // Structures to maintain checkpoints of balances for governance / dividends
    struct Checkpoint {
        uint256 checkpointId;
        uint256 value;
    }

<<<<<<< HEAD
    struct InvestorDataStorage {
        // List of investors who have ever held a non-zero token balance
        mapping(address => bool) investorListed;
        // List of token holders
        address[] investors;
        // Total number of non-zero token holders
        uint256 investorCount;
    }

    // Emit when Module get upgraded from the securityToken
    event ModuleUpgraded(uint8[] _types, address _module);
=======
>>>>>>> 28fdd927
    // Emit when Module is archived from the SecurityToken
    event ModuleArchived(uint8[] _types, address _module);
    // Emit when Module is unarchived from the SecurityToken
    event ModuleUnarchived(uint8[] _types, address _module);
    // Emit when Module get removed from the securityToken
    event ModuleRemoved(uint8[] _types, address _module);
    // Emit when the budget allocated to a module is changed
    event ModuleBudgetChanged(uint8[] _moduleTypes, address _module, uint256 _oldBudget, uint256 _budget);

    /**
    * @notice Archives a module attached to the SecurityToken
    * @param _moduleData Storage data
    */
    function archiveModule(ModuleData storage _moduleData) public {
        require(!_moduleData.isArchived, "Module archived");
        require(_moduleData.module != address(0), "Module missing");
        /*solium-disable-next-line security/no-block-members*/
        emit ModuleArchived(_moduleData.moduleTypes, _moduleData.module);
        _moduleData.isArchived = true;
    }

    /**
    * @notice Unarchives a module attached to the SecurityToken
    * @param _moduleData Storage data
    */
    function unarchiveModule(ModuleData storage _moduleData) public {
        require(_moduleData.isArchived, "Module unarchived");
        /*solium-disable-next-line security/no-block-members*/
        emit ModuleUnarchived(_moduleData.moduleTypes, _moduleData.module);
        _moduleData.isArchived = false;
    }

    /**
    * @notice Upgrades a module attached to the SecurityToken
    * @param _moduleData Storage data
    */
    function upgradeModule(ModuleData storage _moduleData) public {
        require(_moduleData.module != address(0), "Module missing");
        // Will revert if module isn't upgradable
        UpgradableModuleFactory(_moduleData.moduleFactory).upgrade(_moduleData.module);
        emit ModuleUpgraded(_moduleData.moduleTypes, _moduleData.module);
    }

    /**
    * @notice Removes a module attached to the SecurityToken
    * @param _module address of module to unarchive
    */
    function removeModule(
        address _module,
        mapping(uint8 => address[]) storage _modules,
        mapping(address => ModuleData) storage _modulesToData,
        mapping(bytes32 => address[]) storage _names
    )
        public
    {
        require(_modulesToData[_module].isArchived, "Not archived");
        require(_modulesToData[_module].module != address(0), "Module missing");
        /*solium-disable-next-line security/no-block-members*/
        emit ModuleRemoved(_modulesToData[_module].moduleTypes, _module);
        // Remove from module type list
        uint8[] memory moduleTypes = _modulesToData[_module].moduleTypes;
        for (uint256 i = 0; i < moduleTypes.length; i++) {
            _removeModuleWithIndex(moduleTypes[i], _modulesToData[_module].moduleIndexes[i], _modules, _modulesToData);
            /* modulesToData[_module].moduleType[moduleTypes[i]] = false; */
        }
        // Remove from module names list
        uint256 index = _modulesToData[_module].nameIndex;
        bytes32 name = _modulesToData[_module].name;
        uint256 length = _names[name].length;
        _names[name][index] = _names[name][length - 1];
        _names[name].length = length - 1;
        if ((length - 1) != index) {
            _modulesToData[_names[name][index]].nameIndex = index;
        }
        // Remove from modulesToData
        delete _modulesToData[_module];
    }

    /**
    * @notice Internal - Removes a module attached to the SecurityToken by index
    */
    function _removeModuleWithIndex(
        uint8 _type,
        uint256 _index,
        mapping(uint8 => address[]) storage _modules,
        mapping(address => ModuleData) storage _modulesToData
    )
        internal
    {
        uint256 length = _modules[_type].length;
        _modules[_type][_index] = _modules[_type][length - 1];
        _modules[_type].length = length - 1;

        if ((length - 1) != _index) {
            //Need to find index of _type in moduleTypes of module we are moving
            uint8[] memory newTypes = _modulesToData[_modules[_type][_index]].moduleTypes;
            for (uint256 i = 0; i < newTypes.length; i++) {
                if (newTypes[i] == _type) {
                    _modulesToData[_modules[_type][_index]].moduleIndexes[i] = _index;
                }
            }
        }
    }

    /**
    * @notice allows owner to increase/decrease POLY approval of one of the modules
    * @param _module module address
    * @param _change change in allowance
    * @param _increase true if budget has to be increased, false if decrease
    */
    function changeModuleBudget(
        address _module,
        uint256 _change,
        bool _increase,
        address _polyToken,
        mapping(address => ModuleData) storage _modulesToData
    )
        public
    {
        require(_modulesToData[_module].module != address(0), "Module missing");
        uint256 currentAllowance = IPoly(_polyToken).allowance(address(this), _module);
        uint256 newAllowance;
        if (_increase) {
            require(IPoly(_polyToken).increaseApproval(_module, _change), "IncreaseApproval fail");
            newAllowance = currentAllowance.add(_change);
        } else {
            require(IPoly(_polyToken).decreaseApproval(_module, _change), "Insufficient allowance");
            newAllowance = currentAllowance.sub(_change);
        }
        emit ModuleBudgetChanged(_modulesToData[_module].moduleTypes, _module, currentAllowance, newAllowance);
    }

    /**
     * @notice Queries a value at a defined checkpoint
     * @param _checkpoints is array of Checkpoint objects
     * @param _checkpointId is the Checkpoint ID to query
     * @param _currentValue is the Current value of checkpoint
     * @return uint256
     */
    function getValueAt(Checkpoint[] storage _checkpoints, uint256 _checkpointId, uint256 _currentValue) public view returns(uint256) {
        //Checkpoint id 0 is when the token is first created - everyone has a zero balance
        if (_checkpointId == 0) {
            return 0;
        }
        if (_checkpoints.length == 0) {
            return _currentValue;
        }
        if (_checkpoints[0].checkpointId >= _checkpointId) {
            return _checkpoints[0].value;
        }
        if (_checkpoints[_checkpoints.length - 1].checkpointId < _checkpointId) {
            return _currentValue;
        }
        if (_checkpoints[_checkpoints.length - 1].checkpointId == _checkpointId) {
            return _checkpoints[_checkpoints.length - 1].value;
        }
        uint256 min = 0;
        uint256 max = _checkpoints.length - 1;
        while (max > min) {
            uint256 mid = (max + min) / 2;
            if (_checkpoints[mid].checkpointId == _checkpointId) {
                max = mid;
                break;
            }
            if (_checkpoints[mid].checkpointId < _checkpointId) {
                min = mid + 1;
            } else {
                max = mid;
            }
        }
        return _checkpoints[max].value;
    }

    /**
     * @notice Stores the changes to the checkpoint objects
     * @param _checkpoints is the affected checkpoint object array
     * @param _newValue is the new value that needs to be stored
     */
    function adjustCheckpoints(TokenLib.Checkpoint[] storage _checkpoints, uint256 _newValue, uint256 _currentCheckpointId) public {
        //No checkpoints set yet
        if (_currentCheckpointId == 0) {
            return;
        }
        //No new checkpoints since last update
        if ((_checkpoints.length > 0) && (_checkpoints[_checkpoints.length - 1].checkpointId == _currentCheckpointId)) {
            return;
        }
        //New checkpoint, so record balance
        _checkpoints.push(TokenLib.Checkpoint({checkpointId: _currentCheckpointId, value: _newValue}));
    }

    /**
    * @notice Keeps track of the number of non-zero token holders
    * @param _holderCount Number of current token holders
    * @param _from Sender of transfer
    * @param _to Receiver of transfer
    * @param _value Value of transfer
    * @param _balanceTo Balance of the _to address
    * @param _balanceFrom Balance of the _from address
    * @param _dataStore address of data store
    */
    function adjustInvestorCount(
        uint256 _holderCount,
        address _from,
        address _to,
        uint256 _value,
        uint256 _balanceTo,
        uint256 _balanceFrom,
        address _dataStore
    )
        public
        returns(uint256)
    {
        if ((_value == 0) || (_from == _to)) {
            return _holderCount;
        }
        // Check whether receiver is a new token holder
        if ((_balanceTo == 0) && (_to != address(0))) {
            _holderCount = _holderCount.add(1);
            IDataStore dataStore = IDataStore(_dataStore);
            if (!_isExistingInvestor(_to, dataStore)) {
                dataStore.insertAddress(INVESTORSKEY, _to);
                //KYC data can not be present if added is false and hence we can set packed KYC as uint256(1) to set added as true
                dataStore.setUint256(_getKey(WHITELIST, _to), uint256(1));
            }
        }
        // Check whether sender is moving all of their tokens
        if (_value == _balanceFrom) {
            _holderCount = _holderCount.sub(1);
        }

        return _holderCount;
    }

    function _getKey(bytes32 _key1, address _key2) internal pure returns(bytes32) {
        return bytes32(keccak256(abi.encodePacked(_key1, _key2)));
    }

    function _isExistingInvestor(address _investor, IDataStore dataStore) internal view returns(bool) {
        uint256 data = dataStore.getUint256(_getKey(WHITELIST, _investor));
        //extracts `added` from packed `whitelistData`
        return uint8(data) == 0 ? false : true;
    }
}<|MERGE_RESOLUTION|>--- conflicted
+++ resolved
@@ -2,11 +2,8 @@
 
 import "openzeppelin-solidity/contracts/math/SafeMath.sol";
 import "../interfaces/IPoly.sol";
-<<<<<<< HEAD
 import "../modules/UpgradableModuleFactory.sol";
-=======
 import "../interfaces/IDataStore.sol";
->>>>>>> 28fdd927
 
 library TokenLib {
     using SafeMath for uint256;
@@ -32,20 +29,8 @@
         uint256 value;
     }
 
-<<<<<<< HEAD
-    struct InvestorDataStorage {
-        // List of investors who have ever held a non-zero token balance
-        mapping(address => bool) investorListed;
-        // List of token holders
-        address[] investors;
-        // Total number of non-zero token holders
-        uint256 investorCount;
-    }
-
     // Emit when Module get upgraded from the securityToken
     event ModuleUpgraded(uint8[] _types, address _module);
-=======
->>>>>>> 28fdd927
     // Emit when Module is archived from the SecurityToken
     event ModuleArchived(uint8[] _types, address _module);
     // Emit when Module is unarchived from the SecurityToken
