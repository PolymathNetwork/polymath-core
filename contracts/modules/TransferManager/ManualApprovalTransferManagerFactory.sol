--- conflicted
+++ resolved
@@ -7,12 +7,9 @@
  * @title Factory for deploying ManualApprovalTransferManager module
  */
 contract ManualApprovalTransferManagerFactory is ModuleFactory {
-<<<<<<< HEAD
-=======
 
     address public logicContract;
 
->>>>>>> 247b64ee
     /**
      * @notice Constructor
      * @param _setupCost Setup cost of the module
@@ -20,18 +17,13 @@
      * @param _subscriptionCost Subscription cost of the module
      * @param _logicContract Contract address that contains the logic related to `description`
      */
-<<<<<<< HEAD
     constructor(
         uint256 _setupCost,
         uint256 _usageCost,
-        uint256 _subscriptionCost
+        uint256 _subscriptionCost,
+        address _logicContract
     ) public ModuleFactory(_setupCost, _usageCost, _subscriptionCost) {
-=======
-    constructor (uint256 _setupCost, uint256 _usageCost, uint256 _subscriptionCost, address _logicContract) public
-    ModuleFactory(_setupCost, _usageCost, _subscriptionCost)
-    {
         require(_logicContract != address(0), "Invalid address");
->>>>>>> 247b64ee
         version = "2.0.1";
         name = "ManualApprovalTransferManager";
         title = "Manual Approval Transfer Manager";
@@ -49,11 +41,7 @@
         bytes calldata /* _data */
     ) external returns(address) {
         address polyToken = _takeFee();
-<<<<<<< HEAD
-        ManualApprovalTransferManager manualTransferManager = new ManualApprovalTransferManager(msg.sender, polyToken);
-=======
-        address manualTransferManager = new ManualApprovalTransferManagerProxy(msg.sender, polyToken, logicContract);
->>>>>>> 247b64ee
+        ManualApprovalTransferManagerProxy manualTransferManager = new ManualApprovalTransferManagerProxy(msg.sender, polyToken, logicContract);
         /*solium-disable-next-line security/no-block-members*/
         emit GenerateModuleFromFactory(address(manualTransferManager), getName(), address(this), msg.sender, setupCost, now);
         return address(manualTransferManager);
