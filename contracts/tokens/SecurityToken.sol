pragma solidity ^0.4.24;

import "openzeppelin-solidity/contracts/math/Math.sol";
import "../interfaces/IERC20.sol";
import "../interfaces/IModule.sol";
import "../interfaces/IModuleFactory.sol";
import "../interfaces/IModuleRegistry.sol";
import "../interfaces/IFeatureRegistry.sol";
import "../modules/TransferManager/ITransferManager.sol";
import "../RegistryUpdater.sol";
import "../libraries/Util.sol";
import "openzeppelin-solidity/contracts/ReentrancyGuard.sol";
import "openzeppelin-solidity/contracts/token/ERC20/StandardToken.sol";
import "openzeppelin-solidity/contracts/token/ERC20/DetailedERC20.sol";
import "../libraries/TokenLib.sol";

/**
* @title Security Token contract
* @notice SecurityToken is an ERC20 token with added capabilities:
* @notice - Implements the ST-20 Interface
* @notice - Transfers are restricted
* @notice - Modules can be attached to it to control its behaviour
* @notice - ST should not be deployed directly, but rather the SecurityTokenRegistry should be used
* @notice - ST does not inherit from ISecurityToken due to:
* @notice - https://github.com/ethereum/solidity/issues/4847
*/
contract SecurityToken is StandardToken, DetailedERC20, ReentrancyGuard, RegistryUpdater {
    using SafeMath for uint256;

    TokenLib.InvestorDataStorage investorData;

    // Used to hold the semantic version data
    struct SemanticVersion {
        uint8 major;
        uint8 minor;
        uint8 patch;
    }

    SemanticVersion securityTokenVersion;

    // off-chain data 
    string public tokenDetails;

    uint8 constant PERMISSION_KEY = 1;
    uint8 constant TRANSFER_KEY = 2;
    uint8 constant MINT_KEY = 3;
    uint8 constant CHECKPOINT_KEY = 4;
    uint8 constant BURN_KEY = 5;

    uint256 public granularity;

    // Value of current checkpoint
    uint256 public currentCheckpointId;

    // Used to temporarily halt all transactions
    bool public transfersFrozen;

    // Used to permanently halt all minting
    bool public mintingFrozen;

    // Use to permanently halt controller actions
    bool public controllerDisabled;

    // address whitelisted by issuer as controller
    address public controller;

    // Records added modules - module list should be order agnostic!
    mapping (uint8 => address[]) modules;

    // Records information about the module
    mapping (address => TokenLib.ModuleData) modulesToData;

    // Records added module names - module list should be order agnostic!
    mapping (bytes32 => address[]) names;

    // Map each investor to a series of checkpoints
    mapping (address => TokenLib.Checkpoint[]) checkpointBalances;

    // List of checkpoints that relate to total supply
    TokenLib.Checkpoint[] checkpointTotalSupply;

    // Times at which each checkpoint was created
    uint256[] checkpointTimes;

    // Emit at the time when module get added
    event ModuleAdded(
        uint8[] _types,
        bytes32 _name,
        address _moduleFactory,
        address _module,
        uint256 _moduleCost,
        uint256 _budget,
        uint256 _timestamp
    );

    // Emit when the token details get updated
    event UpdateTokenDetails(string _oldDetails, string _newDetails);
    // Emit when the granularity get changed
    event GranularityChanged(uint256 _oldGranularity, uint256 _newGranularity);
    // Emit when Module get archived from the securityToken
    event ModuleArchived(uint8[] _types, address _module, uint256 _timestamp);
    // Emit when Module get unarchived from the securityToken
    event ModuleUnarchived(uint8[] _types, address _module, uint256 _timestamp);
    // Emit when Module get removed from the securityToken
    event ModuleRemoved(uint8[] _types, address _module, uint256 _timestamp);
    // Emit when the budget allocated to a module is changed
    event ModuleBudgetChanged(uint8[] _moduleTypes, address _module, uint256 _oldBudget, uint256 _budget);
    // Emit when transfers are frozen or unfrozen
    event FreezeTransfers(bool _status, uint256 _timestamp);
    // Emit when new checkpoint created
    event CheckpointCreated(uint256 indexed _checkpointId, uint256 _timestamp);
    // Emit when is permanently frozen by the issuer
    event FreezeMinting(uint256 _timestamp);
    // Change the STR address in the event of a upgrade
    event ChangeSTRAddress(address indexed _oldAddress, address indexed _newAddress);
    // Events to log minting and burning
    event Minted(address indexed _to, uint256 _value);
    event Burnt(address indexed _from, uint256 _value);

    // Events to log controller actions
    event SetController(address indexed _oldController, address indexed _newController);
    event ForceTransfer(address indexed _controller, address indexed _from, address indexed _to, uint256 _value, bool _verifyTransfer, bytes _data);
    event ForceBurn(address indexed _controller, address indexed _from, uint256 _value, bool _verifyTransfer, bytes _data);
    event DisableController(uint256 _timestamp);

    function _isModule(address _module, uint8 _type) internal view returns (bool) {
        require(modulesToData[_module].module == _module, "Address mismatch");
        require(!modulesToData[_module].isArchived, "Module archived");
        for (uint256 i = 0; i < modulesToData[_module].moduleTypes.length; i++) {
            if (modulesToData[_module].moduleTypes[i] == _type) {
                return true;
            }
        }
        return false;
    }

    // Require msg.sender to be the specified module type
    modifier onlyModule(uint8 _type) {
        require(_isModule(msg.sender, _type));
        _;
    }

    // Require msg.sender to be the specified module type or the owner of the token
    modifier onlyModuleOrOwner(uint8 _type) {
        if (msg.sender == owner) {
            _;
        } else {
            require(_isModule(msg.sender, _type));
            _;
        }
    }

    modifier checkGranularity(uint256 _value) {
        require(_value % granularity == 0, "Incorrect granularity");
        _;
    }

    modifier isMintingAllowed() {
        require(!mintingFrozen, "Minting frozen");
        _;
    }

    modifier isEnabled(string _nameKey) {
        require(IFeatureRegistry(featureRegistry).getFeatureStatus(_nameKey));
        _;
    }

    /**
     * @notice Revert if called by an account which is not a controller
     */
    modifier onlyController() {
        require(msg.sender == controller, "Not controller");
        require(!controllerDisabled, "Controller disabled");
        _;
    }

    /**
     * @notice Constructor
     * @param _name Name of the SecurityToken
     * @param _symbol Symbol of the Token
     * @param _decimals Decimals for the securityToken
     * @param _granularity granular level of the token
     * @param _tokenDetails Details of the token that are stored off-chain
     * @param _polymathRegistry Contract address of the polymath registry
     */
    constructor (
        string _name,
        string _symbol,
        uint8 _decimals,
        uint256 _granularity,
        string _tokenDetails,
        address _polymathRegistry
    )
    public
    DetailedERC20(_name, _symbol, _decimals)
    RegistryUpdater(_polymathRegistry)
    {
        //When it is created, the owner is the STR
        updateFromRegistry();
        tokenDetails = _tokenDetails;
        granularity = _granularity;
        securityTokenVersion = SemanticVersion(0,0,2);
    }

    /**
     * @notice Attachs a module to the SecurityToken
     * @dev  E.G.: On deployment (through the STR) ST gets a TransferManager module attached to it
     * @dev to control restrictions on transfers.
     * @param _moduleFactory is the address of the module factory to be added
     * @param _data is data packed into bytes used to further configure the module (See STO usage)
     * @param _maxCost max amount of POLY willing to pay to the module.
     * @param _budget max amount of ongoing POLY willing to assign to the module.
     */
    function addModule(
        address _moduleFactory,
        bytes _data,
        uint256 _maxCost,
        uint256 _budget
    ) external onlyOwner nonReentrant {
        //Check that the module factory exists in the ModuleRegistry - will throw otherwise
        IModuleRegistry(moduleRegistry).useModule(_moduleFactory);
        IModuleFactory moduleFactory = IModuleFactory(_moduleFactory);
        uint8[] memory moduleTypes = moduleFactory.getTypes();
        uint256 moduleCost = moduleFactory.getSetupCost();
        require(moduleCost <= _maxCost, "Cost too high");
        //Approve fee for module
        require(ERC20(polyToken).approve(_moduleFactory, moduleCost), "Insufficient funds");
        //Creates instance of module from factory
        address module = moduleFactory.deploy(_data);
        require(modulesToData[module].module == address(0), "Module exists");
        //Approve ongoing budget
        require(ERC20(polyToken).approve(module, _budget), "Insufficient funds");
        //Add to SecurityToken module map
        bytes32 moduleName = moduleFactory.getName();
        uint256[] memory moduleIndexes = new uint256[](moduleTypes.length);
        uint256 i;
        for (i = 0; i < moduleTypes.length; i++) {
            moduleIndexes[i] = modules[moduleTypes[i]].length;
            modules[moduleTypes[i]].push(module);
        }
        modulesToData[module] = TokenLib.ModuleData(moduleName, module, _moduleFactory, false, moduleTypes, moduleIndexes, names[moduleName].length);
        names[moduleName].push(module);
        //Emit log event
        emit ModuleAdded(moduleTypes, moduleName, _moduleFactory, module, moduleCost, _budget, now);
    }

    /**
    * @notice Archives a module attached to the SecurityToken
    * @param _module address of module to archive
    */
    function archiveModule(address _module) external onlyOwner {
        TokenLib.archiveModule(modulesToData[_module], _module);
    }

    /**
    * @notice Unarchives a module attached to the SecurityToken
    * @param _module address of module to unarchive
    */
    function unarchiveModule(address _module) external onlyOwner {
        TokenLib.unarchiveModule(modulesToData[_module], _module);
    }

    /**
    * @notice Removes a module attached to the SecurityToken
    * @param _module address of module to unarchive
    */
    function removeModule(address _module) external onlyOwner {
        require(modulesToData[_module].isArchived, "Module archived");
        require(modulesToData[_module].module != address(0), "Module missing");
        emit ModuleRemoved(modulesToData[_module].moduleTypes, _module, now);
        // Remove from module type list
        uint8[] memory moduleTypes = modulesToData[_module].moduleTypes;
        for (uint256 i = 0; i < moduleTypes.length; i++) {
            _removeModuleWithIndex(moduleTypes[i], modulesToData[_module].moduleIndexes[i]);
            /* modulesToData[_module].moduleType[moduleTypes[i]] = false; */
        }
        // Remove from module names list
        uint256 index = modulesToData[_module].nameIndex;
        bytes32 name = modulesToData[_module].name;
        uint256 length = names[name].length;
        names[name][index] = names[name][length - 1];
        names[name].length = length - 1;
        if ((length - 1) != index) {
            modulesToData[names[name][index]].nameIndex = index;
        }
        // Remove from modulesToData
        delete modulesToData[_module];
    }

    /**
    * @notice Internal - Removes a module attached to the SecurityToken by index
    */
    function _removeModuleWithIndex(uint8 _type, uint256 _index) internal {
        uint256 length = modules[_type].length;
        modules[_type][_index] = modules[_type][length - 1];
        modules[_type].length = length - 1;

        if ((length - 1) != _index) {
            //Need to find index of _type in moduleTypes of module we are moving
            uint8[] memory newTypes = modulesToData[modules[_type][_index]].moduleTypes;
            for (uint256 i = 0; i < newTypes.length; i++) {
                if (newTypes[i] == _type) {
                    modulesToData[modules[_type][_index]].moduleIndexes[i] = _index;
                }
            }
        }
    }

    /**
     * @notice Returns the data associated to a module
     * @param _module address of the module
     * @return bytes32 name
     * @return address module address
     * @return address module factory address
     * @return bool module archived
     * @return uint8 module type
     */
    function getModule(address _module) external view returns (bytes32, address, address, bool, uint8[]) {
        return (modulesToData[_module].name,
        modulesToData[_module].module,
        modulesToData[_module].moduleFactory,
        modulesToData[_module].isArchived,
        modulesToData[_module].moduleTypes);
    }

    /**
     * @notice returns a list of modules that match the provided name
     * @param _name name of the module
     * @return address[] list of modules with this name
     */
    function getModulesByName(bytes32 _name) external view returns (address[]) {
        return names[_name];
    }

    /**
     * @notice returns a list of modules that match the provided module type
     * @param _type type of the module
     * @return address[] list of modules with this type
     */
    function getModulesByType(uint8 _type) external view returns (address[]) {
        return modules[_type];
    }

    /**
    * @notice allows the owner to withdraw unspent POLY stored by them on the ST.
    * @dev Owner can transfer POLY to the ST which will be used to pay for modules that require a POLY fee.
    * @param _value amount of POLY to withdraw
    */
    function withdrawPoly(uint256 _value) external onlyOwner {
        require(ERC20(polyToken).transfer(owner, _value), "Insufficient balance");
    }

    /**
    * @notice allows owner to approve more POLY to one of the modules
    * @param _module module address
    * @param _budget new budget
    */
    function changeModuleBudget(address _module, uint256 _budget) external onlyOwner {
        require(modulesToData[_module].module != address(0), "Module missing");
        uint256 _currentAllowance = IERC20(polyToken).allowance(address(this), _module);
        if (_budget < _currentAllowance) {
            require(IERC20(polyToken).decreaseApproval(_module, _currentAllowance.sub(_budget)), "Insufficient balance");
        } else {
            require(IERC20(polyToken).increaseApproval(_module, _budget.sub(_currentAllowance)), "Insufficient balance");
        }
        emit ModuleBudgetChanged(modulesToData[_module].moduleTypes, _module, _currentAllowance, _budget);
    }

    /**
     * @notice updates the tokenDetails associated with the token
     * @param _newTokenDetails New token details
     */
    function updateTokenDetails(string _newTokenDetails) external onlyOwner {
        emit UpdateTokenDetails(tokenDetails, _newTokenDetails);
        tokenDetails = _newTokenDetails;
    }

    /**
    * @notice allows owner to change token granularity
    * @param _granularity granularity level of the token
    */
    function changeGranularity(uint256 _granularity) external onlyOwner {
        require(_granularity != 0, "Incorrect granularity");
        emit GranularityChanged(granularity, _granularity);
        granularity = _granularity;
    }

    /**
    * @notice keeps track of the number of non-zero token holders
    * @param _from sender of transfer
    * @param _to receiver of transfer
    * @param _value value of transfer
    */
    function _adjustInvestorCount(address _from, address _to, uint256 _value) internal {
        TokenLib.adjustInvestorCount(investorData, _from, _to, _value, balanceOf(_to), balanceOf(_from));
    }

    /**
    * @notice removes addresses with zero balances from the investors list
    * @param _start Index in investor list at which to start removing zero balances
    * @param _iters Max number of iterations of the for loop
    * NB - pruning this list will mean you may not be able to iterate over investors on-chain as of a historical checkpoint
    */
    function pruneInvestors(uint256 _start, uint256 _iters) external onlyOwner {
        for (uint256 i = _start; i < Math.min256(_start.add(_iters), investorData.investors.length); i++) {
            if ((i < investorData.investors.length) && (balanceOf(investorData.investors[i]) == 0)) {
                TokenLib.pruneInvestors(investorData, i);
            }
        }
    }

    /**
     * @notice returns an array of investors
     * NB - this length may differ from investorCount if list has not been pruned of zero balance investors
     * @return length
     */
    function getInvestors() external view returns(address[]) {
        return investorData.investors;
    }

    /**
     * @notice returns the investor count
     */
    function getInvestorCount() external view returns(uint256) {
        return investorData.investorCount;
    }

    /**
     * @notice freezes transfers
     */
    function freezeTransfers() external onlyOwner {
        require(!transfersFrozen, "transfers already frozen");
        transfersFrozen = true;
        emit FreezeTransfers(true, now);
    }

    /**
     * @notice unfreeze transfers
     */
    function unfreezeTransfers() external onlyOwner {
        require(transfersFrozen, "transfer are not fronzen");
        transfersFrozen = false;
        emit FreezeTransfers(false, now);
    }

    /**
     * @notice Internal - adjusts totalSupply at checkpoint after minting or burning tokens
     */
    function _adjustTotalSupplyCheckpoints() internal {
        TokenLib.adjustCheckpoints(checkpointTotalSupply, totalSupply(), currentCheckpointId);
    }

    /**
     * @notice Internal - adjusts token holder balance at checkpoint after a token transfer
     * @param _investor address of the token holder affected
     */
    function _adjustBalanceCheckpoints(address _investor) internal {
        TokenLib.adjustCheckpoints(checkpointBalances[_investor], balanceOf(_investor), currentCheckpointId);
    }

    /**
     * @notice Overloaded version of the transfer function
     * @param _to receiver of transfer
     * @param _value value of transfer
     * @return bool success
     */
    function transfer(address _to, uint256 _value) public returns (bool success) {
        return transferWithData(_to, _value, "");
    }

    /**
     * @notice Overloaded version of the transfer function
     * @param _to receiver of transfer
     * @param _value value of transfer
     * @param _data data to indicate validation
     * @return bool success
     */
    function transferWithData(address _to, uint256 _value, bytes _data) public returns (bool success) {
        require(_updateTransfer(msg.sender, _to, _value, _data), "Transfer not valid");
        require(super.transfer(_to, _value));
        return true;
    }

    /**
     * @notice Overloaded version of the transferFrom function
     * @param _from sender of transfer
     * @param _to receiver of transfer
     * @param _value value of transfer
     * @return bool success
     */
    function transferFrom(address _from, address _to, uint256 _value) public returns(bool) {
        return transferFromWithData(_from, _to, _value, "");
    }

    /**
     * @notice Overloaded version of the transferFrom function
     * @param _from sender of transfer
     * @param _to receiver of transfer
     * @param _value value of transfer
     * @param _data data to indicate validation
     * @return bool success
     */
    function transferFromWithData(address _from, address _to, uint256 _value, bytes _data) public returns(bool) {
        require(_updateTransfer(_from, _to, _value, _data), "Transfer not valid");
        require(super.transferFrom(_from, _to, _value));
        return true;
    }

<<<<<<< HEAD
    function _updateTransfer(address _from, address _to, uint256 _value, bytes _data) internal nonReentrant returns(bool) {
        // NB - the ordering in this function implies the following:
        //  - investor counts are updated before transfer managers are called - i.e. transfer managers will eee
        //investor counts including the current transfer.
        //  - checkpoints are updated after the transfer managers are called. This allows TMs to create
        //checkpoints as though they have been created before the current transactions,
        //  - to avoid the situation where a transfer manager transfers tokens, and this function is called recursively,
        //the function is marked as nonReentrant. This means that no TM can transfer (or mint / burn) tokens.
=======
    /**
     * @notice Updates internal variables when performing a transfer
     * @param _from sender of transfer
     * @param _to receiver of transfer
     * @param _value value of transfer
     * @param _data data to indicate validation
     * @return bool success
     */
    function _updateTransfer(address _from, address _to, uint256 _value, bytes _data) internal returns(bool) {
>>>>>>> c6d448ed
        _adjustInvestorCount(_from, _to, _value);
        bool verified = _verifyTransfer(_from, _to, _value, _data, true);
        _adjustBalanceCheckpoints(_from);
        _adjustBalanceCheckpoints(_to);
        return verified;
    }

    /**
     * @notice validate transfer with TransferManager module if it exists
     * @dev TransferManager module has a key of 2
     * @param _from sender of transfer
     * @param _to receiver of transfer
     * @param _value value of transfer
     * @param _data data to indicate validation
     * @param _isTransfer whether transfer is being executed
     * @return bool
     */
    function _verifyTransfer(
        address _from,
        address _to,
        uint256 _value,
        bytes _data,
        bool _isTransfer
        ) internal checkGranularity(_value) returns (bool) {
        if (!transfersFrozen) {
            if (modules[TRANSFER_KEY].length == 0) {
                return true;
            }
            bool isInvalid = false;
            bool isValid = false;
            bool isForceValid = false;
            bool unarchived = false;
            address module;
            for (uint8 i = 0; i < modules[TRANSFER_KEY].length; i++) {
                module = modules[TRANSFER_KEY][i];
                if (!modulesToData[module].isArchived) {
                    unarchived = true;
                    ITransferManager.Result valid = ITransferManager(module).verifyTransfer(_from, _to, _value, _data, _isTransfer);
                    if (valid == ITransferManager.Result.INVALID) {
                        isInvalid = true;
                    }
                    if (valid == ITransferManager.Result.VALID) {
                        isValid = true;
                    }
                    if (valid == ITransferManager.Result.FORCE_VALID) {
                        isForceValid = true;
                    }
                }
            }
            // If no unarchived modules, return true by default
            return unarchived ? (isForceValid ? true : (isInvalid ? false : isValid)) : true;
        }
        return false;
    }

    /**
     * @notice validates a transfer with a TransferManager module if it exists
     * @dev TransferManager module has a key of 2
     * @param _from sender of transfer
     * @param _to receiver of transfer
     * @param _value value of transfer
     * @param _data data to indicate validation
     * @return bool
     */
    function verifyTransfer(address _from, address _to, uint256 _value, bytes _data) public returns (bool) {
        return _verifyTransfer(_from, _to, _value, _data, false);
    }

    /**
     * @notice Permanently freeze minting of this security token.
     * @dev It MUST NOT be possible to increase `totalSuppy` after this function is called.
     */
    function freezeMinting() external isMintingAllowed() isEnabled("freezeMintingAllowed") onlyOwner {
        mintingFrozen = true;
        emit FreezeMinting(now);
    }

    /**
     * @notice mints new tokens and assigns them to the target _investor.
     * @dev Can only be called by the issuer or STO attached to the token
     * @param _investor Address where the minted tokens will be delivered
     * @param _value Number of tokens be minted
     * @return success
     */
    function mint(address _investor, uint256 _value) public returns (bool success) {
        return mintWithData(_investor, _value, "");
    }

    /**
     * @notice mints new tokens and assigns them to the target _investor.
     * @dev Can only be called by the issuer or STO attached to the token
     * @param _investor Address where the minted tokens will be delivered
     * @param _value Number of tokens be minted
     * @param _data data to indicate validation
     * @return success
     */
    function mintWithData(
        address _investor,
        uint256 _value,
        bytes _data
        ) public onlyModuleOrOwner(MINT_KEY) isMintingAllowed() returns (bool success) {
        require(_investor != address(0), "Investor is 0");
        require(_updateTransfer(address(0), _investor, _value, _data), "Transfer not valid");
        _adjustTotalSupplyCheckpoints();
        totalSupply_ = totalSupply_.add(_value);
        balances[_investor] = balances[_investor].add(_value);
        emit Minted(_investor, _value);
        emit Transfer(address(0), _investor, _value);
        return true;
    }

    /**
     * @notice mints new tokens and assigns them to the target _investor.
     * @dev Can only be called by the issuer or STO attached to the token.
     * @param _investors A list of addresses to whom the minted tokens will be dilivered
     * @param _values A list of number of tokens get minted and transfer to corresponding address of the investor from _investor[] list
     * @return success
     */
    function mintMulti(address[] _investors, uint256[] _values) external onlyModuleOrOwner(MINT_KEY) returns (bool success) {
        require(_investors.length == _values.length, "Incorrect inputs");
        for (uint256 i = 0; i < _investors.length; i++) {
            mint(_investors[i], _values[i]);
        }
        return true;
    }

    /**
     * @notice Validate permissions with PermissionManager if it exists, If no Permission return false
     * @dev Note that IModule withPerm will allow ST owner all permissions anyway
     * @dev this allows individual modules to override this logic if needed (to not allow ST owner all permissions)
     * @param _delegate address of delegate
     * @param _module address of PermissionManager module
     * @param _perm the permissions
     * @return success
     */
    function checkPermission(address _delegate, address _module, bytes32 _perm) public view returns(bool) {
        return TokenLib.checkPermission(modules[PERMISSION_KEY], _delegate, _module, _perm);
    }

    function _burn(address _from, uint256 _value, bytes _data) internal returns(bool) {
        require(_value <= balances[_from], "Value too high");
        bool verified = _updateTransfer(_from, address(0), _value, _data);
        _adjustTotalSupplyCheckpoints();
        balances[_from] = balances[_from].sub(_value);
        totalSupply_ = totalSupply_.sub(_value);
        emit Burnt(_from, _value);
        emit Transfer(_from, address(0), _value);
        return verified;
    }

    /**
     * @notice Burn function used to burn the securityToken
     * @param _value No. of tokens that get burned
     * @param _data data to indicate validation
     */
    function burnWithData(uint256 _value, bytes _data) public onlyModule(BURN_KEY) {
        require(_burn(msg.sender, _value, _data), "Burn not valid");
    }

    /**
     * @notice Burn function used to burn the securityToken on behalf of someone else
     * @param _from Address for whom to burn tokens
     * @param _value No. of tokens that get burned
     * @param _data data to indicate validation
     */
    function burnFromWithData(address _from, uint256 _value, bytes _data) public onlyModule(BURN_KEY) {
        require(_value <= allowed[_from][msg.sender], "Value too high");
        allowed[_from][msg.sender] = allowed[_from][msg.sender].sub(_value);
        require(_burn(_from, _value, _data), "Burn not valid");
    }

    /**
     * @notice Creates a checkpoint that can be used to query historical balances / totalSuppy
     * @return uint256
     */
    function createCheckpoint() external onlyModuleOrOwner(CHECKPOINT_KEY) returns(uint256) {
        require(currentCheckpointId < 2**256 - 1);
        currentCheckpointId = currentCheckpointId + 1;
        checkpointTimes.push(now);
        emit CheckpointCreated(currentCheckpointId, now);
        return currentCheckpointId;
    }

    /**
     * @notice Gets list of times that checkpoints were created
     * @return List of checkpoint times
     */
    function getCheckpointTimes() external view returns(uint256[]) {
        return checkpointTimes;
    }

    /**
     * @notice Queries totalSupply as of a defined checkpoint
     * @param _checkpointId Checkpoint ID to query
     * @return uint256
     */
    function totalSupplyAt(uint256 _checkpointId) external view returns(uint256) {
        require(_checkpointId <= currentCheckpointId);
        return TokenLib.getValueAt(checkpointTotalSupply, _checkpointId, totalSupply());
    }

    /**
     * @notice Queries balances as of a defined checkpoint
     * @param _investor Investor to query balance for
     * @param _checkpointId Checkpoint ID to query as of
     */
    function balanceOfAt(address _investor, uint256 _checkpointId) public view returns(uint256) {
        require(_checkpointId <= currentCheckpointId);
        return TokenLib.getValueAt(checkpointBalances[_investor], _checkpointId, balanceOf(_investor));
    }

    /**
     * @notice Used by the issuer to set the controller addresses
     * @param _controller address of the controller
     */
    function setController(address _controller) public onlyOwner {
        require(!controllerDisabled,"Controller functions are disabled");
        emit SetController(controller, _controller);
        controller = _controller;
    }

    /**
     * @notice Use by the issuer to permanently disable controller functionality
     * @dev enabled via feature switch "disableControllerAllowed"
     */
    function disableController() external isEnabled("disableControllerAllowed") onlyOwner {
        require(!controllerDisabled,"Controller functions are disabled");
        controllerDisabled = true;
        delete controller;
        emit DisableController(now);
    }

    /**
     * @notice Use by a controller to execute a forced transfer
     * @param _from address from which to take tokens
     * @param _to address where to send tokens
     * @param _value amount of tokens to transfer
     * @param _data data to indicate validation
     * @param _log data attached to the transfer by controller to emit in event
     */
    function forceTransfer(address _from, address _to, uint256 _value, bytes _data, bytes _log) public onlyController {
        require(_to != address(0));
        require(_value <= balances[_from]);
        bool verified = _updateTransfer(_from, _to, _value, _data);
        balances[_from] = balances[_from].sub(_value);
        balances[_to] = balances[_to].add(_value);
        emit ForceTransfer(msg.sender, _from, _to, _value, verified, _log);
        emit Transfer(_from, _to, _value);
    }

    /**
     * @notice Use by a controller to execute a forced burn
     * @param _from address from which to take tokens
     * @param _value amount of tokens to transfer
     * @param _data data to indicate validation
     * @param _log data attached to the transfer by controller to emit in event
     */
    function forceBurn(address _from, uint256 _value, bytes _data, bytes _log) public onlyController {
        bool verified = _burn(_from, _value, _data);
        emit ForceBurn(msg.sender, _from, _value, verified, _log);
    }

    /**
     * @notice Returns the version of the SecurityToken
     */
    function getVersion() external view returns(uint8[]) {
        uint8[] memory _version = new uint8[](3);
        _version[0] = securityTokenVersion.major;
        _version[1] = securityTokenVersion.minor;
        _version[2] = securityTokenVersion.patch;
        return _version;
    }

}<|MERGE_RESOLUTION|>--- conflicted
+++ resolved
@@ -38,7 +38,7 @@
 
     SemanticVersion securityTokenVersion;
 
-    // off-chain data 
+    // off-chain data
     string public tokenDetails;
 
     uint8 constant PERMISSION_KEY = 1;
@@ -506,7 +506,6 @@
         return true;
     }
 
-<<<<<<< HEAD
     function _updateTransfer(address _from, address _to, uint256 _value, bytes _data) internal nonReentrant returns(bool) {
         // NB - the ordering in this function implies the following:
         //  - investor counts are updated before transfer managers are called - i.e. transfer managers will eee
@@ -515,17 +514,6 @@
         //checkpoints as though they have been created before the current transactions,
         //  - to avoid the situation where a transfer manager transfers tokens, and this function is called recursively,
         //the function is marked as nonReentrant. This means that no TM can transfer (or mint / burn) tokens.
-=======
-    /**
-     * @notice Updates internal variables when performing a transfer
-     * @param _from sender of transfer
-     * @param _to receiver of transfer
-     * @param _value value of transfer
-     * @param _data data to indicate validation
-     * @return bool success
-     */
-    function _updateTransfer(address _from, address _to, uint256 _value, bytes _data) internal returns(bool) {
->>>>>>> c6d448ed
         _adjustInvestorCount(_from, _to, _value);
         bool verified = _verifyTransfer(_from, _to, _value, _data, true);
         _adjustBalanceCheckpoints(_from);
