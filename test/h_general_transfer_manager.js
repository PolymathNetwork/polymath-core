--- conflicted
+++ resolved
@@ -1,12 +1,7 @@
 import latestTime from "./helpers/latestTime";
 import { duration, promisifyLogWatch, latestBlock } from "./helpers/utils";
-<<<<<<< HEAD
-import takeSnapshot, { increaseTime, revertToSnapshot } from "./helpers/time";
 import { getSignGTMData, getSignGTMTransferData } from "./helpers/signData";
-=======
 import { takeSnapshot, increaseTime, revertToSnapshot } from "./helpers/time";
-import { getSignGTMData } from "./helpers/signData";
->>>>>>> 9b10da17
 import { pk } from "./helpers/testprivateKey";
 import { encodeProxyCall, encodeModuleCall } from "./helpers/encodeCall";
 import { catchRevert } from "./helpers/exceptions";
