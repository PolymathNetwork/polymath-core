--- conflicted
+++ resolved
@@ -9,29 +9,19 @@
  */
 
 contract MockWrongTypeFactory is MockBurnFactory {
-<<<<<<< HEAD
     /**
     * @notice Constructor
     * @param _setupCost Setup cost of the module
     * @param _usageCost Usage cost of the module
-    * @param _subscriptionCost Subscription cost of the module
+    * @param _polymathRegistry Address of the Polymath Registry
     */
     constructor(
         uint256 _setupCost,
         uint256 _usageCost,
-        uint256 _subscriptionCost
-    ) 
-        public 
-        MockBurnFactory(_setupCost, _usageCost, _subscriptionCost) 
-=======
-
-     /**
-     * @notice Constructor
-     * @param _polyAddress Address of the polytoken
-     */
-    constructor (address _polyAddress, uint256 _setupCost, uint256 _usageCost, uint256 _subscriptionCost, address _polymathRegistry) public
-      MockBurnFactory(_polyAddress, _setupCost, _usageCost, _subscriptionCost, _polymathRegistry)
->>>>>>> c3336b54
+        address _polymathRegistry
+    )
+        public
+        MockBurnFactory(_setupCost, _usageCost, _polymathRegistry)
     {
 
     }
