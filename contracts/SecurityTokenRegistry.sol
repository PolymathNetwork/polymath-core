pragma solidity ^0.4.23;

import "./interfaces/ITickerRegistry.sol";
import "./tokens/SecurityToken.sol";
import "./interfaces/ISTProxy.sol";
import "./interfaces/ISecurityTokenRegistry.sol";
import "./interfaces/IRegistry.sol";
import "openzeppelin-solidity/contracts/ownership/Ownable.sol";
import "openzeppelin-solidity/contracts/token/ERC20/ERC20.sol";
import "./helpers/Util.sol";


<<<<<<< HEAD
contract SecurityTokenRegistry is ISecurityTokenRegistry, Util, IRegistry {
=======
contract SecurityTokenRegistry is Ownable, ISecurityTokenRegistry, Util, IRegistry {
>>>>>>> c1496efd

    // Emit at the time of launching of new security token
    event LogNewSecurityToken(string _ticker, address indexed _securityTokenAddress, address _owner);
    event LogAddCustomSecurityToken(string _name, string _symbol, address _securityToken, uint256 _addedAt);
     /**
     * @dev Constructor used to set the essentials addresses to facilitate
     * the creation of the security token
     */
    constructor (
        address _polyAddress,
        address _moduleRegistry,
        address _tickerRegistry,
        address _stVersionProxy,
        uint256 _registrationFee
    )
    public
    {
        polyAddress = _polyAddress;
        moduleRegistry = _moduleRegistry;
        tickerRegistry = _tickerRegistry;
        registrationFee = _registrationFee;

        // By default, the STR version is set to 0.0.1
        setProtocolVersion(_stVersionProxy, "0.0.1");
    }

    /**
     * @dev Creates a new Security Token and saves it to the registry
     * @param _name Name of the token
     * @param _symbol Ticker symbol of the security token
     * @param _tokenDetails off-chain details of the token
     */
    function generateSecurityToken(string _name, string _symbol, string _tokenDetails, bool _divisible) public {
        require(bytes(_name).length > 0 && bytes(_symbol).length > 0, "Name and Symbol string length should be greater than 0");
        require(ITickerRegistry(tickerRegistry).checkValidity(_symbol, msg.sender, _name), "Trying to use non-valid symbol");
        if(registrationFee > 0)
            require(ERC20(polyAddress).transferFrom(msg.sender, this, registrationFee), "Failed transferFrom because of sufficent Allowance is not provided");
        string memory symbol = upper(_symbol);
        address newSecurityTokenAddress = ISTProxy(protocolVersionST[protocolVersion]).deployToken(
            _name,
            symbol,
            18,
            _tokenDetails,
            msg.sender,
            _divisible
        );

        securityTokens[newSecurityTokenAddress] = SecurityTokenData(symbol, _tokenDetails);
        symbols[symbol] = newSecurityTokenAddress;
        emit LogNewSecurityToken(symbol, newSecurityTokenAddress, msg.sender);
    }

    /**
     * @dev Add a new custom (Token should follow the ISecurityToken interface) Security Token and saves it to the registry
     * @param _name Name of the token
     * @param _symbol Ticker symbol of the security token
     * @param _owner Owner of the token
     * @param _securityToken Address of the securityToken
     * @param _tokenDetails off-chain details of the token
     * @param _swarmHash off-chain details about the issuer company
     */
    function addCustomSecurityToken(string _name, string _symbol, address _owner, address _securityToken, string _tokenDetails, bytes32 _swarmHash) public onlyOwner {
        require(bytes(_name).length > 0 && bytes(_symbol).length > 0, "Name and Symbol string length should be greater than 0");
        require(_securityToken != address(0) && symbols[_symbol] == address(0), "Symbol is already at the polymath network or entered security token address is 0x");
        require(_owner != address(0));
        require(!(ITickerRegistry(tickerRegistry).isReserved(_symbol, _owner, _name, _swarmHash)), "Trying to use non-valid symbol");
        symbols[_symbol] = _securityToken;
        securityTokens[_securityToken] = SecurityTokenData(_symbol, _tokenDetails);
        emit LogAddCustomSecurityToken(_name, _symbol, _securityToken, now);
    }
    /**
    * @dev Changes the protocol version and the SecurityToken contract that the registry points to
    * Used only by Polymath to upgrade the SecurityToken contract and add more functionalities to future versions
    * Changing versions does not affect existing tokens.
    */
    function setProtocolVersion(address _stVersionProxyAddress, bytes32 _version) public onlyOwner {
        protocolVersion = _version;
        protocolVersionST[_version] = _stVersionProxyAddress;
    }

    //////////////////////////////
    ///////// Get Functions
    //////////////////////////////
    /**
     * @dev Get security token address by ticker name
     * @param _symbol Symbol of the Scurity token
     * @return address _symbol
     */
    function getSecurityTokenAddress(string _symbol) public view returns (address) {
        string memory __symbol = upper(_symbol);
        return symbols[__symbol];
    }

     /**
     * @dev Get security token data by its address
     * @param _securityToken Address of the Scurity token
     * @return string, address, string
     */
    function getSecurityTokenData(address _securityToken) public view returns (string, address, string) {
        return (
            securityTokens[_securityToken].symbol,
            ISecurityToken(_securityToken).owner(),
            securityTokens[_securityToken].tokenDetails
        );
    }

    /**
    * @dev Check that Security Token is registered
    * @param _securityToken Address of the Scurity token
    * @return bool
    */
    function isSecurityToken(address _securityToken) public view returns (bool) {
        return (keccak256(securityTokens[_securityToken].symbol) != keccak256(""));
    }
}<|MERGE_RESOLUTION|>--- conflicted
+++ resolved
@@ -9,12 +9,7 @@
 import "openzeppelin-solidity/contracts/token/ERC20/ERC20.sol";
 import "./helpers/Util.sol";
 
-
-<<<<<<< HEAD
 contract SecurityTokenRegistry is ISecurityTokenRegistry, Util, IRegistry {
-=======
-contract SecurityTokenRegistry is Ownable, ISecurityTokenRegistry, Util, IRegistry {
->>>>>>> c1496efd
 
     // Emit at the time of launching of new security token
     event LogNewSecurityToken(string _ticker, address indexed _securityTokenAddress, address _owner);
