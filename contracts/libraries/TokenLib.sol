pragma solidity ^0.4.24;

import "../modules/PermissionManager/IPermissionManager.sol";
import "openzeppelin-solidity/contracts/math/SafeMath.sol";

library TokenLib {

    using SafeMath for uint256;

    // Struct for module data
    struct ModuleData {
        bytes32 name;
        address module;
        address moduleFactory;
        bool isArchived;
        uint8[] moduleTypes;
        uint256[] moduleIndexes;
        uint256 nameIndex;
    }

    // Structures to maintain checkpoints of balances for governance / dividends
    struct Checkpoint {
        uint256 checkpointId;
        uint256 value;
    }

    struct InvestorDataStorage {
        // List of investors who have ever held a non-zero token balance
        mapping (address => bool) investorListed;
        // List of token holders
        address[] investors;
        // Total number of non-zero token holders
        uint256 investorCount;
    }

    // Emit when Module is archived from the SecurityToken
    event ModuleArchived(uint8[] _types, address _module, uint256 _timestamp);
    // Emit when Module is unarchived from the SecurityToken
    event ModuleUnarchived(uint8[] _types, address _module, uint256 _timestamp);

    /**
    * @notice Archives a module attached to the SecurityToken
    * @param _moduleData Storage data
    * @param _module Address of module to archive
    */
    function archiveModule(ModuleData storage _moduleData, address _module) public {
        require(!_moduleData.isArchived, "Module archived");
        require(_moduleData.module != address(0), "Module missing");
        emit ModuleArchived(_moduleData.moduleTypes, _module, now);
        _moduleData.isArchived = true;
    }

    /**
    * @notice Unarchives a module attached to the SecurityToken
    * @param _moduleData Storage data
    * @param _module Address of module to unarchive
    */
    function unarchiveModule(ModuleData storage _moduleData, address _module) public {
        require(_moduleData.isArchived, "Module unarchived");
        emit ModuleUnarchived(_moduleData.moduleTypes, _module, now);
        _moduleData.isArchived = false;
    }

    /**
     * @notice Validates permissions with PermissionManager if it exists. If there's no permission return false
     * @dev Note that IModule withPerm will allow ST owner all permissions by default
     * @dev this allows individual modules to override this logic if needed (to not allow ST owner all permissions)
     * @param _modules is the modules to check permissions on
     * @param _delegate is the address of the delegate
     * @param _module is the address of the PermissionManager module
     * @param _perm is the permissions data
     * @return success
     */
    function checkPermission(address[] storage _modules, address _delegate, address _module, bytes32 _perm) public view returns(bool) {
        if (_modules.length == 0) {
            return false;
        }

        for (uint8 i = 0; i < _modules.length; i++) {
            if (IPermissionManager(_modules[i]).checkPermission(_delegate, _module, _perm)) {
                return true;
            }
        }

        return false;
    }

    /**
     * @notice Queries a value at a defined checkpoint
     * @param _checkpoints is array of Checkpoint objects
     * @param _checkpointId is the Checkpoint ID to query
     * @param _currentValue is the Current value of checkpoint
     * @return uint256
     */
    function getValueAt(Checkpoint[] storage _checkpoints, uint256 _checkpointId, uint256 _currentValue) public view returns(uint256) {
        //Checkpoint id 0 is when the token is first created - everyone has a zero balance
        if (_checkpointId == 0) {
            return 0;
        }
        if (_checkpoints.length == 0) {
            return _currentValue;
        }
        if (_checkpoints[0].checkpointId >= _checkpointId) {
            return _checkpoints[0].value;
        }
        if (_checkpoints[_checkpoints.length - 1].checkpointId < _checkpointId) {
            return _currentValue;
        }
        if (_checkpoints[_checkpoints.length - 1].checkpointId == _checkpointId) {
            return _checkpoints[_checkpoints.length - 1].value;
        }
        uint256 min = 0;
        uint256 max = _checkpoints.length - 1;
        while (max > min) {
            uint256 mid = (max + min) / 2;
            if (_checkpoints[mid].checkpointId == _checkpointId) {
                max = mid;
                break;
            }
            if (_checkpoints[mid].checkpointId < _checkpointId) {
                min = mid + 1;
            } else {
                max = mid;
            }
        }
        return _checkpoints[max].value;
    }

    /**
     * @notice Stores the changes to the checkpoint objects
     * @param _checkpoints is the affected checkpoint object array
     * @param _newValue is the new value that needs to be stored
     */
    function adjustCheckpoints(TokenLib.Checkpoint[] storage _checkpoints, uint256 _newValue, uint256 _currentCheckpointId) public {
        //No checkpoints set yet
        if (_currentCheckpointId == 0) {
            return;
        }
        //No new checkpoints since last update
        if ((_checkpoints.length > 0) && (_checkpoints[_checkpoints.length - 1].checkpointId == _currentCheckpointId)) {
            return;
        }
        //New checkpoint, so record balance
        _checkpoints.push(
            TokenLib.Checkpoint({
                checkpointId: _currentCheckpointId,
                value: _newValue
            })
        );
    }

    /**
    * @notice Keeps track of the number of non-zero token holders
    * @param _investorData Date releated to investor metrics
    * @param _from Sender of transfer
    * @param _to Receiver of transfer
    * @param _value Value of transfer
    * @param _balanceTo Balance of the _to address
    * @param _balanceFrom Balance of the _from address
    */
    function adjustInvestorCount(
        InvestorDataStorage storage _investorData,
        address _from,
        address _to,
        uint256 _value,
        uint256 _balanceTo,
        uint256 _balanceFrom
        ) public  {
        if ((_value == 0) || (_from == _to)) {
            return;
        }
        // Check whether receiver is a new token holder
        if ((_balanceTo == 0) && (_to != address(0))) {
            _investorData.investorCount = (_investorData.investorCount).add(1);
        }
        // Check whether sender is moving all of their tokens
        if (_value == _balanceFrom) {
            _investorData.investorCount = (_investorData.investorCount).sub(1);
        }
        //Also adjust investor list
        if (!_investorData.investorListed[_to] && (_to != address(0))) {
            _investorData.investors.push(_to);
            _investorData.investorListed[_to] = true;
        }

    }

<<<<<<< HEAD
=======
     /**
    * @notice Removes addresses with zero balances from the investors list
    * @param _investorData is the date related to investor metrics
    * @param _index is the index in investor list
    * NB - pruning this list will mean you may not be able to iterate over investors on-chain as of a historical checkpoint
    */
    function pruneInvestors(InvestorDataStorage storage _investorData, uint256 _index) public {
        _investorData.investorListed[_investorData.investors[_index]] = false;
        _investorData.investors[_index] = _investorData.investors[_investorData.investors.length - 1];
        _investorData.investors.length--;
    }

>>>>>>> 2a74f70b
}<|MERGE_RESOLUTION|>--- conflicted
+++ resolved
@@ -185,19 +185,4 @@
 
     }
 
-<<<<<<< HEAD
-=======
-     /**
-    * @notice Removes addresses with zero balances from the investors list
-    * @param _investorData is the date related to investor metrics
-    * @param _index is the index in investor list
-    * NB - pruning this list will mean you may not be able to iterate over investors on-chain as of a historical checkpoint
-    */
-    function pruneInvestors(InvestorDataStorage storage _investorData, uint256 _index) public {
-        _investorData.investorListed[_investorData.investors[_index]] = false;
-        _investorData.investors[_index] = _investorData.investors[_investorData.investors.length - 1];
-        _investorData.investors.length--;
-    }
-
->>>>>>> 2a74f70b
 }