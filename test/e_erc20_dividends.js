--- conflicted
+++ resolved
@@ -141,7 +141,7 @@
 
         it("Should generate the new security token with the same symbol as registered above", async () => {
             await I_PolyToken.approve(I_STRProxied.address, initRegFee, { from: token_owner });
-            
+
             let tx = await I_STRProxied.generateSecurityToken(name, symbol, tokenDetails, false, { from: token_owner });
 
             // Verify the successful generation of the security token
@@ -500,12 +500,8 @@
             limit = limit.toNumber() + 42;
             let addresses = [];
             addresses.push(account_temp);
-<<<<<<< HEAD
             while (limit-- > 42) addresses.push(web3.utils.toChecksumAddress('0x00000000000000000000000000000000000000' + limit));
-=======
-            while (limit--) addresses.push(limit);
             console.log(addresses.length);
->>>>>>> 7e050219
             await catchRevert(I_ERC20DividendCheckpoint.setDefaultExcluded(addresses, { from: token_owner }));
         });
 
@@ -542,10 +538,7 @@
             let investor3BalanceAfter1 = new BN(await I_PolyToken.balanceOf(account_investor3));
             assert.equal(investor1BalanceAfter1.sub(investor1Balance).toNumber(), 0);
             assert.equal(investor2BalanceAfter1.sub(investor2Balance).toNumber(), 0);
-<<<<<<< HEAD
             assert.equal(investor3BalanceAfter1.sub(investor3Balance).toString(), new BN(web3.utils.toWei("7", "ether")).toString());
-=======
-            assert.equal(investor3BalanceAfter1.sub(investor3Balance).toNumber(), web3.utils.toWei("7", "ether"));
             let info = await I_ERC20DividendCheckpoint.getDividendProgress.call(2);
             console.log(info);
             assert.equal(info[0][1], account_temp, "account_temp");
@@ -556,7 +549,6 @@
             assert.equal(info[1][2], true, "account_investor3 is claimed");
             assert.equal(info[2][2], false, "account_investor3 is claimed");
             assert.equal(info[3][2], 0, "account_investor3 is not withheld");
->>>>>>> 7e050219
         });
 
         it("should investor 3 claims dividend - fails already claimed", async () => {
@@ -853,9 +845,6 @@
         });
 
         it("Issuer reclaims withholding tax", async () => {
-<<<<<<< HEAD
-            let issuerBalance = new BN(await I_PolyToken.balanceOf(token_owner));
-=======
             let info = await I_ERC20DividendCheckpoint.getDividendProgress.call(3);
             console.log(info);
             assert.equal(info[0][0], account_investor1, "account match");
@@ -877,8 +866,7 @@
             assert.equal(info[5][2].toNumber(), web3.utils.toWei("1", "ether"), "claim match");
             assert.equal(info[5][3].toNumber(), web3.utils.toWei("7", "ether"), "claim match");
 
-            let issuerBalance = new BigNumber(await I_PolyToken.balanceOf(token_owner));
->>>>>>> 7e050219
+            let issuerBalance = new BN(await I_PolyToken.balanceOf(token_owner));
             await I_ERC20DividendCheckpoint.withdrawWithholding(3, { from: token_owner, gasPrice: 0 });
             let issuerBalanceAfter = new BN(await I_PolyToken.balanceOf(token_owner));
             assert.equal(issuerBalanceAfter.sub(issuerBalance).toString(), new BN(web3.utils.toWei("0.4", "ether")).toString());
@@ -1021,7 +1009,6 @@
             let exclusions = [one_address];
             let checkpointID = await I_SecurityToken.createCheckpoint.call({ from: token_owner });
             await I_SecurityToken.createCheckpoint({ from: token_owner });
-<<<<<<< HEAD
             await catchRevert(
                 I_ERC20DividendCheckpoint.createDividendWithCheckpointAndExclusions(
                     maturity,
@@ -1034,18 +1021,6 @@
                     { from: account_manager }
                 )
             );
-=======
-            await catchRevert(I_ERC20DividendCheckpoint.createDividendWithCheckpointAndExclusions(
-                maturity,
-                expiry,
-                I_PolyToken.address,
-                web3.utils.toWei("1.5", "ether"),
-                checkpointID.toNumber(),
-                exclusions,
-                dividendName,
-                { from: account_manager }
-            ));
->>>>>>> 7e050219
         });
 
         it("should give permission to manager", async () => {
@@ -1103,7 +1078,7 @@
                 { from: account_manager }
             );
             let info = await I_ERC20DividendCheckpoint.getCheckpointData.call(checkpointID);
-            
+
             assert.equal(info[0][0], account_investor1, "account match");
             assert.equal(info[0][1], account_investor2, "account match");
             assert.equal(info[0][2], account_temp, "account match");
@@ -1120,21 +1095,9 @@
         });
 
         it("should allow manager with permission to create dividend with exclusion", async () => {
-<<<<<<< HEAD
             let maturity = await latestTime() + duration.days(1);
             let expiry = await latestTime() + duration.days(10);
             let exclusions = [one_address];
-=======
-            let maturity = latestTime() + duration.days(1);
-            let expiry = latestTime() + duration.days(10);
-
-            let limit = await I_ERC20DividendCheckpoint.EXCLUDED_ADDRESS_LIMIT();
-            limit = limit.toNumber();
-            let exclusions = [];
-            exclusions.push(account_temp);
-            while (--limit) exclusions.push(limit);
-            console.log(exclusions.length);
->>>>>>> 7e050219
             let tx = await I_ERC20DividendCheckpoint.createDividendWithExclusions(
                 maturity,
                 expiry,
