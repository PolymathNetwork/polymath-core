import latestTime from './helpers/latestTime';
import { signData } from './helpers/signData';
import { pk } from './helpers/testprivateKey';
import { duration, promisifyLogWatch, latestBlock } from './helpers/utils';
import { takeSnapshot, increaseTime, revertToSnapshot } from './helpers/time';
import { catchRevert } from "./helpers/exceptions";
import { setUpPolymathNetwork, deployVRTMAndVerifyed } from "./helpers/createInstances";

const SecurityToken = artifacts.require('./SecurityToken.sol');
const GeneralTransferManager = artifacts.require('./GeneralTransferManager.sol');
const VolumeRestrictionTM = artifacts.require('./VolumeRestrictionTM.sol');

const Web3 = require('web3');
const BigNumber = require('bignumber.js');
const web3 = new Web3(new Web3.providers.HttpProvider("http://localhost:8545")) // Hardcoded development port

contract('VolumeRestrictionTransferManager', accounts => {

    // Accounts Variable declaration
    let account_polymath;
    let account_issuer;
    let token_owner;
    let token_owner_pk;
    let account_investor1;
    let account_investor2;
    let account_investor3;
    let account_investor4;
    let account_delegate;
    let account_delegate2;
    let account_delegate3;
    // investor Details
    let fromTime = latestTime();
    let toTime = latestTime();
    let expiryTime = toTime + duration.days(15);

    let message = "Transaction Should Fail!";

    // Contract Instance Declaration
    let I_VolumeRestrictionTMFactory;
    let P_VolumeRestrictionTMFactory;
    let I_SecurityTokenRegistryProxy;
    let P_VolumeRestrictionTM;
    let I_GeneralTransferManagerFactory;
    let I_VolumeRestrictionTM;
    let I_GeneralTransferManager;
    let I_ModuleRegistryProxy;
    let I_ModuleRegistry;
    let I_FeatureRegistry;
    let I_SecurityTokenRegistry;
    let I_DummySTOFactory;
    let I_STFactory;
    let I_SecurityToken;
    let I_MRProxied;
    let I_STRProxied;
    let I_PolyToken;
    let I_PolymathRegistry;

    // SecurityToken Details
    const name = "Team";
    const symbol = "sap";
    const tokenDetails = "This is equity type of issuance";
    const decimals = 18;
    const contact = "team@polymath.network";
    const delegateDetails = "Hello I am legit delegate";

    // Module key
    const delegateManagerKey = 1;
    const transferManagerKey = 2;
    const stoKey = 3;

    let tempAmount = new BigNumber(0);
    let tempArray = new Array();
    let tempArray3 = new Array();
    let tempArrayGlobal = new Array();

    // Initial fee for ticker registry and security token registry
    const initRegFee = web3.utils.toWei("250");

    async function print(data, account) {
        console.log(`
            Latest timestamp: ${data[0].toNumber()}
            SumOfLastPeriod: ${data[1].dividedBy(new BigNumber(10).pow(18)).toNumber()}
            Days Covered: ${data[2].toNumber()}
            Latest timestamp daily: ${data[3].toNumber()}
            Individual Total Trade on latestTimestamp : ${(await I_VolumeRestrictionTM.getTotalTradedByUser.call(account, data[0]))
                .dividedBy(new BigNumber(10).pow(18)).toNumber()}
            Individual Total Trade on daily latestTimestamp : ${(await I_VolumeRestrictionTM.getTotalTradedByUser.call(account, data[3]))
                .dividedBy(new BigNumber(10).pow(18)).toNumber()}
        `)
    }

    async function printRestrictedData(data) {
        let investors = data[0];
        for (let i = 0 ; i < investors.length; i++) {
            console.log(`
                Token holder:   ${data[0][i]}
                Start Time:  ${data[2][i].toNumber()}
                Rolling Period In Days: ${data[3][i].toNumber()}
                End Time : ${data[4][i].toNumber()}
                Allowed Tokens: ${web3.utils.fromWei(data[1][i].toString())}
                Type of Restriction: ${data[5][i].toNumber()}
            `)
        }
    }

    async function calculateSum(rollingPeriod, tempArray) {
        let sum = 0;
        let start = 0;
        if (tempArray.length >= rollingPeriod)
            start = tempArray.length - rollingPeriod;
        for (let i = start; i < tempArray.length; i++) {
            sum += tempArray[i];
        }
        return sum;
    }

    before(async () => {
        // Accounts setup
        account_polymath = accounts[0];
        account_issuer = accounts[1];

        token_owner = account_issuer;
        token_owner_pk = pk.account_1;

        account_investor1 = accounts[8];
        account_investor2 = accounts[9];
        account_investor3 = accounts[4];
        account_investor4 = accounts[3];
        account_delegate = accounts[7];
        account_delegate2 = accounts[6];
        account_delegate3 = accounts[5];

        // Step 1: Deploy the genral PM ecosystem
        let instances = await setUpPolymathNetwork(account_polymath, token_owner);

        [
            I_PolymathRegistry,
            I_PolyToken,
            I_FeatureRegistry,
            I_ModuleRegistry,
            I_ModuleRegistryProxy,
            I_MRProxied,
            I_GeneralTransferManagerFactory,
            I_STFactory,
            I_SecurityTokenRegistry,
            I_SecurityTokenRegistryProxy,
            I_STRProxied
        ] = instances;

        // STEP 5: Deploy the VolumeRestrictionTMFactory
        [I_VolumeRestrictionTMFactory] = await deployVRTMAndVerifyed(account_polymath, I_MRProxied, I_PolyToken.address, 0);
        // STEP 6: Deploy the VolumeRestrictionTMFactory
        [P_VolumeRestrictionTMFactory] = await deployVRTMAndVerifyed(account_polymath, I_MRProxied, I_PolyToken.address, web3.utils.toWei("500"));

        // Printing all the contract addresses
        console.log(`
        --------------------- Polymath Network Smart Contracts: ---------------------
        PolymathRegistry:                  ${I_PolymathRegistry.address}
        SecurityTokenRegistryProxy:        ${I_SecurityTokenRegistryProxy.address}
        SecurityTokenRegistry:             ${I_SecurityTokenRegistry.address}
        ModuleRegistryProxy                ${I_ModuleRegistryProxy.address}
        ModuleRegistry:                    ${I_ModuleRegistry.address}
        FeatureRegistry:                   ${I_FeatureRegistry.address}

        STFactory:                         ${I_STFactory.address}
        GeneralTransferManagerFactory:     ${I_GeneralTransferManagerFactory.address}
        VolumeRestrictionTMFactory:        ${I_VolumeRestrictionTMFactory.address}
        -----------------------------------------------------------------------------
        `);
    });

    describe("Generate the SecurityToken", async () => {
        it("Should register the ticker before the generation of the security token", async () => {
            await I_PolyToken.approve(I_STRProxied.address, initRegFee, { from: token_owner });
            let tx = await I_STRProxied.registerTicker(token_owner, symbol, contact, { from: token_owner });
            assert.equal(tx.logs[0].args._owner, token_owner);
            assert.equal(tx.logs[0].args._ticker, symbol.toUpperCase());
        });

        it("Should generate the new security token with the same symbol as registered above", async () => {
            await I_PolyToken.approve(I_STRProxied.address, initRegFee, { from: token_owner });
            let _blockNo = latestBlock();
            let tx = await I_STRProxied.generateSecurityToken(name, symbol, tokenDetails, true, { from: token_owner });

            // Verify the successful generation of the security token
            assert.equal(tx.logs[1].args._ticker, symbol.toUpperCase(), "SecurityToken doesn't get deployed");

            I_SecurityToken = SecurityToken.at(tx.logs[1].args._securityTokenAddress);

            const log = await promisifyLogWatch(I_SecurityToken.ModuleAdded({ from: _blockNo }), 1);

            // Verify that GeneralTransferManager module get added successfully or not
            assert.equal(log.args._types[0].toNumber(), 2);
            assert.equal(web3.utils.toAscii(log.args._name).replace(/\u0000/g, ""), "GeneralTransferManager");
        });

        it("Should intialize the auto attached modules", async () => {
            let moduleData = (await I_SecurityToken.getModulesByType(2))[0];
            I_GeneralTransferManager = GeneralTransferManager.at(moduleData);
        });
    });

    describe("Attach the VRTM", async () => {
        it("Deploy the VRTM and attach with the ST", async () => {
            let tx = await I_SecurityToken.addModule(I_VolumeRestrictionTMFactory.address, 0, 0, 0, { from: token_owner });
            assert.equal(tx.logs[2].args._moduleFactory, I_VolumeRestrictionTMFactory.address);
            assert.equal(
                web3.utils.toUtf8(tx.logs[2].args._name),
                "VolumeRestrictionTM",
                "VolumeRestrictionTMFactory doesn not added");
            I_VolumeRestrictionTM = VolumeRestrictionTM.at(tx.logs[2].args._module);
        });

        it("Transfer some tokens to different account", async () => {
            // Add tokens in to the whitelist
            await I_GeneralTransferManager.modifyWhitelistMulti(
                [account_investor1, account_investor2, account_investor3],
                [latestTime(), latestTime(), latestTime()],
                [latestTime(), latestTime(), latestTime()],
                [latestTime() + duration.days(60), latestTime() + duration.days(60), latestTime() + duration.days(60)],
                [true, true, true],
                {
                    from: token_owner
                }
            );

            // Mint some tokens and transferred to whitelisted addresses
<<<<<<< HEAD
            await I_SecurityToken.mint(account_investor1, web3.utils.toWei("40", "ether"), { from: token_owner });
            await I_SecurityToken.mint(account_investor2, web3.utils.toWei("30", "ether"), { from: token_owner });
            await I_SecurityToken.mint(account_investor3, web3.utils.toWei("30", "ether"), { from: token_owner });

            // Check the balance of the investors 
=======
            await I_SecurityToken.mint(account_investor1, web3.utils.toWei("40", "ether"), {from: token_owner});
            await I_SecurityToken.mint(account_investor2, web3.utils.toWei("30", "ether"), {from: token_owner});
            await I_SecurityToken.mint(account_investor3, web3.utils.toWei("30", "ether"), {from: token_owner});

            // Check the balance of the investors
>>>>>>> a8b71e57
            let bal1 = await I_SecurityToken.balanceOf.call(account_investor1);
            let bal2 = await I_SecurityToken.balanceOf.call(account_investor2);
            // Verifying the balances
            assert.equal(web3.utils.fromWei((bal1.toNumber()).toString()), 40);
            assert.equal(web3.utils.fromWei((bal2.toNumber()).toString()), 30);

        });

        it("Should transfer the tokens freely without any restriction", async () => {
            await I_SecurityToken.transfer(account_investor3, web3.utils.toWei('5', 'ether'), { from: account_investor1 });
            let bal1 = await I_SecurityToken.balanceOf.call(account_investor3);
            // Verifying the balances
            assert.equal(web3.utils.fromWei((bal1.toNumber()).toString()), 35);
        });
    })

    describe("Test for the addIndividualRestriction", async () => {

        it("Should add the restriction -- failed because of bad owner", async () => {
            await catchRevert(
                I_VolumeRestrictionTM.addIndividualRestriction(
                    account_investor1,
                    web3.utils.toWei("12"),
                    latestTime() + duration.seconds(2),
                    3,
                    latestTime() + duration.days(10),
                    0,
                    {
                        from: account_polymath
                    }
                )
            );
        })

        it("Should add the restriction -- failed because of bad parameters i.e invalid restriction type", async () => {
            await catchRevert(
                I_VolumeRestrictionTM.addIndividualRestriction(
                    account_investor1,
                    web3.utils.toWei("12"),
                    latestTime() + duration.seconds(2),
                    3,
                    latestTime() + duration.days(10),
                    3,
                    {
                        from: token_owner
                    }
                )
            );
        })

        it("Should add the restriction -- failed because of bad parameters i.e Invalid value of allowed tokens", async () => {
            await catchRevert(
                I_VolumeRestrictionTM.addIndividualRestriction(
                    account_investor1,
                    0,
                    latestTime() + duration.seconds(2),
                    3,
                    latestTime() + duration.days(10),
                    0,
                    {
                        from: token_owner
                    }
                )
            );
        })

        it("Should add the restriction -- failed because of bad parameters i.e Percentage of tokens not within (0,100]", async () => {
            await catchRevert(
                I_VolumeRestrictionTM.addIndividualRestriction(
                    account_investor1,
                    0,
                    latestTime() + duration.seconds(2),
                    3,
                    latestTime() + duration.days(10),
                    1,
                    {
                        from: token_owner
                    }
                )
            );
        })

        it("Should add the restriction -- failed because of bad parameters i.e Percentage of tokens not within (0,100]", async () => {
            await catchRevert(
                I_VolumeRestrictionTM.addIndividualRestriction(
                    account_investor1,
                    web3.utils.toWei("10"),
                    latestTime() + duration.seconds(2),
                    3,
                    latestTime() + duration.days(10),
                    1,
                    {
                        from: token_owner
                    }
                )
            );
        })

        it("Should add the restriction -- failed because of bad parameters i.e invalid dates", async () => {
            await catchRevert(
                I_VolumeRestrictionTM.addIndividualRestriction(
                    account_investor1,
                    web3.utils.toWei("10"),
                    latestTime() - duration.seconds(5),
                    3,
                    latestTime() + duration.days(10),
                    0,
                    {
                        from: token_owner
                    }
                )
            );
        })

        it("Should add the restriction -- failed because of bad parameters i.e invalid dates", async () => {
            await catchRevert(
                I_VolumeRestrictionTM.addIndividualRestriction(
                    account_investor1,
                    web3.utils.toWei("10"),
                    latestTime() + duration.days(2),
                    3,
                    latestTime() + duration.days(1),
                    0,
                    {
                        from: token_owner
                    }
                )
            );
        });

        it("Should add the restriction -- failed because of bad parameters i.e invalid rolling period", async () => {
            await catchRevert(
                I_VolumeRestrictionTM.addIndividualRestriction(
                    account_investor1,
                    web3.utils.toWei("10"),
                    latestTime() + duration.days(2),
                    0,
                    latestTime() + duration.days(10),
                    0,
                    {
                        from: token_owner
                    }
                )
            );
        });

        it("Should add the restriction -- failed because of bad parameters i.e invalid rolling period", async () => {
            await catchRevert(
                I_VolumeRestrictionTM.addIndividualRestriction(
                    account_investor1,
                    web3.utils.toWei("10"),
                    latestTime() + duration.days(2),
                    366,
                    latestTime() + duration.days(10),
                    0,
                    {
                        from: token_owner
                    }
                )
            );
        });

        it("Should add the restriction -- failed because of bad parameters i.e invalid rolling period", async () => {
            await catchRevert(
                I_VolumeRestrictionTM.addIndividualRestriction(
                    account_investor1,
                    web3.utils.toWei("10"),
                    latestTime() + duration.days(2),
                    3,
                    latestTime() + duration.days(3),
                    0,
                    {
                        from: token_owner
                    }
                )
            );
        });

        it("Should add the restriction successfully", async () => {
            let tx = await I_VolumeRestrictionTM.addIndividualRestriction(
<<<<<<< HEAD
                account_investor1,
                web3.utils.toWei("12"),
                latestTime() + duration.seconds(2),
                3,
                latestTime() + duration.days(5),
                0,
                {
                    from: token_owner
                }
            );

=======
                    account_investor1,
                    web3.utils.toWei("12"),
                    latestTime() + duration.seconds(2),
                    3,
                    latestTime() + duration.days(5),
                    0,
                    {
                        from: token_owner
                    }
                );
>>>>>>> a8b71e57
            assert.equal(tx.logs[0].args._holder, account_investor1);
            assert.equal(tx.logs[0].args._typeOfRestriction, 0);
            let data = await I_VolumeRestrictionTM.getRestrictedData.call();
            await printRestrictedData(data);
            assert.equal(data[0][0], account_investor1);
        });

        it("Should add the restriction for multiple investor -- failed because of bad owner", async () => {
            await catchRevert(
                I_VolumeRestrictionTM.addIndividualRestrictionMulti(
                    [account_investor2, account_delegate3, account_investor4],
                    [web3.utils.toWei("12"), web3.utils.toWei("10"), web3.utils.toWei("15")],
                    [latestTime() + duration.seconds(2), latestTime() + duration.seconds(2), latestTime() + duration.seconds(2)],
                    [3, 4, 5],
                    [latestTime() + duration.days(5), latestTime() + duration.days(6), latestTime() + duration.days(7)],
                    [0, 0, 0],
                    {
                        from: account_polymath
                    }
                )
            )
        });

        it("Should add the restriction for multiple investor -- failed because of bad parameters i.e length mismatch", async () => {
            await catchRevert(
                I_VolumeRestrictionTM.addIndividualRestrictionMulti(
                    [account_investor2, account_delegate3],
                    [web3.utils.toWei("12"), web3.utils.toWei("10"), web3.utils.toWei("15")],
                    [latestTime() + duration.seconds(2), latestTime() + duration.seconds(2), latestTime() + duration.seconds(2)],
                    [3, 4, 5],
                    [latestTime() + duration.days(5), latestTime() + duration.days(6), latestTime() + duration.days(7)],
                    [0, 0, 0],
                    {
                        from: token_owner
                    }
                )
            )
        });

        it("Should add the restriction for multiple investor -- failed because of bad parameters i.e length mismatch", async () => {
            await catchRevert(
                I_VolumeRestrictionTM.addIndividualRestrictionMulti(
                    [account_investor2, account_delegate3, account_investor4],
                    [web3.utils.toWei("12"), web3.utils.toWei("10")],
                    [latestTime() + duration.seconds(2), latestTime() + duration.seconds(2), latestTime() + duration.seconds(2)],
                    [3, 4, 5],
                    [latestTime() + duration.days(5), latestTime() + duration.days(6), latestTime() + duration.days(7)],
                    [0, 0, 0],
                    {
                        from: account_polymath
                    }
                )
            )
        });

        it("Should add the restriction for multiple investor -- failed because of bad parameters i.e length mismatch", async () => {
            await catchRevert(
                I_VolumeRestrictionTM.addIndividualRestrictionMulti(
                    [account_investor2, account_delegate3, account_investor4],
                    [web3.utils.toWei("12"), web3.utils.toWei("10"), web3.utils.toWei("15")],
                    [latestTime() + duration.seconds(2), latestTime() + duration.seconds(2)],
                    [3, 4, 5],
                    [latestTime() + duration.days(5), latestTime() + duration.days(6), latestTime() + duration.days(7)],
                    [0, 0, 0],
                    {
                        from: token_owner
                    }
                )
            )
        });

        it("Should add the restriction for multiple investor -- failed because of bad parameters i.e length mismatch", async () => {
            await catchRevert(
                I_VolumeRestrictionTM.addIndividualRestrictionMulti(
                    [account_investor2, account_delegate3, account_investor4],
                    [web3.utils.toWei("12"), web3.utils.toWei("10"), web3.utils.toWei("15")],
                    [latestTime() + duration.seconds(2), latestTime() + duration.seconds(2), latestTime() + duration.seconds(2)],
                    [3],
                    [latestTime() + duration.days(5), latestTime() + duration.days(6), latestTime() + duration.days(7)],
                    [0, 0, 0],
                    {
                        from: token_owner
                    }
                )
            )
        });

        it("Should add the restriction for multiple investor -- failed because of bad parameters i.e length mismatch", async () => {
            await catchRevert(
                I_VolumeRestrictionTM.addIndividualRestrictionMulti(
                    [account_investor2, account_delegate3, account_investor4],
                    [web3.utils.toWei("12"), web3.utils.toWei("10"), web3.utils.toWei("15")],
                    [latestTime() + duration.seconds(2), latestTime() + duration.seconds(2), latestTime() + duration.seconds(2)],
                    [3, 4, 5],
                    [latestTime() + duration.days(5)],
                    [0, 0, 0],
                    {
                        from: token_owner
                    }
                )
            )
        });

        it("Should add the restriction for multiple investor -- failed because of bad parameters i.e length mismatch", async () => {
            await catchRevert(
                I_VolumeRestrictionTM.addIndividualRestrictionMulti(
                    [account_investor2, account_delegate3, account_investor4],
                    [web3.utils.toWei("12"), web3.utils.toWei("10"), web3.utils.toWei("15")],
                    [latestTime() + duration.seconds(2), latestTime() + duration.seconds(2), latestTime() + duration.seconds(2)],
                    [3, 4, 5],
                    [latestTime() + duration.days(5), latestTime() + duration.days(6), latestTime() + duration.days(7)],
                    [],
                    {
                        from: token_owner
                    }
                )
            )
        });

        it("Should add the restriction for multiple investor successfully", async () => {
            await I_VolumeRestrictionTM.addIndividualRestrictionMulti(
<<<<<<< HEAD
                [account_investor2, account_delegate3, account_investor4],
                [web3.utils.toWei("12"), web3.utils.toWei("10"), web3.utils.toWei("15")],
                [latestTime() + duration.seconds(2), latestTime() + duration.seconds(2), latestTime() + duration.seconds(2)],
                [3, 4, 5],
                [latestTime() + duration.days(5), latestTime() + duration.days(6), latestTime() + duration.days(7)],
                [0, 0, 0],
                {
                    from: token_owner
                }
=======
                    [account_investor2, account_delegate3, account_investor4],
                    [web3.utils.toWei("12"), web3.utils.toWei("10"), web3.utils.toWei("15")],
                    [0, 0, 0],
                    [3, 4, 5],
                    [latestTime() + duration.days(5), latestTime() + duration.days(6), latestTime() + duration.days(7)],
                    [0,0,0],
                    {
                        from: token_owner
                    }
>>>>>>> a8b71e57
            );
            assert.equal((await I_VolumeRestrictionTM.individualRestriction.call(account_investor2))[2].toNumber(), 3);
            assert.equal((await I_VolumeRestrictionTM.individualRestriction.call(account_delegate3))[2].toNumber(), 4);
            assert.equal((await I_VolumeRestrictionTM.individualRestriction.call(account_investor4))[2].toNumber(), 5);

            let data = await I_VolumeRestrictionTM.getRestrictedData.call();
            await printRestrictedData(data);
            assert.equal(data[0].length, 4);
        });

        it("Should remove the restriction multi -- failed because of address is 0", async () => {
            await catchRevert(
                I_VolumeRestrictionTM.removeIndividualRestrictionMulti(
                    [0, account_delegate3, account_investor4],
                    {
                        from: token_owner
                    }
                )
            );
        });

        it("Should successfully remove the restriction", async () => {
            await I_VolumeRestrictionTM.removeIndividualRestriction(account_investor2, { from: token_owner });
            assert.equal((await I_VolumeRestrictionTM.individualRestriction.call(account_investor2))[3].toNumber(), 0);
            let data = await I_VolumeRestrictionTM.getRestrictedData.call();
            await printRestrictedData(data);
            assert.equal(data[0].length, 3);
            for (let i = 0; i < data[0].length; i++) {
                assert.notEqual(data[0][i], account_investor2);
            }
        });

        it("Should remove the restriction -- failed because restriction not present anymore", async () => {
            await catchRevert(
                I_VolumeRestrictionTM.removeIndividualRestriction(account_investor2, { from: token_owner })
            );
        });

        it("Should remove the restriction multi", async () => {
            await I_VolumeRestrictionTM.removeIndividualRestrictionMulti(
                [account_delegate3, account_investor4],
                {
                    from: token_owner
                }
            )
            let data = await I_VolumeRestrictionTM.getRestrictedData.call();
            await printRestrictedData(data);
            assert.equal(data[0].length, 1);
        });

        it("Should add the restriction successfully after the expiry of previous one for investor 1", async () => {
            await increaseTime(duration.days(5.1));

            console.log(
                `Estimated gas for addIndividualRestriction:
                ${await I_VolumeRestrictionTM.addIndividualRestriction.estimateGas(
                    account_investor1,
                    web3.utils.toWei("12"),
                    latestTime() + duration.seconds(2),
                    3,
                    latestTime() + duration.days(6),
                    0,
                    {
                        from: token_owner
                    }
                )}
                `);

            let tx = await I_VolumeRestrictionTM.addIndividualRestriction(
<<<<<<< HEAD
                account_investor1,
                web3.utils.toWei("12"),
                latestTime() + duration.seconds(2),
                3,
                latestTime() + duration.days(6),
                0,
                {
                    from: token_owner
                }
            );
=======
                    account_investor1,
                    web3.utils.toWei("12"),
                    latestTime() + duration.seconds(2),
                    3,
                    latestTime() + duration.days(6),
                    0,
                    {
                        from: token_owner
                    }
                );
>>>>>>> a8b71e57

            assert.equal(tx.logs[1].args._holder, account_investor1);
            assert.equal(tx.logs[1].args._typeOfRestriction, 0);
            let data = await I_VolumeRestrictionTM.getRestrictedData.call();
            await printRestrictedData(data);
            assert.equal(data[0].length, 1);
            assert.equal(data[0][0], account_investor1);
        });

        it("Should not successfully transact the tokens -- failed because volume is above the limit", async () => {
            await increaseTime(duration.seconds(10));
            await catchRevert(
                I_SecurityToken.transfer(account_investor3, web3.utils.toWei("13"), { from: account_investor1 })
            );
        });

        it("Should successfully transact the tokens by investor 1 just after the startTime", async () => {
            // Check the transfer will be valid or not by calling the verifyTransfer() directly by using _isTransfer = false
            let result = await I_VolumeRestrictionTM.verifyTransfer.call(account_investor1, account_investor3, web3.utils.toWei('.3'), "0x0", false);
            assert.equal(result.toNumber(), 1);
            // Perform the transaction
            console.log(`
                Gas estimation (Individual): ${await I_SecurityToken.transfer.estimateGas(account_investor3, web3.utils.toWei('.3'), { from: account_investor1 })}`
            );
<<<<<<< HEAD
            await I_SecurityToken.transfer(account_investor3, web3.utils.toWei('.3'), { from: account_investor1 });
            // Check the balance of the investors 
=======
            await I_SecurityToken.transfer(account_investor3, web3.utils.toWei('.3'), {from: account_investor1});
            // Check the balance of the investors
>>>>>>> a8b71e57
            let bal1 = await I_SecurityToken.balanceOf.call(account_investor1);
            // Verifying the balances
            assert.equal(web3.utils.fromWei((bal1.toNumber()).toString()), 34.7);

            let data = await I_VolumeRestrictionTM.getIndividualBucketDetailsToUser.call(account_investor1);
            await print(data, account_investor1);

            assert.equal(
                (await I_VolumeRestrictionTM.getTotalTradedByUser.call(account_investor1, data[0]))
                    .dividedBy(new BigNumber(10).pow(18)).toNumber(),
                0.3
            );
            assert.equal(
                data[0].toNumber(),
                (await I_VolumeRestrictionTM.individualRestriction.call(account_investor1))[1].toNumber()
            );
            assert.equal(web3.utils.fromWei((data[1].toNumber()).toString()), 0.3);
            tempArray.push(0.3);
        });

        it("Should fail to add the individual daily restriction -- Bad msg.sender", async () => {
            await catchRevert(
                I_VolumeRestrictionTM.addIndividualDailyRestriction(
                    account_investor3,
                    web3.utils.toWei("6"),
                    latestTime() + duration.seconds(1),
                    latestTime() + duration.days(4),
                    0,
                    {
                        from: account_investor1
                    }
                )
            );
        })

        it("Should fail to add the individual daily restriction -- Bad params value", async () => {
            await catchRevert(
                I_VolumeRestrictionTM.addIndividualDailyRestriction(
                    account_investor3,
                    web3.utils.toWei("6"),
                    latestTime() + duration.seconds(1),
                    latestTime() + duration.days(4),
                    1,
                    {
                        from: token_owner
                    }
                )
            );
        })

        it("Should fail to add the individual daily restriction -- Bad params value", async () => {
            await catchRevert(
                I_VolumeRestrictionTM.addIndividualDailyRestriction(
                    account_investor3,
                    0,
                    latestTime() + duration.seconds(1),
                    latestTime() + duration.days(4),
                    0,
                    {
                        from: token_owner
                    }
                )
            );
        })

        it("Should fail to add the individual daily restriction -- Bad params value", async () => {
            await catchRevert(
                I_VolumeRestrictionTM.addIndividualDailyRestriction(
                    account_investor3,
                    web3.utils.toWei("6"),
                    latestTime() + duration.days(5),
                    latestTime() + duration.days(4),
                    0,
                    {
                        from: token_owner
                    }
                )
            );
        })

        it("Should add the individual daily restriction for investor 3", async () => {
            let tx = await I_VolumeRestrictionTM.addIndividualDailyRestriction(
                account_investor3,
                web3.utils.toWei("6"),
                latestTime() + duration.seconds(1),
                latestTime() + duration.days(4),
                0,
                {
                    from: token_owner
                }
            );

            assert.equal(tx.logs[0].args._holder, account_investor3);
            assert.equal(tx.logs[0].args._typeOfRestriction, 0);
            assert.equal((tx.logs[0].args._allowedTokens).toNumber(), web3.utils.toWei("6"));
            let data = await I_VolumeRestrictionTM.getRestrictedData.call();
            await printRestrictedData(data);
            assert.equal(data[0].length, 2);
            assert.equal(data[0][1], account_investor3);
            let dataRestriction = await I_VolumeRestrictionTM.individualDailyRestriction.call(account_investor3);
            console.log(`
                *** Individual Daily restriction data ***
                Allowed Tokens:          ${dataRestriction[0].dividedBy(new BigNumber(10).pow(18)).toNumber()}
                StartTime :              ${dataRestriction[1].toNumber()}
                Rolling Period in days : ${dataRestriction[2].toNumber()}
                EndTime :                ${dataRestriction[3].toNumber()}
                Type of Restriction:     ${dataRestriction[4].toNumber()}
            `);
        });

        it("Should transfer the tokens within the individual daily restriction limits", async () => {
            // transfer 2 tokens as per the limit
            await increaseTime(5); // increase 5 seconds to layoff the time gap
            let startTime = (await I_VolumeRestrictionTM.individualDailyRestriction.call(account_investor3))[1].toNumber();
            console.log(`
                Gas Estimation for the Individual daily tx - ${await I_SecurityToken.transfer.estimateGas(account_investor2, web3.utils.toWei("2"), { from: account_investor3 })}
            `)
            await I_SecurityToken.transfer(account_investor2, web3.utils.toWei("2"), { from: account_investor3 });
            let data = await I_VolumeRestrictionTM.getIndividualBucketDetailsToUser.call(account_investor3);
            await print(data, account_investor3);

            await increaseTime(duration.minutes(15));

            console.log(`
                Gas Estimation for the Individual daily tx - ${await I_SecurityToken.transfer.estimateGas(account_investor2, web3.utils.toWei("4"), { from: account_investor3 })}
            `)
            // transfer the 4 tokens which is under the limit
            await I_SecurityToken.transfer(account_investor2, web3.utils.toWei("4"), { from: account_investor3 });
            let newData = await I_VolumeRestrictionTM.getIndividualBucketDetailsToUser.call(account_investor3);
            await print(newData, account_investor3);

            assert.equal(newData[3].toNumber(), data[3].toNumber());
            assert.equal(data[3].toNumber(), startTime);
            assert.equal((await I_VolumeRestrictionTM.getTotalTradedByUser.call(account_investor3, data[3]))
                .dividedBy(new BigNumber(10).pow(18)).toNumber(), 6);
        });

        it("Should fail to transfer more tokens --because of the above limit", async () => {
            await catchRevert(
<<<<<<< HEAD
                I_SecurityToken.transfer(account_investor2, web3.utils.toWei(".1"), { from: account_investor3 })
=======
                I_SecurityToken.transfer(account_investor2, web3.utils.toWei(".1"), {from: account_investor3})
>>>>>>> a8b71e57
            );
        });

        it("Should try to send after the one day completion", async () => {
            // increase the EVM time by one day
            await increaseTime(duration.days(1));

            let startTime = (await I_VolumeRestrictionTM.individualDailyRestriction.call(account_investor3))[1].toNumber();
            console.log(`
                Gas Estimation for the Individual daily tx - ${await I_SecurityToken.transfer.estimateGas(account_investor2, web3.utils.toWei("2"), { from: account_investor3 })}
            `)
            await I_SecurityToken.transfer(account_investor2, web3.utils.toWei("2"), { from: account_investor3 });
            let data = await I_VolumeRestrictionTM.getIndividualBucketDetailsToUser.call(account_investor3);
            await print(data, account_investor3);

            assert.equal(data[3].toNumber(), startTime + duration.days(1));
            assert.equal((await I_VolumeRestrictionTM.getTotalTradedByUser.call(account_investor3, data[3]))
                .dividedBy(new BigNumber(10).pow(18)).toNumber(), 2);
        });

        it("Should add the daily restriction on the investor 1", async () => {
            let tx = await I_VolumeRestrictionTM.addIndividualDailyRestriction(
                account_investor1,
                new BigNumber(5).times(new BigNumber(10).pow(16)),
                0,
                latestTime() + duration.days(4),
                1,
                {
                    from: token_owner
                }
            );

            assert.equal(tx.logs[0].args._holder, account_investor1);
            assert.equal((tx.logs[0].args._typeOfRestriction).toNumber(), 1);
            assert.equal((tx.logs[0].args._allowedTokens).dividedBy(new BigNumber(10).pow(16)).toNumber(), 5);
            let data = await I_VolumeRestrictionTM.getRestrictedData.call();
            await printRestrictedData(data);
            assert.equal(data[0].length, 3);
            assert.equal(data[0][2], account_investor3);
            assert.equal(data[0][0], account_investor1);
            let dataRestriction = await I_VolumeRestrictionTM.individualDailyRestriction.call(account_investor1);
            console.log(`
                *** Individual Daily restriction data ***
                Allowed Tokens:          ${dataRestriction[0].dividedBy(new BigNumber(10).pow(16)).toNumber()} % of TotalSupply
                StartTime :              ${dataRestriction[1].toNumber()}
                Rolling Period in days : ${dataRestriction[2].toNumber()}
                EndTime :                ${dataRestriction[3].toNumber()}
                Type of Restriction:     ${dataRestriction[4].toNumber()}
            `);
        });

        it("Should transfer tokens on the 2nd day by investor1 (Individual + Individual daily)", async () => {
            let startTime = (await I_VolumeRestrictionTM.individualRestriction.call(account_investor1))[1].toNumber();
            let rollingPeriod = (await I_VolumeRestrictionTM.individualRestriction.call(account_investor1))[2].toNumber();

            console.log(`
                Gas estimation (Individual + Individual daily): ${await I_SecurityToken.transfer.estimateGas(account_investor2, web3.utils.toWei("2"), { from: account_investor1 })}`
            );

<<<<<<< HEAD
            await I_SecurityToken.transfer(account_investor2, web3.utils.toWei("2"), { from: account_investor1 });
            // Check the balance of the investors 
=======
            await I_SecurityToken.transfer(account_investor2, web3.utils.toWei("2"), {from: account_investor1});
            // Check the balance of the investors
>>>>>>> a8b71e57
            let bal1 = await I_SecurityToken.balanceOf.call(account_investor1);
            // Verifying the balances
            assert.equal(web3.utils.fromWei((bal1.toNumber()).toString()), 32.7);
            tempArray.push(2);

            let data = await I_VolumeRestrictionTM.getIndividualBucketDetailsToUser.call(account_investor1);
            await print(data, account_investor1);

            // get the trade amount using the timestamp
            let amt = (await I_VolumeRestrictionTM.getTotalTradedByUser.call(account_investor1, data[0].toNumber()))
                .dividedBy(new BigNumber(10).pow(18)).toNumber();

            // Verify the storage changes
            assert.equal(data[0].toNumber(), startTime + duration.days(data[2].toNumber()));
            assert.equal(data[1].dividedBy(new BigNumber(10).pow(18)).toNumber(), await calculateSum(rollingPeriod, tempArray));
            assert.equal(data[2].toNumber(), 1);
            assert.equal(data[3].toNumber(),
                (await I_VolumeRestrictionTM.individualDailyRestriction.call(account_investor1))[1].toNumber());
            assert.equal(amt, 2);
        });

        it("Should fail to transfer by investor 1 -- because voilating the individual daily", async () => {
            // transfer 4 tokens -- voilate the daily restriction
            await catchRevert(
                I_SecurityToken.transfer(account_investor2, web3.utils.toWei("4"), { from: account_investor1 })
            );
        });

        it("Should add the individual restriction to investor 3", async () => {
            let tx = await I_VolumeRestrictionTM.addIndividualRestriction(
                account_investor3,
                new BigNumber(15.36).times(new BigNumber(10).pow(16)), // 15.36 tokens as totalsupply is 1000
                latestTime() + duration.seconds(2),
                6,
                latestTime() + duration.days(15),
                1,
                {
                    from: token_owner
                }
            );

            assert.equal(tx.logs[0].args._holder, account_investor3);
            assert.equal(tx.logs[0].args._typeOfRestriction, 1);

            let data = await I_VolumeRestrictionTM.getRestrictedData.call();
            await printRestrictedData(data);
            assert.equal(data[0].length, 4);
            assert.equal(data[0][2], account_investor3);
            assert.equal(data[0][0], account_investor1);
        });

        it("Should transfer the token by the investor 3 with in the (Individual + Individual daily limit)", async () => {
            await increaseTime(4);
            // Allowed 4 tokens to transfer
            let startTime = (await I_VolumeRestrictionTM.individualRestriction.call(account_investor3))[1].toNumber();
            let rollingPeriod = (await I_VolumeRestrictionTM.individualRestriction.call(account_investor3))[2].toNumber();
            let startTimeDaily = (await I_VolumeRestrictionTM.individualDailyRestriction.call(account_investor3))[1].toNumber();
            console.log(`
                Gas estimation (Individual + Individual daily): ${await I_SecurityToken.transfer.estimateGas(account_investor2, web3.utils.toWei("4"), { from: account_investor3 })}`
            );
            // Check the balance of the investors
            let bal1 = await I_SecurityToken.balanceOf.call(account_investor3);
            await I_SecurityToken.transfer(account_investor2, web3.utils.toWei("4"), { from: account_investor3 });
            tempArray3.push(4);
            // Check the balance of the investors
            let bal2 = await I_SecurityToken.balanceOf.call(account_investor3);
            // Verifying the balances
            assert.equal(web3.utils.fromWei(((bal1.minus(bal2)).toNumber()).toString()), 4);

            let data = await I_VolumeRestrictionTM.getIndividualBucketDetailsToUser.call(account_investor3);
            await print(data, account_investor3);

            // get the trade amount using the timestamp
            let amt = (await I_VolumeRestrictionTM.getTotalTradedByUser.call(account_investor3, data[0].toNumber()))
                .dividedBy(new BigNumber(10).pow(18)).toNumber();

            // Verify the storage changes
            assert.equal(data[0].toNumber(), startTime + duration.days(data[2].toNumber()));
            assert.equal(data[1].dividedBy(new BigNumber(10).pow(18)).toNumber(), 4);
            assert.equal(data[2].toNumber(), 0);
            assert.equal(data[3].toNumber(), startTimeDaily + duration.days(1));
            assert.equal(amt, 4);

        });

        it("Should fail during transferring more tokens by investor3 -- Voilating the daily Limit", async () => {
            await catchRevert(
                I_SecurityToken.transfer(account_investor2, web3.utils.toWei("1"), { from: account_investor3 })
            );
        });

        it("Should remove the daily individual limit and transfer more tokens on a same day -- failed because of bad owner", async () => {
            // remove the Individual daily restriction
            await catchRevert(
                I_VolumeRestrictionTM.removeIndividualDailyRestriction(account_investor3, { from: account_investor4 })
            );
        })

        it("Should remove the daily individual limit and transfer more tokens on a same day", async () => {
            // remove the Individual daily restriction
            let tx = await I_VolumeRestrictionTM.removeIndividualDailyRestriction(account_investor3, { from: token_owner });
            assert.equal(tx.logs[0].args._holder, account_investor3);
            let dataAdd = await I_VolumeRestrictionTM.getRestrictedData.call();
            await printRestrictedData(dataAdd);
            assert.equal(dataAdd[0].length, 3);
            assert.equal(dataAdd[0][0], account_investor1);
            assert.equal(dataAdd[0][2], account_investor3);

            let startTime = (await I_VolumeRestrictionTM.individualRestriction.call(account_investor3))[1].toNumber();

            // transfer more tokens on the same day
            await I_SecurityToken.transfer(account_investor2, web3.utils.toWei("4"), { from: account_investor3 });
            tempArray3[tempArray3.length - 1] += 4;
            let data = await I_VolumeRestrictionTM.getIndividualBucketDetailsToUser.call(account_investor3);
            await print(data, account_investor3);

            // get the trade amount using the timestamp
            let amt = (await I_VolumeRestrictionTM.getTotalTradedByUser.call(account_investor3, data[0].toNumber()))
                .dividedBy(new BigNumber(10).pow(18)).toNumber();

            // Verify the storage changes
            assert.equal(data[0].toNumber(), startTime + duration.days(data[2].toNumber()));
            assert.equal(data[1].dividedBy(new BigNumber(10).pow(18)).toNumber(), 8);
            assert.equal(data[2].toNumber(), 0);
            assert.equal(data[3].toNumber(), 0);
            assert.equal(amt, 8);
        });

        it("Should add the new Individual daily restriction and transact the tokens", async () => {
            // add new restriction
            let tx = await I_VolumeRestrictionTM.addIndividualDailyRestriction(
                account_investor3,
                web3.utils.toWei("2"),
                latestTime() + duration.days(1),
                latestTime() + duration.days(4),
                0,
                {
                    from: token_owner
                }
            );

            assert.equal(tx.logs[0].args._holder, account_investor3);
            assert.equal(tx.logs[0].args._typeOfRestriction, 0);
            assert.equal((tx.logs[0].args._allowedTokens).toNumber(), web3.utils.toWei("2"));
            let dataRestriction = await I_VolumeRestrictionTM.individualDailyRestriction.call(account_investor3);
            console.log(`
                *** Individual Daily restriction data ***
                Allowed Tokens:          ${dataRestriction[0].dividedBy(new BigNumber(10).pow(18)).toNumber()}
                StartTime :              ${dataRestriction[1].toNumber()}
                Rolling Period in days : ${dataRestriction[2].toNumber()}
                EndTime :                ${dataRestriction[3].toNumber()}
                Type of Restriction:     ${dataRestriction[4].toNumber()}
            `);

            let rollingPeriod = (await I_VolumeRestrictionTM.individualRestriction.call(account_investor3))[2].toNumber();
            let startTime = (await I_VolumeRestrictionTM.individualRestriction.call(account_investor3))[1].toNumber();
            // Increase the time by one day
            await increaseTime(duration.days(1.1));

            //sell tokens upto the limit
            await I_SecurityToken.transfer(account_investor2, web3.utils.toWei("2"), { from: account_investor3 });
            tempArray3.push(2);

            let data = await I_VolumeRestrictionTM.getIndividualBucketDetailsToUser.call(account_investor3);
            await print(data, account_investor3);

            // get the trade amount using the timestamp
            let amt = (await I_VolumeRestrictionTM.getTotalTradedByUser.call(account_investor3, data[0].toNumber()))
                .dividedBy(new BigNumber(10).pow(18)).toNumber();

            // Verify the storage changes
            assert.equal(data[0].toNumber(), startTime + duration.days(data[2].toNumber()));
            assert.equal(data[1].dividedBy(new BigNumber(10).pow(18)).toNumber(), await calculateSum(rollingPeriod, tempArray3));
            assert.equal(data[2].toNumber(), 1);
            assert.equal(data[3].toNumber(), dataRestriction[1].toNumber());
            assert.equal(amt, 2);

            // Fail to sell more tokens than the limit
            await catchRevert(
                I_SecurityToken.transfer(account_investor2, web3.utils.toWei("2"), { from: account_investor3 })
            );
        });

        it("Should fail to modify the individual daily restriction -- bad owner", async () => {
            await catchRevert(
                I_VolumeRestrictionTM.modifyIndividualDailyRestriction(
                    account_investor3,
                    web3.utils.toWei('3'),
                    latestTime(),
                    latestTime() + duration.days(5),
                    0,
                    {
                        from: account_polymath
                    }
                )
            );
        });

<<<<<<< HEAD
        it("Should modify the individual daily restriction", async () => {
=======
        it("Should modify the individual daily restriction", async() => {
>>>>>>> a8b71e57
            await I_VolumeRestrictionTM.modifyIndividualDailyRestriction(
                account_investor3,
                web3.utils.toWei('3'),
                0,
                latestTime() + duration.days(5),
                0,
                {
                    from: token_owner
                }
            );

            let dataRestriction = await I_VolumeRestrictionTM.individualDailyRestriction.call(account_investor3);
            console.log(`
                *** Modify Individual Daily restriction data ***
                Allowed Tokens:          ${dataRestriction[0].dividedBy(new BigNumber(10).pow(18)).toNumber()}
                StartTime :              ${dataRestriction[1].toNumber()}
                Rolling Period in days : ${dataRestriction[2].toNumber()}
                EndTime :                ${dataRestriction[3].toNumber()}
                Type of Restriction:     ${dataRestriction[4].toNumber()}
            `);
        });

        it("Should allow to sell to transfer more tokens by investor3", async () => {
            let startTime = (await I_VolumeRestrictionTM.individualRestriction.call(account_investor3))[1].toNumber();
            let startTimedaily = (await I_VolumeRestrictionTM.individualDailyRestriction.call(account_investor3))[1].toNumber();
            let rollingPeriod = (await I_VolumeRestrictionTM.individualRestriction.call(account_investor3))[2].toNumber();
            //sell tokens upto the limit
            await I_SecurityToken.transfer(account_investor2, web3.utils.toWei("3"), { from: account_investor3 });
            tempArray3[tempArray3.length - 1] += 3;

            let data = await I_VolumeRestrictionTM.getIndividualBucketDetailsToUser.call(account_investor3);
            await print(data, account_investor3);

            // get the trade amount using the timestamp
            let amt = (await I_VolumeRestrictionTM.getTotalTradedByUser.call(account_investor3, data[0].toNumber()))
                .dividedBy(new BigNumber(10).pow(18)).toNumber();

            // Verify the storage changes
            assert.equal(data[0].toNumber(), startTime + duration.days(data[2].toNumber()));
            assert.equal(data[1].dividedBy(new BigNumber(10).pow(18)).toNumber(), await calculateSum(rollingPeriod, tempArray3));
            assert.equal(data[2].toNumber(), 1);
            assert.equal(data[3].toNumber(), startTimedaily);
            assert.equal(amt, 5);
        });

        it("Should allow to transact the tokens on the other day", async () => {
            let startTime = (await I_VolumeRestrictionTM.individualRestriction.call(account_investor3))[1].toNumber();
            let startTimedaily = (await I_VolumeRestrictionTM.individualDailyRestriction.call(account_investor3))[1].toNumber();
            let rollingPeriod = (await I_VolumeRestrictionTM.individualRestriction.call(account_investor3))[2].toNumber();

            await increaseTime(duration.days(1));
            //sell tokens upto the limit
            await I_SecurityToken.transfer(account_investor2, web3.utils.toWei("2.36"), { from: account_investor3 });
            tempArray3.push(2.36);

            let data = await I_VolumeRestrictionTM.getIndividualBucketDetailsToUser.call(account_investor3);
            await print(data, account_investor3);

            // get the trade amount using the timestamp
            let amt = (await I_VolumeRestrictionTM.getTotalTradedByUser.call(account_investor3, data[0].toNumber()))
                .dividedBy(new BigNumber(10).pow(18)).toNumber();

            // Verify the storage changes
            assert.equal(data[0].toNumber(), startTime + duration.days(data[2].toNumber()));
            assert.equal(data[1].dividedBy(new BigNumber(10).pow(18)).toNumber(), await calculateSum(rollingPeriod, tempArray3));
            assert.equal(data[2].toNumber(), 2);
            assert.equal(data[3].toNumber(), startTimedaily + duration.days(1));
            assert.equal(amt, 2.36);
        });

        it("Should fail to transfer the tokens after completion of the total amount", async () => {
            await catchRevert(
                I_SecurityToken.transfer(account_investor2, web3.utils.toWei("0.3"), { from: account_investor3 })
            );
        })

        it("Should sell more tokens on the same day after changing the total supply", async () => {
            await I_SecurityToken.mint(account_investor3, web3.utils.toWei("10"), { from: token_owner });

            let startTime = (await I_VolumeRestrictionTM.individualRestriction.call(account_investor3))[1].toNumber();
            let startTimedaily = (await I_VolumeRestrictionTM.individualDailyRestriction.call(account_investor3))[1].toNumber();
            let rollingPeriod = (await I_VolumeRestrictionTM.individualRestriction.call(account_investor3))[2].toNumber();

            //sell tokens upto the limit
            await I_SecurityToken.transfer(account_investor2, web3.utils.toWei(".50"), { from: account_investor3 });
            tempArray3[tempArray3.length - 1] += .50;

            let data = await I_VolumeRestrictionTM.getIndividualBucketDetailsToUser.call(account_investor3);
            await print(data, account_investor3);

            // get the trade amount using the timestamp
            let amt = (await I_VolumeRestrictionTM.getTotalTradedByUser.call(account_investor3, data[0].toNumber()))
                .dividedBy(new BigNumber(10).pow(18)).toNumber();

            // Verify the storage changes
            assert.equal(data[0].toNumber(), startTime + duration.days(data[2].toNumber()));
            assert.equal(data[1].dividedBy(new BigNumber(10).pow(18)).toNumber(), await calculateSum(rollingPeriod, tempArray3));
            assert.equal(data[2].toNumber(), 2);
            assert.equal(data[3].toNumber(), startTimedaily + duration.days(1));
            assert.equal(amt, 2.86);
        });

<<<<<<< HEAD
        it("Should fail to transact tokens more than the allowed in the second rolling period", async () => {
=======
        it("Should fail to transact tokens more than the allowed in the second rolling period", async() => {
>>>>>>> a8b71e57
            await increaseTime(duration.days(4));
            let i
            for (i = 0; i < 3; i++) {
                tempArray3.push(0);
            }
            console.log(`Diff Days: ${(latestTime() - ((await I_VolumeRestrictionTM.getIndividualBucketDetailsToUser.call(account_investor3))[0]).toNumber()) / 86400}`);
            let allowedAmount = (tempArray3[0] + 1.1);
            await catchRevert(
                I_SecurityToken.transfer(account_investor2, web3.utils.toWei(allowedAmount.toString()), { from: account_investor3 })
            );
        })

        it("Should successfully to transact tokens in the second rolling period", async () => {
            // Should transact freely tokens daily limit is also ended

            let startTime = (await I_VolumeRestrictionTM.individualRestriction.call(account_investor3))[1].toNumber();
            let startTimedaily = (await I_VolumeRestrictionTM.individualDailyRestriction.call(account_investor3))[1].toNumber();
            let rollingPeriod = (await I_VolumeRestrictionTM.individualRestriction.call(account_investor3))[2].toNumber();
            let allowedAmount = (tempArray3[0] + 1);
            //sell tokens upto the limit
<<<<<<< HEAD
            await I_SecurityToken.transfer(account_investor2, web3.utils.toWei(allowedAmount.toString()), { from: account_investor3 });
=======
            await I_SecurityToken.transfer(account_investor2, web3.utils.toWei(allowedAmount.toString()), {from: account_investor3});
>>>>>>> a8b71e57

            tempArray3.push(allowedAmount);
            let data = await I_VolumeRestrictionTM.getIndividualBucketDetailsToUser.call(account_investor3);
            await print(data, account_investor3);

            // get the trade amount using the timestamp
            let amt = (await I_VolumeRestrictionTM.getTotalTradedByUser.call(account_investor3, data[0].toNumber()))
                .dividedBy(new BigNumber(10).pow(18)).toNumber();

            // Verify the storage changes
            assert.equal(data[0].toNumber(), startTime + duration.days(data[2].toNumber()));
            assert.equal(data[1].dividedBy(new BigNumber(10).pow(18)).toNumber(), await calculateSum(rollingPeriod, tempArray3));
            assert.equal(data[2].toNumber(), 6);
            assert.equal(data[3].toNumber(), startTimedaily + duration.days(1));
            assert.equal(amt, allowedAmount);
        });

        it("Should sell more tokens on the net day of rolling period", async () => {
            await increaseTime(duration.days(3));

            let startTime = (await I_VolumeRestrictionTM.individualRestriction.call(account_investor3))[1].toNumber();
            let startTimedaily = (await I_VolumeRestrictionTM.individualDailyRestriction.call(account_investor3))[1].toNumber();
            let rollingPeriod = (await I_VolumeRestrictionTM.individualRestriction.call(account_investor3))[2].toNumber();

            tempArray3.push(0);
            tempArray3.push(0);

            //sell tokens upto the limit
<<<<<<< HEAD
            await I_SecurityToken.transfer(account_investor2, web3.utils.toWei("7"), { from: account_investor3 });
=======
            await I_SecurityToken.transfer(account_investor2, web3.utils.toWei("7"), {from: account_investor3});
>>>>>>> a8b71e57

            tempArray3.push(7)
            let data = await I_VolumeRestrictionTM.getIndividualBucketDetailsToUser.call(account_investor3);
            await print(data, account_investor3);

            // get the trade amount using the timestamp
            let amt = (await I_VolumeRestrictionTM.getTotalTradedByUser.call(account_investor3, data[0].toNumber()))
                .dividedBy(new BigNumber(10).pow(18)).toNumber();

            // Verify the storage changes
            assert.equal(data[0].toNumber(), startTime + duration.days(data[2].toNumber()));
            assert.equal(data[1].dividedBy(new BigNumber(10).pow(18)).toNumber(), await calculateSum(rollingPeriod, tempArray3));
            assert.equal(data[2].toNumber(), 9);
            assert.equal(data[3].toNumber(), startTimedaily + duration.days(1));
            assert.equal(amt, 7);
        })

        it("Should transfer after the 5 days", async () => {
            await increaseTime(duration.days(4.5));

            for (let i = 0; i < 3; i++) {
                tempArray3.push(0);
            }

            let startTime = (await I_VolumeRestrictionTM.individualRestriction.call(account_investor3))[1].toNumber();
            let startTimedaily = (await I_VolumeRestrictionTM.individualDailyRestriction.call(account_investor3))[1].toNumber();
            let rollingPeriod = (await I_VolumeRestrictionTM.individualRestriction.call(account_investor3))[2].toNumber();

            await I_SecurityToken.transfer(account_investor3, web3.utils.toWei("25"), { from: account_investor2 });
            //sell tokens upto the limit
            await I_SecurityToken.transfer(account_investor2, web3.utils.toWei("8"), { from: account_investor3 });
            tempArray3.push(8);

            let data = await I_VolumeRestrictionTM.getIndividualBucketDetailsToUser.call(account_investor3);
            await print(data, account_investor3);

            // get the trade amount using the timestamp
            let amt = (await I_VolumeRestrictionTM.getTotalTradedByUser.call(account_investor3, data[0].toNumber()))
                .dividedBy(new BigNumber(10).pow(18)).toNumber();

            // Verify the storage changes
            assert.equal(data[0].toNumber(), startTime + duration.days(data[2].toNumber()));
            assert.equal(data[1].dividedBy(new BigNumber(10).pow(18)).toNumber(), await calculateSum(rollingPeriod, tempArray3));
            assert.equal(data[2].toNumber(), 13);
            assert.equal(data[3].toNumber(), startTimedaily + duration.days(1));
            assert.equal(amt, 8);
        });

        it("Should freely transfer the tokens after one day (completion of individual restriction)", async () => {
            // increase one time
            await increaseTime(duration.days(2));
            await I_SecurityToken.transfer(account_investor2, web3.utils.toWei("17"), { from: account_investor3 });
        });
    });

<<<<<<< HEAD
    describe("Test cases for the Default restrictions", async () => {

        it("Should add the investor 4 in the whitelist", async () => {
=======
    describe("Test cases for the Default restrictions", async() => {

        it("Should add the investor 4 in the whitelist", async() => {
>>>>>>> a8b71e57
            await I_GeneralTransferManager.modifyWhitelist(
                account_investor4,
                latestTime(),
                latestTime(),
                latestTime() + duration.days(30),
                true,
                {
                    from: token_owner
                }
            );
        });

        it("Should mint some tokens to investor 4", async () => {
            await I_SecurityToken.mint(account_investor4, web3.utils.toWei("20"), { from: token_owner });
        });

        it("Should add the default daily restriction successfully", async () => {
            await I_VolumeRestrictionTM.addDefaultDailyRestriction(
                new BigNumber(2.75).times(new BigNumber(10).pow(16)),
                0,
                latestTime() + duration.days(3),
                1,
                {
                    from: token_owner
                }
            );

            let dataRestriction = await I_VolumeRestrictionTM.defaultDailyRestriction.call();
            console.log(`
                *** Add Individual Daily restriction data ***
                Allowed Tokens:          ${dataRestriction[0].dividedBy(new BigNumber(10).pow(16)).toNumber()} % of TotalSupply
                StartTime :              ${dataRestriction[1].toNumber()}
                Rolling Period in days : ${dataRestriction[2].toNumber()}
                EndTime :                ${dataRestriction[3].toNumber()}
                Type of Restriction:     ${dataRestriction[4].toNumber()}
            `);
        });

        it("Should fail to transfer above the daily limit", async () => {
            await catchRevert(
                I_SecurityToken.transfer(account_investor3, web3.utils.toWei("5"), { from: account_investor4 })
            )
        })

        it("Should transfer the token by investor 4", async () => {
            let startTimedaily = (await I_VolumeRestrictionTM.defaultDailyRestriction.call())[1].toNumber();
            //sell tokens upto the limit
<<<<<<< HEAD
            await I_SecurityToken.transfer(account_investor2, web3.utils.toWei("3.57"), { from: account_investor4 });
=======
            await I_SecurityToken.transfer(account_investor2, web3.utils.toWei("3.57"), {from: account_investor4});
>>>>>>> a8b71e57

            let data = await I_VolumeRestrictionTM.getDefaultBucketDetailsToUser.call(account_investor4);
            await print(data, account_investor3);

            // get the trade amount using the timestamp
            let amt = (await I_VolumeRestrictionTM.getTotalTradedByUser.call(account_investor4, data[3].toNumber()))
                .dividedBy(new BigNumber(10).pow(18)).toNumber();

            // Verify the storage changes
            assert.equal(data[0].toNumber(), 0);
            assert.equal(data[1].toNumber(), 0);
            assert.equal(data[2].toNumber(), 0);
            assert.equal(data[3].toNumber(), startTimedaily);
            assert.equal(amt, 3.57);
        });

        it("Should transfer the tokens freely after ending the default daily restriction", async () => {
            await increaseTime(duration.days(3) + 10);
            //sell tokens upto the limit
            let tx = await I_SecurityToken.transfer(account_investor2, web3.utils.toWei("5"), { from: account_investor4 });
            assert.equal((tx.logs[0].args.value).toNumber(), web3.utils.toWei("5"));
            // Transfer the tokens again to investor 3
            await I_SecurityToken.transfer(account_investor3, web3.utils.toWei("40"), { from: account_investor2 });
        })

        it("Should successfully add the default restriction", async () => {
            await I_VolumeRestrictionTM.addDefaultRestriction(
                web3.utils.toWei("10"),
                0,
                5,
                latestTime() + duration.days(10),
                0,
                {
                    from: token_owner
                }
            );

            let data = await I_VolumeRestrictionTM.defaultRestriction.call();
            assert.equal(data[0].toNumber(), web3.utils.toWei("10"));
            assert.equal(data[2].toNumber(), 5);
            let dataRestriction = await I_VolumeRestrictionTM.defaultRestriction.call();
            console.log(`
                *** Add Individual restriction data ***
                Allowed Tokens:          ${dataRestriction[0].dividedBy(new BigNumber(10).pow(18)).toNumber()}
                StartTime :              ${dataRestriction[1].toNumber()}
                Rolling Period in days : ${dataRestriction[2].toNumber()}
                EndTime :                ${dataRestriction[3].toNumber()}
                Type of Restriction:     ${dataRestriction[4].toNumber()}
            `);
        });

        it("Should transfer tokens on by investor 3 (comes under the Default restriction)", async () => {
            await increaseTime(10);
            tempArray3.length = 0;
            let startTime = (await I_VolumeRestrictionTM.defaultRestriction.call())[1].toNumber();
            let startTimedaily = (await I_VolumeRestrictionTM.defaultDailyRestriction.call())[1].toNumber();
            let rollingPeriod = (await I_VolumeRestrictionTM.defaultRestriction.call())[2].toNumber();
            //sell tokens upto the limit
            await I_SecurityToken.transfer(account_investor2, web3.utils.toWei("5"), { from: account_investor3 });
            tempArray3.push(5);

            let data = await I_VolumeRestrictionTM.getDefaultBucketDetailsToUser.call(account_investor3);
            await print(data, account_investor3);

            // get the trade amount using the timestamp
            let amt = (await I_VolumeRestrictionTM.getTotalTradedByUser.call(account_investor3, data[0].toNumber()))
                .dividedBy(new BigNumber(10).pow(18)).toNumber();

            // Verify the storage changes
            assert.equal(data[0].toNumber(), startTime + duration.days(data[2].toNumber()));
            assert.equal(data[1].dividedBy(new BigNumber(10).pow(18)).toNumber(), await calculateSum(rollingPeriod, tempArray3));
            assert.equal(data[2].toNumber(), 0);
            assert.equal(data[3].toNumber(), 0);
            assert.equal(amt, 5);

            // Transfer tokens on another day
            await increaseTime(duration.days(1));
            //sell tokens upto the limit
            await I_SecurityToken.transfer(account_investor2, web3.utils.toWei("3"), { from: account_investor3 });
            tempArray3.push(3);

            data = await I_VolumeRestrictionTM.getDefaultBucketDetailsToUser.call(account_investor3);
            await print(data, account_investor3);

            // get the trade amount using the timestamp
            amt = (await I_VolumeRestrictionTM.getTotalTradedByUser.call(account_investor3, data[0].toNumber()))
                .dividedBy(new BigNumber(10).pow(18)).toNumber();

            // Verify the storage changes
            assert.equal(data[0].toNumber(), startTime + duration.days(data[2].toNumber()));
            assert.equal(data[1].dividedBy(new BigNumber(10).pow(18)).toNumber(), await calculateSum(rollingPeriod, tempArray3));
            assert.equal(data[2].toNumber(), 1);
            assert.equal(data[3].toNumber(), 0);
            assert.equal(amt, 3);
        });

        it("Should fail to transfer more tokens than the available default limit", async () => {
            await catchRevert(
                I_SecurityToken.transfer(account_investor2, web3.utils.toWei("3"), { from: account_investor3 })
            );
        });

        it("Should able to transfer tokens in the next rolling period", async () => {
            await increaseTime(duration.days(4.1));
            console.log(`*** Diff days: ${(latestTime() - ((await I_VolumeRestrictionTM.getDefaultBucketDetailsToUser.call(account_investor3))[0]).toNumber()) / 86400}`)
            for (let i = 0; i < 3; i++) {
                tempArray3.push(0);
            }

            let startTime = (await I_VolumeRestrictionTM.defaultRestriction.call())[1].toNumber();
            let startTimedaily = (await I_VolumeRestrictionTM.defaultDailyRestriction.call())[1].toNumber();
            let rollingPeriod = (await I_VolumeRestrictionTM.defaultRestriction.call())[2].toNumber();

            //sell tokens upto the limit
            await I_SecurityToken.transfer(account_investor2, web3.utils.toWei("7"), { from: account_investor3 });
            tempArray3.push(7);

            let data = await I_VolumeRestrictionTM.getDefaultBucketDetailsToUser.call(account_investor3);
            await print(data, account_investor3);

            // get the trade amount using the timestamp
            let amt = (await I_VolumeRestrictionTM.getTotalTradedByUser.call(account_investor3, data[0].toNumber()))
                .dividedBy(new BigNumber(10).pow(18)).toNumber();

            // Verify the storage changes
            assert.equal(data[0].toNumber(), startTime + duration.days(data[2].toNumber()));
            assert.equal(data[1].dividedBy(new BigNumber(10).pow(18)).toNumber(), await calculateSum(rollingPeriod, tempArray3));
            assert.equal(data[2].toNumber(), 5);
            assert.equal(data[3].toNumber(), 0);
            assert.equal(amt, 7);

            // Try to transact more on the same day but fail
            await catchRevert(
                I_SecurityToken.transfer(account_investor2, web3.utils.toWei("1"), { from: account_investor3 })
            );
        });

        it("Should add the daily default restriction again", async () => {
            await I_VolumeRestrictionTM.addDefaultDailyRestriction(
                web3.utils.toWei("2"),
                0,
                latestTime() + duration.days(3),
                0,
                {
                    from: token_owner
                }
            );

            let dataRestriction = await I_VolumeRestrictionTM.defaultDailyRestriction.call();
            console.log(`
                *** Add Individual Daily restriction data ***
                Allowed Tokens:          ${dataRestriction[0].dividedBy(new BigNumber(10).pow(16)).toNumber()}
                StartTime :              ${dataRestriction[1].toNumber()}
                Rolling Period in days : ${dataRestriction[2].toNumber()}
                EndTime :                ${dataRestriction[3].toNumber()}
                Type of Restriction:     ${dataRestriction[4].toNumber()}
            `);
        });

        it("Should not able to transfer tokens more than the default daily restriction", async () => {
            await catchRevert(
                I_SecurityToken.transfer(account_investor2, web3.utils.toWei("3"), { from: account_investor3 })
            );
        });

        it("Should able to transfer tokens within the limit of (daily default + default) restriction", async () => {
            await increaseTime(duration.days(1));
            let startTime = (await I_VolumeRestrictionTM.defaultRestriction.call())[1].toNumber();
            let startTimedaily = (await I_VolumeRestrictionTM.defaultDailyRestriction.call())[1].toNumber();
            let rollingPeriod = (await I_VolumeRestrictionTM.defaultRestriction.call())[2].toNumber();
            //sell tokens upto the limit
            await I_SecurityToken.transfer(account_investor2, web3.utils.toWei("2"), { from: account_investor3 });
            tempArray3.push(2);

            let data = await I_VolumeRestrictionTM.getDefaultBucketDetailsToUser.call(account_investor3);
            await print(data, account_investor3);

            // get the trade amount using the timestamp
            let amt = (await I_VolumeRestrictionTM.getTotalTradedByUser.call(account_investor3, data[0].toNumber()))
                .dividedBy(new BigNumber(10).pow(18)).toNumber();

            // Verify the storage changes
            assert.equal(data[0].toNumber(), startTime + duration.days(data[2].toNumber()));
            assert.equal(data[1].dividedBy(new BigNumber(10).pow(18)).toNumber(), await calculateSum(rollingPeriod, tempArray3));
            assert.equal(data[2].toNumber(), 6);
            assert.equal(data[3].toNumber(), startTimedaily + duration.days(1));
            assert.equal(amt, 2);
        });
    })

    describe("Test for the exemptlist", async () => {

        it("Should add the token holder in the exemption list -- failed because of bad owner", async () => {
            await catchRevert(
                I_VolumeRestrictionTM.changeExemptWalletList(account_investor4, true, { from: account_polymath })
            );
        });

<<<<<<< HEAD
        it("Should add the token holder in the exemption list", async () => {
            await I_VolumeRestrictionTM.changeExemptWalletList(account_investor4, true, { from: token_owner });
=======
        it("Should add the token holder in the exemption list", async() => {
            await I_VolumeRestrictionTM.changeExemptWalletList(account_investor4, true, {from: token_owner});
            console.log(await I_VolumeRestrictionTM.getExemptAddress.call());
>>>>>>> a8b71e57
            let beforeBal = await I_SecurityToken.balanceOf.call(account_investor4);
            await I_SecurityToken.transfer(account_investor3, web3.utils.toWei("3"), { from: account_investor4 });
            let afterBal = await I_SecurityToken.balanceOf.call(account_investor4);
            let diff = beforeBal.minus(afterBal);
            assert.equal(web3.utils.fromWei((diff.toNumber()).toString()), 3);
        });

        it("Should add multiple token holders to exemption list and check the getter value", async() => {
            let holders = [account_investor1, account_investor3, account_investor2, account_delegate2];
            let change = [true, true, true, true];
            for (let i = 0; i < holders.length; i++) {
                await I_VolumeRestrictionTM.changeExemptWalletList(holders[i], change[i], {from: token_owner});
            }
            let data = await I_VolumeRestrictionTM.getExemptAddress.call();
            assert.equal(data.length, 5);
            assert.equal(data[0], account_investor4);
            assert.equal(data[1], account_investor1);
            assert.equal(data[2], account_investor3);
            assert.equal(data[3], account_investor2);
            assert.equal(data[4], account_delegate2);
        });

        it("Should unexempt a particular address", async() => {
            await I_VolumeRestrictionTM.changeExemptWalletList(account_investor1, false, {from: token_owner});
            let data = await I_VolumeRestrictionTM.getExemptAddress.call();
            assert.equal(data.length, 4);
            assert.equal(data[0], account_investor4);
            assert.equal(data[1], account_delegate2);
            assert.equal(data[2], account_investor3);
            assert.equal(data[3], account_investor2);
        });

        it("Should fail to unexempt the same address again", async() => {
            await catchRevert(
                I_VolumeRestrictionTM.changeExemptWalletList(account_investor1, false, {from: token_owner})
            );
        });

        it("Should delete the last element of the exemption list", async() => {
            await I_VolumeRestrictionTM.changeExemptWalletList(account_investor2, false, {from: token_owner});
            let data = await I_VolumeRestrictionTM.getExemptAddress.call();
            assert.equal(data.length, 3);
            assert.equal(data[0], account_investor4);
            assert.equal(data[1], account_delegate2);
            assert.equal(data[2], account_investor3);
        });

        it("Should delete multiple investor from the exemption list", async() => {
            let holders = [account_delegate2, account_investor4, account_investor3];
            let change = [false, false, false];
            for (let i = 0; i < holders.length; i++) {
                await I_VolumeRestrictionTM.changeExemptWalletList(holders[i], change[i], {from: token_owner});
            }
            let data = await I_VolumeRestrictionTM.getExemptAddress.call();
            assert.equal(data.length, 0);
        });
    });

    describe("Test for modify functions", async () => {

        it("Should add the individual restriction for multiple investor", async () => {
            await I_VolumeRestrictionTM.addIndividualRestrictionMulti(
                [account_investor3, account_delegate3],
                [web3.utils.toWei("15"), new BigNumber(12.78).times(new BigNumber(10).pow(16))],
                [latestTime() + duration.days(1), latestTime() + duration.days(2)],
                [15, 20],
                [latestTime() + duration.days(40), latestTime() + duration.days(60)],
                [0, 1],
                {
                    from: token_owner
                }
            );

            let indi1 = await I_VolumeRestrictionTM.individualRestriction.call(account_investor3);
            let indi2 = await I_VolumeRestrictionTM.individualRestriction.call(account_delegate3);

            assert.equal(indi1[0].dividedBy(new BigNumber(10).pow(18)), 15);
            assert.equal(indi2[0].dividedBy(new BigNumber(10).pow(16)), 12.78);

            assert.equal(indi1[2].toNumber(), 15);
            assert.equal(indi2[2].toNumber(), 20);

            assert.equal(indi1[4].toNumber(), 0);
            assert.equal(indi2[4].toNumber(), 1);
        });

        it("Should modify the details before the starttime passed", async () => {
            await I_VolumeRestrictionTM.modifyIndividualRestrictionMulti(
                [account_investor3, account_delegate3],
                [new BigNumber(12.78).times(new BigNumber(10).pow(16)), web3.utils.toWei("15")],
                [latestTime() + duration.days(1), latestTime() + duration.days(2)],
                [20, 15],
                [latestTime() + duration.days(40), latestTime() + duration.days(60)],
                [1, 0],
                {
                    from: token_owner
                }
            );

            let indi1 = await I_VolumeRestrictionTM.individualRestriction.call(account_investor3);
            let indi2 = await I_VolumeRestrictionTM.individualRestriction.call(account_delegate3);

            assert.equal(indi2[0].dividedBy(new BigNumber(10).pow(18)), 15);
            assert.equal(indi1[0].dividedBy(new BigNumber(10).pow(16)), 12.78);

            assert.equal(indi2[2].toNumber(), 15);
            assert.equal(indi1[2].toNumber(), 20);

            assert.equal(indi2[4].toNumber(), 0);
            assert.equal(indi1[4].toNumber(), 1);
        });

    });

    describe("VolumeRestriction Transfer Manager Factory test cases", async () => {

        it("Should get the exact details of the factory", async () => {
            assert.equal(await I_VolumeRestrictionTMFactory.getSetupCost.call(), 0);
            assert.equal((await I_VolumeRestrictionTMFactory.getTypes.call())[0], 2);
            assert.equal(web3.utils.toAscii(await I_VolumeRestrictionTMFactory.getName.call())
                .replace(/\u0000/g, ''),
                "VolumeRestrictionTM",
                "Wrong Module added");
            assert.equal(await I_VolumeRestrictionTMFactory.description.call(),
                "Manage transfers based on the volume of tokens that needs to be transact",
                "Wrong Module added");
            assert.equal(await I_VolumeRestrictionTMFactory.title.call(),
                "Volume Restriction Transfer Manager",
                "Wrong Module added");
            assert.equal(await I_VolumeRestrictionTMFactory.getInstructions.call(),
                "Module used to restrict the volume of tokens traded by the token holders",
                "Wrong Module added");
            assert.equal(await I_VolumeRestrictionTMFactory.version.call(), "1.0.0");
        });

        it("Should get the tags of the factory", async () => {
            let tags = await I_VolumeRestrictionTMFactory.getTags.call();
            assert.equal(tags.length, 5);
            assert.equal(web3.utils.toAscii(tags[0]).replace(/\u0000/g, ''), "Maximum Volume");
        });
    });

});<|MERGE_RESOLUTION|>--- conflicted
+++ resolved
@@ -91,7 +91,7 @@
 
     async function printRestrictedData(data) {
         let investors = data[0];
-        for (let i = 0 ; i < investors.length; i++) {
+        for (let i = 0; i < investors.length; i++) {
             console.log(`
                 Token holder:   ${data[0][i]}
                 Start Time:  ${data[2][i].toNumber()}
@@ -225,19 +225,11 @@
             );
 
             // Mint some tokens and transferred to whitelisted addresses
-<<<<<<< HEAD
             await I_SecurityToken.mint(account_investor1, web3.utils.toWei("40", "ether"), { from: token_owner });
             await I_SecurityToken.mint(account_investor2, web3.utils.toWei("30", "ether"), { from: token_owner });
             await I_SecurityToken.mint(account_investor3, web3.utils.toWei("30", "ether"), { from: token_owner });
 
-            // Check the balance of the investors 
-=======
-            await I_SecurityToken.mint(account_investor1, web3.utils.toWei("40", "ether"), {from: token_owner});
-            await I_SecurityToken.mint(account_investor2, web3.utils.toWei("30", "ether"), {from: token_owner});
-            await I_SecurityToken.mint(account_investor3, web3.utils.toWei("30", "ether"), {from: token_owner});
-
             // Check the balance of the investors
->>>>>>> a8b71e57
             let bal1 = await I_SecurityToken.balanceOf.call(account_investor1);
             let bal2 = await I_SecurityToken.balanceOf.call(account_investor2);
             // Verifying the balances
@@ -418,7 +410,6 @@
 
         it("Should add the restriction successfully", async () => {
             let tx = await I_VolumeRestrictionTM.addIndividualRestriction(
-<<<<<<< HEAD
                 account_investor1,
                 web3.utils.toWei("12"),
                 latestTime() + duration.seconds(2),
@@ -429,19 +420,6 @@
                     from: token_owner
                 }
             );
-
-=======
-                    account_investor1,
-                    web3.utils.toWei("12"),
-                    latestTime() + duration.seconds(2),
-                    3,
-                    latestTime() + duration.days(5),
-                    0,
-                    {
-                        from: token_owner
-                    }
-                );
->>>>>>> a8b71e57
             assert.equal(tx.logs[0].args._holder, account_investor1);
             assert.equal(tx.logs[0].args._typeOfRestriction, 0);
             let data = await I_VolumeRestrictionTM.getRestrictedData.call();
@@ -563,27 +541,15 @@
 
         it("Should add the restriction for multiple investor successfully", async () => {
             await I_VolumeRestrictionTM.addIndividualRestrictionMulti(
-<<<<<<< HEAD
                 [account_investor2, account_delegate3, account_investor4],
                 [web3.utils.toWei("12"), web3.utils.toWei("10"), web3.utils.toWei("15")],
-                [latestTime() + duration.seconds(2), latestTime() + duration.seconds(2), latestTime() + duration.seconds(2)],
+                [0, 0, 0],
                 [3, 4, 5],
                 [latestTime() + duration.days(5), latestTime() + duration.days(6), latestTime() + duration.days(7)],
                 [0, 0, 0],
                 {
                     from: token_owner
                 }
-=======
-                    [account_investor2, account_delegate3, account_investor4],
-                    [web3.utils.toWei("12"), web3.utils.toWei("10"), web3.utils.toWei("15")],
-                    [0, 0, 0],
-                    [3, 4, 5],
-                    [latestTime() + duration.days(5), latestTime() + duration.days(6), latestTime() + duration.days(7)],
-                    [0,0,0],
-                    {
-                        from: token_owner
-                    }
->>>>>>> a8b71e57
             );
             assert.equal((await I_VolumeRestrictionTM.individualRestriction.call(account_investor2))[2].toNumber(), 3);
             assert.equal((await I_VolumeRestrictionTM.individualRestriction.call(account_delegate3))[2].toNumber(), 4);
@@ -653,7 +619,6 @@
                 `);
 
             let tx = await I_VolumeRestrictionTM.addIndividualRestriction(
-<<<<<<< HEAD
                 account_investor1,
                 web3.utils.toWei("12"),
                 latestTime() + duration.seconds(2),
@@ -664,18 +629,6 @@
                     from: token_owner
                 }
             );
-=======
-                    account_investor1,
-                    web3.utils.toWei("12"),
-                    latestTime() + duration.seconds(2),
-                    3,
-                    latestTime() + duration.days(6),
-                    0,
-                    {
-                        from: token_owner
-                    }
-                );
->>>>>>> a8b71e57
 
             assert.equal(tx.logs[1].args._holder, account_investor1);
             assert.equal(tx.logs[1].args._typeOfRestriction, 0);
@@ -700,13 +653,8 @@
             console.log(`
                 Gas estimation (Individual): ${await I_SecurityToken.transfer.estimateGas(account_investor3, web3.utils.toWei('.3'), { from: account_investor1 })}`
             );
-<<<<<<< HEAD
             await I_SecurityToken.transfer(account_investor3, web3.utils.toWei('.3'), { from: account_investor1 });
-            // Check the balance of the investors 
-=======
-            await I_SecurityToken.transfer(account_investor3, web3.utils.toWei('.3'), {from: account_investor1});
             // Check the balance of the investors
->>>>>>> a8b71e57
             let bal1 = await I_SecurityToken.balanceOf.call(account_investor1);
             // Verifying the balances
             assert.equal(web3.utils.fromWei((bal1.toNumber()).toString()), 34.7);
@@ -846,11 +794,7 @@
 
         it("Should fail to transfer more tokens --because of the above limit", async () => {
             await catchRevert(
-<<<<<<< HEAD
                 I_SecurityToken.transfer(account_investor2, web3.utils.toWei(".1"), { from: account_investor3 })
-=======
-                I_SecurityToken.transfer(account_investor2, web3.utils.toWei(".1"), {from: account_investor3})
->>>>>>> a8b71e57
             );
         });
 
@@ -910,13 +854,8 @@
                 Gas estimation (Individual + Individual daily): ${await I_SecurityToken.transfer.estimateGas(account_investor2, web3.utils.toWei("2"), { from: account_investor1 })}`
             );
 
-<<<<<<< HEAD
             await I_SecurityToken.transfer(account_investor2, web3.utils.toWei("2"), { from: account_investor1 });
-            // Check the balance of the investors 
-=======
-            await I_SecurityToken.transfer(account_investor2, web3.utils.toWei("2"), {from: account_investor1});
             // Check the balance of the investors
->>>>>>> a8b71e57
             let bal1 = await I_SecurityToken.balanceOf.call(account_investor1);
             // Verifying the balances
             assert.equal(web3.utils.fromWei((bal1.toNumber()).toString()), 32.7);
@@ -1115,11 +1054,7 @@
             );
         });
 
-<<<<<<< HEAD
         it("Should modify the individual daily restriction", async () => {
-=======
-        it("Should modify the individual daily restriction", async() => {
->>>>>>> a8b71e57
             await I_VolumeRestrictionTM.modifyIndividualDailyRestriction(
                 account_investor3,
                 web3.utils.toWei('3'),
@@ -1222,11 +1157,7 @@
             assert.equal(amt, 2.86);
         });
 
-<<<<<<< HEAD
         it("Should fail to transact tokens more than the allowed in the second rolling period", async () => {
-=======
-        it("Should fail to transact tokens more than the allowed in the second rolling period", async() => {
->>>>>>> a8b71e57
             await increaseTime(duration.days(4));
             let i
             for (i = 0; i < 3; i++) {
@@ -1247,11 +1178,7 @@
             let rollingPeriod = (await I_VolumeRestrictionTM.individualRestriction.call(account_investor3))[2].toNumber();
             let allowedAmount = (tempArray3[0] + 1);
             //sell tokens upto the limit
-<<<<<<< HEAD
             await I_SecurityToken.transfer(account_investor2, web3.utils.toWei(allowedAmount.toString()), { from: account_investor3 });
-=======
-            await I_SecurityToken.transfer(account_investor2, web3.utils.toWei(allowedAmount.toString()), {from: account_investor3});
->>>>>>> a8b71e57
 
             tempArray3.push(allowedAmount);
             let data = await I_VolumeRestrictionTM.getIndividualBucketDetailsToUser.call(account_investor3);
@@ -1280,11 +1207,7 @@
             tempArray3.push(0);
 
             //sell tokens upto the limit
-<<<<<<< HEAD
             await I_SecurityToken.transfer(account_investor2, web3.utils.toWei("7"), { from: account_investor3 });
-=======
-            await I_SecurityToken.transfer(account_investor2, web3.utils.toWei("7"), {from: account_investor3});
->>>>>>> a8b71e57
 
             tempArray3.push(7)
             let data = await I_VolumeRestrictionTM.getIndividualBucketDetailsToUser.call(account_investor3);
@@ -1340,15 +1263,9 @@
         });
     });
 
-<<<<<<< HEAD
     describe("Test cases for the Default restrictions", async () => {
 
         it("Should add the investor 4 in the whitelist", async () => {
-=======
-    describe("Test cases for the Default restrictions", async() => {
-
-        it("Should add the investor 4 in the whitelist", async() => {
->>>>>>> a8b71e57
             await I_GeneralTransferManager.modifyWhitelist(
                 account_investor4,
                 latestTime(),
@@ -1396,11 +1313,7 @@
         it("Should transfer the token by investor 4", async () => {
             let startTimedaily = (await I_VolumeRestrictionTM.defaultDailyRestriction.call())[1].toNumber();
             //sell tokens upto the limit
-<<<<<<< HEAD
             await I_SecurityToken.transfer(account_investor2, web3.utils.toWei("3.57"), { from: account_investor4 });
-=======
-            await I_SecurityToken.transfer(account_investor2, web3.utils.toWei("3.57"), {from: account_investor4});
->>>>>>> a8b71e57
 
             let data = await I_VolumeRestrictionTM.getDefaultBucketDetailsToUser.call(account_investor4);
             await print(data, account_investor3);
@@ -1599,14 +1512,9 @@
             );
         });
 
-<<<<<<< HEAD
         it("Should add the token holder in the exemption list", async () => {
             await I_VolumeRestrictionTM.changeExemptWalletList(account_investor4, true, { from: token_owner });
-=======
-        it("Should add the token holder in the exemption list", async() => {
-            await I_VolumeRestrictionTM.changeExemptWalletList(account_investor4, true, {from: token_owner});
             console.log(await I_VolumeRestrictionTM.getExemptAddress.call());
->>>>>>> a8b71e57
             let beforeBal = await I_SecurityToken.balanceOf.call(account_investor4);
             await I_SecurityToken.transfer(account_investor3, web3.utils.toWei("3"), { from: account_investor4 });
             let afterBal = await I_SecurityToken.balanceOf.call(account_investor4);
@@ -1614,11 +1522,11 @@
             assert.equal(web3.utils.fromWei((diff.toNumber()).toString()), 3);
         });
 
-        it("Should add multiple token holders to exemption list and check the getter value", async() => {
+        it("Should add multiple token holders to exemption list and check the getter value", async () => {
             let holders = [account_investor1, account_investor3, account_investor2, account_delegate2];
             let change = [true, true, true, true];
             for (let i = 0; i < holders.length; i++) {
-                await I_VolumeRestrictionTM.changeExemptWalletList(holders[i], change[i], {from: token_owner});
+                await I_VolumeRestrictionTM.changeExemptWalletList(holders[i], change[i], { from: token_owner });
             }
             let data = await I_VolumeRestrictionTM.getExemptAddress.call();
             assert.equal(data.length, 5);
@@ -1629,8 +1537,8 @@
             assert.equal(data[4], account_delegate2);
         });
 
-        it("Should unexempt a particular address", async() => {
-            await I_VolumeRestrictionTM.changeExemptWalletList(account_investor1, false, {from: token_owner});
+        it("Should unexempt a particular address", async () => {
+            await I_VolumeRestrictionTM.changeExemptWalletList(account_investor1, false, { from: token_owner });
             let data = await I_VolumeRestrictionTM.getExemptAddress.call();
             assert.equal(data.length, 4);
             assert.equal(data[0], account_investor4);
@@ -1639,14 +1547,14 @@
             assert.equal(data[3], account_investor2);
         });
 
-        it("Should fail to unexempt the same address again", async() => {
-            await catchRevert(
-                I_VolumeRestrictionTM.changeExemptWalletList(account_investor1, false, {from: token_owner})
-            );
-        });
-
-        it("Should delete the last element of the exemption list", async() => {
-            await I_VolumeRestrictionTM.changeExemptWalletList(account_investor2, false, {from: token_owner});
+        it("Should fail to unexempt the same address again", async () => {
+            await catchRevert(
+                I_VolumeRestrictionTM.changeExemptWalletList(account_investor1, false, { from: token_owner })
+            );
+        });
+
+        it("Should delete the last element of the exemption list", async () => {
+            await I_VolumeRestrictionTM.changeExemptWalletList(account_investor2, false, { from: token_owner });
             let data = await I_VolumeRestrictionTM.getExemptAddress.call();
             assert.equal(data.length, 3);
             assert.equal(data[0], account_investor4);
@@ -1654,11 +1562,11 @@
             assert.equal(data[2], account_investor3);
         });
 
-        it("Should delete multiple investor from the exemption list", async() => {
+        it("Should delete multiple investor from the exemption list", async () => {
             let holders = [account_delegate2, account_investor4, account_investor3];
             let change = [false, false, false];
             for (let i = 0; i < holders.length; i++) {
-                await I_VolumeRestrictionTM.changeExemptWalletList(holders[i], change[i], {from: token_owner});
+                await I_VolumeRestrictionTM.changeExemptWalletList(holders[i], change[i], { from: token_owner });
             }
             let data = await I_VolumeRestrictionTM.getExemptAddress.call();
             assert.equal(data.length, 0);
