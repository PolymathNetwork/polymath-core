pragma solidity ^0.5.0;

import "./TransferManager.sol";
import "./CountTransferManagerStorage.sol";

/**
 * @title Transfer Manager for limiting maximum number of token holders
 */
<<<<<<< HEAD
contract CountTransferManager is TransferManager {
    // The maximum number of concurrent token holders
    uint256 public maxHolderCount;

    bytes32 public constant ADMIN = "ADMIN";
=======
contract CountTransferManager is CountTransferManagerStorage, TransferManager {
>>>>>>> 247b64ee

    event ModifyHolderCount(uint256 _oldHolderCount, uint256 _newHolderCount);

    /**
     * @notice Constructor
     * @param _securityToken Address of the security token
     */
    constructor(address _securityToken, address _polyToken) public Module(_securityToken, _polyToken) {

    }

    /** @notice Used to verify the transfer transaction and prevent a transfer if it passes the allowed amount of token holders
     * @param _from Address of the sender
     * @param _to Address of the receiver
     * @param _amount Amount to send
     */
    function verifyTransfer(
        address _from,
        address _to,
        uint256 _amount,
        bytes calldata /* _data */,
        bool /* _isTransfer */
    ) external returns(Result) {
        if (!paused) {
            if (maxHolderCount < ISecurityToken(securityToken).getInvestorCount()) {
                // Allow transfers to existing maxHolders
                if (ISecurityToken(securityToken).balanceOf(_to) != 0 || ISecurityToken(securityToken).balanceOf(_from) == _amount) {
                    return Result.NA;
                }
                return Result.INVALID;
            }
            return Result.NA;
        }
        return Result.NA;
    }

    /**
     * @notice Used to initialize the variables of the contract
     * @param _maxHolderCount Maximum no. of holders this module allows the SecurityToken to have
     */
    function configure(uint256 _maxHolderCount) public onlyFactory {
        maxHolderCount = _maxHolderCount;
    }

    /**
    * @notice Sets the cap for the amount of token holders there can be
    * @param _maxHolderCount is the new maximum amount of token holders
    */
    function changeHolderCount(uint256 _maxHolderCount) public withPerm(ADMIN) {
        emit ModifyHolderCount(maxHolderCount, _maxHolderCount);
        maxHolderCount = _maxHolderCount;
    }

    /**
     * @notice This function returns the signature of configure function
     */
    function getInitFunction() public pure returns(bytes4) {
        return bytes4(keccak256("configure(uint256)"));
    }

    /**
     * @notice Returns the permissions flag that are associated with CountTransferManager
     */
    function getPermissions() public view returns(bytes32[] memory) {
        bytes32[] memory allPermissions = new bytes32[](1);
        allPermissions[0] = ADMIN;
        return allPermissions;
    }

}<|MERGE_RESOLUTION|>--- conflicted
+++ resolved
@@ -6,15 +6,7 @@
 /**
  * @title Transfer Manager for limiting maximum number of token holders
  */
-<<<<<<< HEAD
-contract CountTransferManager is TransferManager {
-    // The maximum number of concurrent token holders
-    uint256 public maxHolderCount;
-
-    bytes32 public constant ADMIN = "ADMIN";
-=======
 contract CountTransferManager is CountTransferManagerStorage, TransferManager {
->>>>>>> 247b64ee
 
     event ModifyHolderCount(uint256 _oldHolderCount, uint256 _newHolderCount);
 
