--- conflicted
+++ resolved
@@ -466,33 +466,19 @@
         returns (byte, bytes32)
     {
         if (!success)
-<<<<<<< HEAD
-            return (0x50, appCode);
+            return (StatusCodes.code(StatusCodes.Status.TransferFailure), appCode);
 
         if (balanceOfFrom < value)
-            return (0x52, bytes32(0));
+            return (StatusCodes.code(StatusCodes.Status.InsufficientBalance), bytes32(0));
 
         if (to == address(0))
-            return (0x57, bytes32(0));
-=======
-            return (false, StatusCodes.code(StatusCodes.Status.TransferFailure), appCode);
-
-        if (balanceOfFrom < value)
-            return (false, StatusCodes.code(StatusCodes.Status.InsufficientBalance), bytes32(0));
-
-        if (to == address(0))
-            return (false, StatusCodes.code(StatusCodes.Status.InvalidReceiver), bytes32(0));
->>>>>>> 54362474
+            return (StatusCodes.code(StatusCodes.Status.InvalidReceiver), bytes32(0));
 
         // Balance overflow can never happen due to totalsupply being a uint256 as well
         // else if (!KindMath.checkAdd(balanceOf(_to), _value))
         //     return (0x50, bytes32(0));
 
-<<<<<<< HEAD
-        return (0x51, bytes32(0));
-=======
-        return (true, StatusCodes.code(StatusCodes.Status.TransferSuccess), bytes32(0));
->>>>>>> 54362474
+        return (StatusCodes.code(StatusCodes.Status.TransferSuccess), bytes32(0));
     }
 
     function _getKey(bytes32 _key1, address _key2) internal pure returns(bytes32) {
