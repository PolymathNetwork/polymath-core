var readlineSync = require('readline-sync');
var chalk = require('chalk');
var request = require('request-promise')
var abis = require('./helpers/contract_abis');
var contracts = require('./helpers/contract_addresses');
var common = require('./common/common_functions');
var gbl = require('./common/global');

<<<<<<< HEAD
let network;
let minNonce;

async function executeApp(toStrAddress, fromTrAddress, fromStrAddress, singleTicker, tokenAddress, onlyTickers, remoteNetwork) {
    network = remoteNetwork;
    await global.initialize(remoteNetwork);
=======
async function executeApp(toStrAddress, fromTrAddress, fromStrAddress) {
>>>>>>> eb8787c8

    common.logAsciiBull();
    console.log("****************************************");
    console.log("Welcome to the Command-Line STR Migrator");
    console.log("****************************************");
    console.log("The following script will migrate tokens from old STR to new one.");
    console.log("Issuer Account: " + Issuer.address + "\n");
  
    try {
        minNonce = await common.getNonce(Issuer);
        let toSecurityTokenRegistry = await step_instance_toSTR(toStrAddress);
        if (typeof tokenAddress === 'undefined') {
            let fromTickerRegistry = await step_instance_fromTR(fromTrAddress);
            let tickers = await step_get_registered_tickers(fromTickerRegistry, singleTicker, onlyTickers);
            await step_register_tickers(tickers, toSecurityTokenRegistry); 
        }
        if (typeof onlyTickers === 'undefined') {
            let fromSecurityTokenRegistry = await step_instance_fromSTR(fromStrAddress);
            let tokens = await step_get_deployed_tokens(fromSecurityTokenRegistry, singleTicker);           
            await step_launch_STs(tokens, toSecurityTokenRegistry, tokenAddress); 
        }
    } catch (err) {
        console.log(err);
        return;
    }
}

async function step_instance_toSTR(toStrAddress){
    let _toStrAddress;
    if (typeof toStrAddress !== 'undefined') {
        if (web3.utils.isAddress(toStrAddress)) {
            _toStrAddress = toStrAddress;
        } else {
            console.log(chalk.red("Entered toStrAddress is not a valid address."));
            return;
        }
    } else {
        // _toStrAddress = readlineSync.question('Enter the new SecurityTokenRegistry address to migrate TO: ', {
        //     limit: function(input) {
        //       return web3.utils.isAddress(input);
        //     },
        //     limitMessage: "Must be a valid address"
        // }); 
        _toStrAddress = "0x240f9f86b1465bf1b8eb29bc88cbf65573dfdd97";
    }

    console.log(`Creating SecurityTokenRegistry contract instance of address: ${_toStrAddress}...`);
    let securityTokenRegistryABI = abis.securityTokenRegistry();
    let toSTR = new web3.eth.Contract(securityTokenRegistryABI, _toStrAddress);
    toSTR.setProvider(web3.currentProvider);

    return toSTR;
}

async function step_instance_fromTR(fromTrAddress){
    let _fromTrAddress;
    if (typeof fromTrAddress !== 'undefined') {
        if (web3.utils.isAddress(fromTrAddress)) {
            _fromTrAddress = fromTrAddress;
        } else {
            console.log(chalk.red("Entered fromTrAddress is not a valid address."));
            return;
        }
    } else {
        // _fromTrAddress = readlineSync.question('Enter the old TikcerRegistry address to migrate FROM: ', {
        //     limit: function(input) {
        //       return web3.utils.isAddress(input);
        //     },
        //     limitMessage: "Must be a valid address"
        // }); 
        _fromTrAddress = "0xc31714e6759a1ee26db1d06af1ed276340cd4233";
    }

    console.log(`Creating TickerRegistry contract instance of address: ${_fromTrAddress}...`);
    let tickerRegistryABI = await getABIfromEtherscan(_fromTrAddress);
    let fromTR = new web3.eth.Contract(tickerRegistryABI, _fromTrAddress);
    fromTR.setProvider(web3.currentProvider);

    return fromTR;
}

async function step_get_registered_tickers(tickerRegistry, singleTicker, onlyTickers) {
    let tickers = [];
    let expiryTime = await tickerRegistry.methods.expiryLimit().call();

    let logs = await getLogsFromEtherscan(tickerRegistry.options.address, 0, 'latest', 'LogRegisterTicker(address,string,string,bytes32,uint256)');
    if (logs.length == 0) {
        console.log("No ticker registration events were emitted.");
    } else {
        for (let log of logs) {
            let event = common.getEventFromLogs(tickerRegistry._jsonInterface, [log], 'LogRegisterTicker');
            if (typeof singleTicker === 'undefined' || event._symbol == singleTicker) {
                let details = await tickerRegistry.methods.getDetails(event._symbol).call();
                let _status = details[4];
                if (typeof onlyTickers === 'undefined' || (onlyTickers && !_status)) {
                    let expiredTicker = details[0] == '0x0000000000000000000000000000000000000000';
                    let _symbol = event._symbol;
                    let _owner = expiredTicker ? event._owner : details[0];
                    let _name = expiredTicker ? event._name : details[2];
                    let _registrationDate = expiredTicker ? event._timestamp : details[1];
                    
                    
                    console.log(`------------ Ticker Registered ------------`);
                    console.log(`Ticker: ${_symbol}`);
                    console.log(`Owner: ${_owner}`);
                    console.log(`Token name: ${_name}`);
                    console.log(`Timestamp: ${_registrationDate}`);
                    console.log(`Transaction hash: ${log.transactionHash}`);
                    console.log(`-------------------------------------------`);
                    console.log(`\n`);
                    
                    tickers.push({ 
                        ticker: _symbol, 
                        owner: _owner, 
                        name: _name, 
                        registrationDate: new web3.utils.BN(_registrationDate), 
                        expiryDate: new web3.utils.BN(_registrationDate).add(new web3.utils.BN(expiryTime)),
                        status: _status
                    });
                }
            }
        }
    }

    console.log(chalk.yellow(`${tickers.length} tickers found!`));
    return tickers;
}

async function step_register_tickers(tickers, securityTokenRegistry) {
    if (tickers.length == 0) {
        console.log(chalk.yellow(`There are no tickers to migrate!`));
} else /*if (readlineSync.keyInYNStrict(`Do you want to migrate ${tickers.length} Tickers?`)) */{
        let i = 0;
        let succeed = [];
        let failed = [];
        let totalGas = new web3.utils.BN(0);
        let migrateAll = false;
        for (const t of tickers) {
<<<<<<< HEAD
            if (migrateAll || readlineSync.keyInYNStrict(`Do you want to migrate ${t.ticker}?`)) {
                if (!migrateAll) {
                    migrateAll = readlineSync.keyInYNStrict(`Do you want to migrate all tickers from here?`)
                }
                console.log(`\n`);
                console.log(`-------- Migrating ticker No ${++i}--------`);
                console.log(`Ticker: ${t.ticker}`);
                console.log(``);
                try {
                    let modifyTickerAction = securityTokenRegistry.methods.modifyTicker(t.owner, t.ticker, t.name, t.registrationDate, t.expiryDate, false);
                    let receipt = await common.sendTransactionWithNonce(Issuer, modifyTickerAction, defaultGasPrice, minNonce);
                    console.log(minNonce);
                    minNonce = minNonce + 1;
                    //totalGas = totalGas.add(new web3.utils.BN(receipt.gasUsed));
                    succeed.push(t);
                } catch (error) {
                    failed.push(t);
                    console.log(chalk.red(`Transaction failed!!! `))
                    console.log(error);
                }
=======
            console.log(`\n`);
            console.log(`-------- Migrating ticker No ${++i}--------`);
            console.log(`Ticker: ${t.ticker}`);
            console.log(``);
            try {
                let modifyTickerAction = securityTokenRegistry.methods.modifyTicker(t.owner, t.ticker, t.name, t.registrationDate, t.expiryDate, false);
                let receipt = await common.sendTransaction(modifyTickerAction);
                totalGas = totalGas.add(new web3.utils.BN(receipt.gasUsed));
                succeed.push(t);
            } catch (error) {
                failed.push(t);
                console.log(chalk.red(`Transaction failed!!! `))
                console.log(error);
>>>>>>> eb8787c8
            }
        }

        logTickerResults(succeed, failed, totalGas);
    }
}

async function step_instance_fromSTR(fromStrAddress){
    let _fromStrAddress;
    if (typeof fromStrAddress !== 'undefined') {
        if (web3.utils.isAddress(fromStrAddress)) {
            _fromStrAddress = fromStrAddress;
        } else {
            console.log(chalk.red("Entered fromStrAddress is not a valid address."));
            return;
        }
    } else {
        // _fromStrAddress = readlineSync.question('Enter the old SecurityTokenRegistry address to migrate FROM: ', {
        //     limit: function(input) {
        //       return web3.utils.isAddress(input);
        //     },
        //     limitMessage: "Must be a valid address"
        // }); 
        _fromStrAddress = "0xef58491224958d978facf55d2120c55a24516b98";
    }

    console.log(`Creating SecurityTokenRegistry contract instance of address: ${_fromStrAddress}...`);
    let securityTokenRegistryABI = await getABIfromEtherscan(_fromStrAddress);
    let fromSTR = new web3.eth.Contract(securityTokenRegistryABI, _fromStrAddress);
    fromSTR.setProvider(web3.currentProvider);

    return fromSTR;
}

async function step_get_deployed_tokens(securityTokenRegistry, singleTicker) {
    let tokens = [];
    
    //let events = await securityTokenRegistry.getPastEvents('LogNewSecurityToken', { fromBlock: 0});
    let logs = await getLogsFromEtherscan(securityTokenRegistry.options.address, 0, 'latest', 'LogNewSecurityToken(string,address,address)');
    if (logs.length == 0) {
        console.log("No security token events were emitted.");
    } else {
        for (let log of logs) {
            let event = common.getEventFromLogs(securityTokenRegistry._jsonInterface, [log], 'LogNewSecurityToken');
            if (typeof singleTicker === 'undefined' || event._ticker == singleTicker) {
                let tokenAddress = event._securityTokenAddress;
                let securityTokenABI = JSON.parse(require('fs').readFileSync('./CLI/data/SecurityToken1-4-0.json').toString()).abi;
                console.log(`Creating SecurityToken contract instance of address: ${tokenAddress}...`);
                let token = new web3.eth.Contract(securityTokenABI, tokenAddress);
                token.setProvider(web3.currentProvider);

                let tokenName = await token.methods.name().call();
                let tokenSymbol = await token.methods.symbol().call();
                let tokenOwner = await token.methods.owner().call();
                let tokenDetails = await token.methods.tokenDetails().call();
                let tokenDivisible = await token.methods.granularity().call() == 1;
                let tokenDeployedAt = (await getBlockfromEtherscan(web3.utils.hexToNumber(log.blockNumber))).timeStamp;


                let gmtAddress = (await token.methods.getModule(2, 0).call())[1];
                let gtmABI = JSON.parse(require('fs').readFileSync('./CLI/data/GeneralTransferManager1-4-0.json').toString()).abi;
                let gmt = new web3.eth.Contract(gtmABI, gmtAddress);
                //let gtmEvents = await gmt.getPastEvents('LogModifyWhitelist', { fromBlock: event.blockNumber}); 
                let gtmLogs = await getLogsFromEtherscan(gmt.options.address, 0, 'latest', 'LogModifyWhitelist(address,uint256,address,uint256,uint256,uint256,bool)');
                let gtmEvents = common.getMultipleEventsFromLogs(gmt._jsonInterface, gtmLogs, 'LogModifyWhitelist');   

                let mintedEvents = [];
                if (gtmEvents.length > 0) {
                    //mintedEvents = await token.getPastEvents('Minted', { fromBlock: event.blockNumber});
                    let mintedLogs = await getLogsFromEtherscan(token.options.address, 0, 'latest', 'Minted(address,uint256)');
                    mintedEvents = common.getMultipleEventsFromLogs(token._jsonInterface, mintedLogs, 'Minted');  
                }

                console.log(`--------- SecurityToken launched ---------`);
                console.log(`Token address: ${event._securityTokenAddress}`);
                console.log(`Symbol: ${tokenSymbol}`);
                console.log(`Name: ${tokenName}`);
                console.log(`Owner: ${tokenOwner}`);
                console.log(`Details: ${tokenDetails}`);
                console.log(`Divisble: ${tokenDivisible}`);
                console.log(`Deployed at: ${tokenDeployedAt}`);
                console.log(`Transaction hash: ${log.transactionHash}`);
                console.log(`------------------------------------------`);
                console.log(``);


                tokens.push({ 
                    name: tokenName, 
                    ticker: tokenSymbol, 
                    owner: tokenOwner, 
                    details: tokenDetails, 
                    address: tokenAddress, 
                    deployedAt: tokenDeployedAt, 
                    divisble: tokenDivisible,
                    gmtEvents: gtmEvents,
                    mintedEvents: mintedEvents
                });
            }
        }
    }

    console.log(chalk.yellow(`${tokens.length} security tokens found!`));
    return tokens;
}

async function step_launch_STs(tokens, securityTokenRegistry, tokenAddress) {
    if (tokens.length == 0) {
        console.log(chalk.yellow(`There are no security tokens to migrate!`));
} else /*if (readlineSync.keyInYNStrict(`Do you want to migrate ${tokens.length} Security Tokens?`))*/ {
        let i = 0;
        let succeed = [];
        let failed = [];
        let totalGas = new web3.utils.BN(0);
        let polymathRegistryAddress = await contracts.polymathRegistry();
        let STFactoryABI = JSON.parse(require('fs').readFileSync('./build/contracts/STFactory.json').toString()).abi;
        let STFactoryAddress = await securityTokenRegistry.methods.getSTFactoryAddress().call();
        let STFactory = new web3.eth.Contract(STFactoryABI, STFactoryAddress);
        for (const t of tokens) {
            console.log(`\n`);
            console.log(`-------- Migrating token No ${++i}--------`);
            console.log(`Token symbol: ${t.ticker}`);
            console.log(`Token old address: ${t.address}`);
            console.log(``);
            try {
                // Deploying 2.0.0 Token
<<<<<<< HEAD
                let newTokenAddress;
                if (tokens.length == 1 && typeof tokenAddress !== 'undefined') {
                    if (web3.utils.isAddress(tokenAddress)) {
                        newTokenAddress = tokenAddress;
                    } else {
                        console.log(chalk.red('Given tokenAddress is not an address!!'));
                        process.exit(0);
                    }
                } else {
                    let deployTokenAction = STFactory.methods.deployToken(t.name, t.ticker, 18, t.details, Issuer.address, t.divisble, polymathRegistryAddress)
                    let deployTokenReceipt = await common.sendTransactionWithNonce(Issuer, deployTokenAction, 25000000000, minNonce);
                    minNonce = minNonce + 1;
                    // Instancing Security Token
                    newTokenAddress = deployTokenReceipt.logs[deployTokenReceipt.logs.length -1].address; //Last log is the ST creation
                }
                console.log(chalk.green(`The migrated to 2.0.0 Security Token address is ${newTokenAddress}`));
=======
                let deployTokenAction = STFactory.methods.deployToken(t.name, t.ticker, 18, t.details, Issuer.address, t.divisble, polymathRegistryAddress)
                let deployTokenReceipt = await common.sendTransaction(deployTokenAction);
                // Instancing Security Token
                let newTokenAddress = deployTokenReceipt.logs[deployTokenReceipt.logs.length -1].address; //Last log is the ST creation
>>>>>>> eb8787c8
                let newTokenABI = abis.securityToken();
                let newToken = new web3.eth.Contract(newTokenABI, newTokenAddress); 

                // Checking if the old Security Token has activity
                if (t.gmtEvents.length > 0) {
                    // Instancing GeneralTransferManager
                    let gmtABI = abis.generalTransferManager();
                    let gmtAddress = (await newToken.methods.getModulesByName(web3.utils.toHex("GeneralTransferManager")).call())[0];
                    let gmt = new web3.eth.Contract(gmtABI, gmtAddress); 
                    // Whitelisting investors
                    for (const gmtEvent of t.gmtEvents) { 
                        let modifyWhitelistAction = gmt.methods.modifyWhitelist(
                            gmtEvent._investor, 
                            new web3.utils.BN(gmtEvent._fromTime), 
                            new web3.utils.BN(gmtEvent._toTime), 
                            new web3.utils.BN(gmtEvent._expiryTime), 
                            gmtEvent._canBuyFromSTO
                        );
<<<<<<< HEAD
                        let modifyWhitelistReceipt = await common.sendTransactionWithNonce(Issuer, modifyWhitelistAction, defaultGasPrice, minNonce);
                        minNonce = minNonce + 1;
                        //totalGas = totalGas.add(new web3.utils.BN(modifyWhitelistReceipt.gasUsed));
                    }  
                    // Minting tokens
                    for (const mintedEvent of t.mintedEvents) {
                        let mintAction = newToken.methods.mint(mintedEvent.to, new web3.utils.BN(mintedEvent.amount));
                        let mintReceipt = await common.sendTransactionWithNonce(Issuer, mintAction, defaultGasPrice, minNonce);  
                        minNonce = minNonce + 1;
                        //totalGas = totalGas.add(new web3.utils.BN(mintReceipt.gasUsed));
=======
                        let modifyWhitelistReceipt = await common.sendTransaction(modifyWhitelistAction);
                        totalGas = totalGas.add(new web3.utils.BN(modifyWhitelistReceipt.gasUsed));
                    }  
                    // Minting tokens
                    for (const mintedEvent of t.mintedEvents) {
                        let mintAction = newToken.methods.mint(mintedEvent.returnValues.to, new web3.utils.BN(mintedEvent.returnValues.value));
                        let mintReceipt = await common.sendTransaction(mintAction);  
                        totalGas = totalGas.add(new web3.utils.BN(mintReceipt.gasUsed));
>>>>>>> eb8787c8
                    }
                }
                
                // Transferring onweship to the original owner
                let transferOwnershipAction = newToken.methods.transferOwnership(t.owner);
<<<<<<< HEAD
                let transferOwnershipReceipt = await common.sendTransactionWithNonce(Issuer, transferOwnershipAction, defaultGasPrice, minNonce);
                minNonce = minNonce + 1;
                //totalGas = totalGas.add(new web3.utils.BN(transferOwnershipReceipt.gasUsed));

                // Adding 2.0.0 Security Token to SecurityTokenRegistry
                let modifySecurityTokenAction = securityTokenRegistry.methods.modifySecurityToken(t.name, t.ticker, t.owner, newTokenAddress, t.details, t.deployedAt);
                let modifySecurityTokenReceipt = await common.sendTransactionWithNonce(Issuer, modifySecurityTokenAction, defaultGasPrice, minNonce);
                minNonce = minNonce + 1;
                //totalGas = totalGas.add(new web3.utils.BN(modifySecurityTokenReceipt.gasUsed));
=======
                let transferOwnershipReceipt = await common.sendTransaction(transferOwnershipAction);
                totalGas = totalGas.add(new web3.utils.BN(transferOwnershipReceipt.gasUsed));

                // Adding 2.0.0 Security Token to SecurityTokenRegistry
                let modifySecurityTokenAction = securityTokenRegistry.methods.modifySecurityToken(t.name, t.ticker, t.owner, newTokenAddress, t.details, t.deployedAt);
                let modifySecurityTokenReceipt = await common.sendTransaction(modifySecurityTokenAction);
                totalGas = totalGas.add(new web3.utils.BN(modifySecurityTokenReceipt.gasUsed));
>>>>>>> eb8787c8
                
                succeed.push(t);
                console.log('done');
            } catch (error) {
                failed.push(t);
                console.log(chalk.red(`Transaction failed!!! `))
                console.log(error);
            }
        }

        logTokenResults(succeed, failed, totalGas);
    }
}

function logTokenResults(succeed, failed, totalGas) {
    console.log(`
--------------------------------------------
--------- Token Migration Results ----------
--------------------------------------------
Successful migrations: ${succeed.length}
Failed migrations:     ${failed.length}
Total gas consumed:    ${totalGas}
Total gas cost:        ${web3.utils.fromWei((new web3.utils.BN(defaultGasPrice)).mul(totalGas))} ETH
List of failed registrations:
${failed.map(token => chalk.red(`${token.symbol} at ${token.address}`)).join('\n')}
`);
}

function logTickerResults(succeed, failed, totalGas) {
    console.log(`
--------------------------------------------
--------- Ticker Migration Results ---------
--------------------------------------------
Successful migrations: ${succeed.length}
Failed migrations:     ${failed.length}
Total gas consumed:    ${totalGas}
Total gas cost:        ${web3.utils.fromWei((new web3.utils.BN(defaultGasPrice)).mul(totalGas))} ETH
List of failed registrations:
${failed.map(ticker => chalk.red(`${ticker.ticker}`)).join('\n')}
`);
}

async function getLogsFromEtherscan(_address, _fromBlock, _toBlock, _eventSignature) {
    let urlDomain = network == 'kovan' ? 'api-kovan' : 'api';
    const options = {
        url: `https://${urlDomain}.etherscan.io/api`,
        qs: {
            module: 'logs',
            action: 'getLogs',
            fromBlock: _fromBlock,
            toBlock: _toBlock,
            address: _address,
            topic0: web3.utils.sha3(_eventSignature),
            apikey: 'THM9IUVC2DJJ6J5MTICDE6H1HGQK14X559'
        },
        method: 'GET',
        json: true
    };
    let data = await request(options);
    return data.result;
}

async function getABIfromEtherscan(_address) {
    let urlDomain = remoteNetwork == 'kovan' ? 'api-kovan' : 'api';
    const options = {
        url: `https://${urlDomain}.etherscan.io/api`,
        qs: {
            module: 'contract',
            action: 'getabi',
            address: _address,
            apikey: 'THM9IUVC2DJJ6J5MTICDE6H1HGQK14X559'
        },
        method: 'GET',
        json: true
    };
    let data = await request(options);
    return JSON.parse(data.result);
}

async function getBlockfromEtherscan(_blockNumber) {
    let urlDomain = network == 'kovan' ? 'api-kovan' : 'api';
    const options = {
        url: `https://${urlDomain}.etherscan.io/api`,
        qs: {
            module: 'block',
            action: 'getblockreward',
            blockno: _blockNumber,
            apikey: 'THM9IUVC2DJJ6J5MTICDE6H1HGQK14X559'
        },
        method: 'GET',
        json: true
    };
    let data = await request(options);
    return data.result;
}

module.exports = {
<<<<<<< HEAD
    executeApp: async function(toStrAddress, fromTrAddress, fromStrAddress, singleTicker, tokenAddress, onlyTickers, remoteNetwork) {
        return executeApp(toStrAddress, fromTrAddress, fromStrAddress, singleTicker, tokenAddress, onlyTickers, remoteNetwork);
=======
    executeApp: async function(toStrAddress, fromTrAddress, fromStrAddress) {
        return executeApp(toStrAddress, fromTrAddress, fromStrAddress);
>>>>>>> eb8787c8
    }
};<|MERGE_RESOLUTION|>--- conflicted
+++ resolved
@@ -6,16 +6,7 @@
 var common = require('./common/common_functions');
 var gbl = require('./common/global');
 
-<<<<<<< HEAD
-let network;
-let minNonce;
-
-async function executeApp(toStrAddress, fromTrAddress, fromStrAddress, singleTicker, tokenAddress, onlyTickers, remoteNetwork) {
-    network = remoteNetwork;
-    await global.initialize(remoteNetwork);
-=======
 async function executeApp(toStrAddress, fromTrAddress, fromStrAddress) {
->>>>>>> eb8787c8
 
     common.logAsciiBull();
     console.log("****************************************");
@@ -154,28 +145,6 @@
         let totalGas = new web3.utils.BN(0);
         let migrateAll = false;
         for (const t of tickers) {
-<<<<<<< HEAD
-            if (migrateAll || readlineSync.keyInYNStrict(`Do you want to migrate ${t.ticker}?`)) {
-                if (!migrateAll) {
-                    migrateAll = readlineSync.keyInYNStrict(`Do you want to migrate all tickers from here?`)
-                }
-                console.log(`\n`);
-                console.log(`-------- Migrating ticker No ${++i}--------`);
-                console.log(`Ticker: ${t.ticker}`);
-                console.log(``);
-                try {
-                    let modifyTickerAction = securityTokenRegistry.methods.modifyTicker(t.owner, t.ticker, t.name, t.registrationDate, t.expiryDate, false);
-                    let receipt = await common.sendTransactionWithNonce(Issuer, modifyTickerAction, defaultGasPrice, minNonce);
-                    console.log(minNonce);
-                    minNonce = minNonce + 1;
-                    //totalGas = totalGas.add(new web3.utils.BN(receipt.gasUsed));
-                    succeed.push(t);
-                } catch (error) {
-                    failed.push(t);
-                    console.log(chalk.red(`Transaction failed!!! `))
-                    console.log(error);
-                }
-=======
             console.log(`\n`);
             console.log(`-------- Migrating ticker No ${++i}--------`);
             console.log(`Ticker: ${t.ticker}`);
@@ -189,7 +158,6 @@
                 failed.push(t);
                 console.log(chalk.red(`Transaction failed!!! `))
                 console.log(error);
->>>>>>> eb8787c8
             }
         }
 
@@ -315,29 +283,10 @@
             console.log(``);
             try {
                 // Deploying 2.0.0 Token
-<<<<<<< HEAD
-                let newTokenAddress;
-                if (tokens.length == 1 && typeof tokenAddress !== 'undefined') {
-                    if (web3.utils.isAddress(tokenAddress)) {
-                        newTokenAddress = tokenAddress;
-                    } else {
-                        console.log(chalk.red('Given tokenAddress is not an address!!'));
-                        process.exit(0);
-                    }
-                } else {
-                    let deployTokenAction = STFactory.methods.deployToken(t.name, t.ticker, 18, t.details, Issuer.address, t.divisble, polymathRegistryAddress)
-                    let deployTokenReceipt = await common.sendTransactionWithNonce(Issuer, deployTokenAction, 25000000000, minNonce);
-                    minNonce = minNonce + 1;
-                    // Instancing Security Token
-                    newTokenAddress = deployTokenReceipt.logs[deployTokenReceipt.logs.length -1].address; //Last log is the ST creation
-                }
-                console.log(chalk.green(`The migrated to 2.0.0 Security Token address is ${newTokenAddress}`));
-=======
                 let deployTokenAction = STFactory.methods.deployToken(t.name, t.ticker, 18, t.details, Issuer.address, t.divisble, polymathRegistryAddress)
                 let deployTokenReceipt = await common.sendTransaction(deployTokenAction);
                 // Instancing Security Token
                 let newTokenAddress = deployTokenReceipt.logs[deployTokenReceipt.logs.length -1].address; //Last log is the ST creation
->>>>>>> eb8787c8
                 let newTokenABI = abis.securityToken();
                 let newToken = new web3.eth.Contract(newTokenABI, newTokenAddress); 
 
@@ -356,18 +305,6 @@
                             new web3.utils.BN(gmtEvent._expiryTime), 
                             gmtEvent._canBuyFromSTO
                         );
-<<<<<<< HEAD
-                        let modifyWhitelistReceipt = await common.sendTransactionWithNonce(Issuer, modifyWhitelistAction, defaultGasPrice, minNonce);
-                        minNonce = minNonce + 1;
-                        //totalGas = totalGas.add(new web3.utils.BN(modifyWhitelistReceipt.gasUsed));
-                    }  
-                    // Minting tokens
-                    for (const mintedEvent of t.mintedEvents) {
-                        let mintAction = newToken.methods.mint(mintedEvent.to, new web3.utils.BN(mintedEvent.amount));
-                        let mintReceipt = await common.sendTransactionWithNonce(Issuer, mintAction, defaultGasPrice, minNonce);  
-                        minNonce = minNonce + 1;
-                        //totalGas = totalGas.add(new web3.utils.BN(mintReceipt.gasUsed));
-=======
                         let modifyWhitelistReceipt = await common.sendTransaction(modifyWhitelistAction);
                         totalGas = totalGas.add(new web3.utils.BN(modifyWhitelistReceipt.gasUsed));
                     }  
@@ -376,23 +313,11 @@
                         let mintAction = newToken.methods.mint(mintedEvent.returnValues.to, new web3.utils.BN(mintedEvent.returnValues.value));
                         let mintReceipt = await common.sendTransaction(mintAction);  
                         totalGas = totalGas.add(new web3.utils.BN(mintReceipt.gasUsed));
->>>>>>> eb8787c8
                     }
                 }
                 
                 // Transferring onweship to the original owner
                 let transferOwnershipAction = newToken.methods.transferOwnership(t.owner);
-<<<<<<< HEAD
-                let transferOwnershipReceipt = await common.sendTransactionWithNonce(Issuer, transferOwnershipAction, defaultGasPrice, minNonce);
-                minNonce = minNonce + 1;
-                //totalGas = totalGas.add(new web3.utils.BN(transferOwnershipReceipt.gasUsed));
-
-                // Adding 2.0.0 Security Token to SecurityTokenRegistry
-                let modifySecurityTokenAction = securityTokenRegistry.methods.modifySecurityToken(t.name, t.ticker, t.owner, newTokenAddress, t.details, t.deployedAt);
-                let modifySecurityTokenReceipt = await common.sendTransactionWithNonce(Issuer, modifySecurityTokenAction, defaultGasPrice, minNonce);
-                minNonce = minNonce + 1;
-                //totalGas = totalGas.add(new web3.utils.BN(modifySecurityTokenReceipt.gasUsed));
-=======
                 let transferOwnershipReceipt = await common.sendTransaction(transferOwnershipAction);
                 totalGas = totalGas.add(new web3.utils.BN(transferOwnershipReceipt.gasUsed));
 
@@ -400,7 +325,6 @@
                 let modifySecurityTokenAction = securityTokenRegistry.methods.modifySecurityToken(t.name, t.ticker, t.owner, newTokenAddress, t.details, t.deployedAt);
                 let modifySecurityTokenReceipt = await common.sendTransaction(modifySecurityTokenAction);
                 totalGas = totalGas.add(new web3.utils.BN(modifySecurityTokenReceipt.gasUsed));
->>>>>>> eb8787c8
                 
                 succeed.push(t);
                 console.log('done');
@@ -498,12 +422,7 @@
 }
 
 module.exports = {
-<<<<<<< HEAD
-    executeApp: async function(toStrAddress, fromTrAddress, fromStrAddress, singleTicker, tokenAddress, onlyTickers, remoteNetwork) {
-        return executeApp(toStrAddress, fromTrAddress, fromStrAddress, singleTicker, tokenAddress, onlyTickers, remoteNetwork);
-=======
     executeApp: async function(toStrAddress, fromTrAddress, fromStrAddress) {
         return executeApp(toStrAddress, fromTrAddress, fromStrAddress);
->>>>>>> eb8787c8
     }
 };