--- conflicted
+++ resolved
@@ -127,7 +127,7 @@
         bool _divisible,
         address _treasuryWallet
     )
-        external returns (address);
+        external returns (address securityToken);
 
     /**
      * @notice Adds a new custom Security Token and saves it to the registry. (Token should follow the ISecurityToken interface)
@@ -179,7 +179,6 @@
     function getSecurityTokenAddress(string calldata _ticker) external view returns(address tokenAddress);
 
     /**
-<<<<<<< HEAD
     * @notice Returns the security token data by address
     * @param _securityToken is the address of the security token.
     * @return string is the ticker of the security Token.
@@ -187,18 +186,13 @@
     * @return string is the details of the security token.
     * @return uint256 is the timestamp at which security Token was deployed.
     */
-    function getSecurityTokenData(address _securityToken) external view returns (string memory, address, string memory, uint256);
-=======
-     * @notice Get security token data by its address
-     * @param _securityToken Address of the Scurity token.
-     * @return string Symbol of the Security Token.
-     * @return address Address of the issuer of Security Token.
-     * @return string Details of the Token.
-     * @return uint256 Timestamp at which Security Token get launched on Polymath platform
-     * @return version of the securityToken
-     */
-    function getSecurityTokenData(address _securityToken) external view returns(string memory tokenSymbol, address tokenAddress, string memory tokenDetails, uint256 tokenTime, uint8[] memory tokenVersion);
->>>>>>> 3ff1d695
+    function getSecurityTokenData(address _securityToken) external view returns (
+        string memory tokenSymbol,
+        address tokenAddress,
+        string memory tokenDetails,
+        uint256 tokenTime,
+        uint8[] memory tokenVersion
+    );
 
     /**
      * @notice Get the current STFactory Address
@@ -209,16 +203,12 @@
      * @notice Returns the STFactory Address of a particular version
      * @param _protocolVersion Packed protocol version
      */
-    function getSTFactoryAddressOfVersion(uint256 _protocolVersion) external view returns(address);
+    function getSTFactoryAddressOfVersion(uint256 _protocolVersion) external view returns(address stFactory);
 
     /**
      * @notice Get Protocol version
      */
-<<<<<<< HEAD
-    function getLatestProtocolVersion() external view returns(uint8[] memory);
-=======
-    function getProtocolVersion() external view returns(uint8[] memory protocolVersion);
->>>>>>> 3ff1d695
+    function getLatestProtocolVersion() external view returns(uint8[] memory protocolVersion);
 
     /**
      * @notice Used to get the ticker list as per the owner
@@ -353,18 +343,13 @@
      * @notice Gets the security token launch fee
      * @return Fee amount
      */
-<<<<<<< HEAD
-    function getSecurityTokenLaunchFee() external returns(uint256);
-=======
-    function getSecurityTokenLaunchFee() external view returns(uint256 fee);
->>>>>>> 3ff1d695
+    function getSecurityTokenLaunchFee() external returns(uint256 fee);
 
     /**
      * @notice Gets the ticker registration fee
      * @return Fee amount
      */
-<<<<<<< HEAD
-    function getTickerRegistrationFee() external returns(uint256);
+    function getTickerRegistrationFee() external returns(uint256 fee);
 
     /**
      * @notice Set the getter contract address
@@ -377,9 +362,6 @@
      * @param _feeType Key corresponding to fee type
      */
     function getFees(bytes32 _feeType) external returns (uint256 usdFee, uint256 polyFee);
-=======
-    function getTickerRegistrationFee() external view returns(uint256 fee);
->>>>>>> 3ff1d695
 
     /**
      * @notice Returns the list of tokens to which the delegate has some access
@@ -399,20 +381,20 @@
      * @param _ticker Ticker whose status need to determine
      * @return bool
      */
-    function getTickerStatus(string calldata _ticker) external view returns(bool);
+    function getTickerStatus(string calldata _ticker) external view returns(bool status);
 
     /**
      * @notice Gets the fee currency
      * @return true = poly, false = usd
      */
-    function getIsFeeInPoly() external view returns(bool);
+    function getIsFeeInPoly() external view returns(bool isInPoly);
 
     /**
      * @notice Gets the owner of the ticker
      * @param _ticker Ticker whose owner need to determine
      * @return address Address of the owner
      */
-    function getTickerOwner(string calldata _ticker) external view returns(address);
+    function getTickerOwner(string calldata _ticker) external view returns(address owner);
 
     /**
      * @notice Checks whether the registry is paused or not
