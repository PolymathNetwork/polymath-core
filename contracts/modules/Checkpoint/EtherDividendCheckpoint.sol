--- conflicted
+++ resolved
@@ -21,11 +21,8 @@
 contract EtherDividendCheckpoint is ICheckpoint {
     using SafeMath for uint256;
 
-<<<<<<< HEAD
     uint256 public EXCLUDED_ADDRESS_LIMIT = 50;
-=======
     bytes32 public constant DISTRIBUTE = "DISTRIBUTE";
->>>>>>> 7af73463
 
     struct Dividend {
       uint256 checkpointId;
