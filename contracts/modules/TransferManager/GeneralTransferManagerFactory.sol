--- conflicted
+++ resolved
@@ -12,23 +12,13 @@
 
     /**
      * @notice Constructor
-<<<<<<< HEAD
-     * @param _setupCost Setup cost of the module
-     * @param _usageCost Usage cost of the module
-     * @param _subscriptionCost Subscription cost of the module
-     */
-    constructor (uint256 _setupCost, uint256 _usageCost, uint256 _subscriptionCost) public
-    ModuleFactory(_setupCost, _usageCost, _subscriptionCost)
-=======
-     * @param _polyAddress Address of the polytoken
      * @param _setupCost Setup cost of the module
      * @param _usageCost Usage cost of the module
      * @param _subscriptionCost Subscription cost of the module
      * @param _logicContract Contract address that contains the logic related to `description`
      */
-    constructor (address _polyAddress, uint256 _setupCost, uint256 _usageCost, uint256 _subscriptionCost, address _logicContract) public
-    ModuleFactory(_polyAddress, _setupCost, _usageCost, _subscriptionCost)
->>>>>>> 1f5f42bf
+    constructor (uint256 _setupCost, uint256 _usageCost, uint256 _subscriptionCost, address _logicContract) public
+    ModuleFactory(_setupCost, _usageCost, _subscriptionCost)
     {
         require(_logicContract != address(0), "Invalid logic contract");
         version = "2.1.0";
@@ -46,14 +36,8 @@
      * @return address Contract address of the Module
      */
     function deploy(bytes /* _data */) external returns(address) {
-<<<<<<< HEAD
-        _takeFee();
-        address generalTransferManager = new GeneralTransferManager(msg.sender);
-=======
-        if (setupCost > 0)
-            require(polyToken.transferFrom(msg.sender, owner, setupCost), "Failed transferFrom because of sufficent Allowance is not provided");
-        address generalTransferManager = new GeneralTransferManagerProxy(msg.sender, address(polyToken), logicContract);
->>>>>>> 1f5f42bf
+        address polyToken= _takeFee();
+        address generalTransferManager = new GeneralTransferManagerProxy(msg.sender, polyToken, logicContract);
         /*solium-disable-next-line security/no-block-members*/
         emit GenerateModuleFromFactory(address(generalTransferManager), getName(), address(this), msg.sender, setupCost, now);
         return address(generalTransferManager);
