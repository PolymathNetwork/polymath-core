pragma solidity ^0.5.0;

import "../interfaces/IPoly.sol";
import "./StatusCodes.sol";
import "../modules/UpgradableModuleFactory.sol";
import "../interfaces/IDataStore.sol";
import "../tokens/SecurityTokenStorage.sol";
import "../interfaces/ITransferManager.sol";
import "openzeppelin-solidity/contracts/math/SafeMath.sol";
import "../modules/PermissionManager/IPermissionManager.sol";

library TokenLib {

    using SafeMath for uint256;

    struct EIP712Domain {
        string  name;
        uint256 chainId;
        address verifyingContract;
    }

    struct Acknowledgment {
        string text;
    }

    bytes32 constant EIP712DOMAIN_TYPEHASH = keccak256(
        "EIP712Domain(string name,uint256 chainId,address verifyingContract)"
    );

    bytes32 constant ACK_TYPEHASH = keccak256(
        "Acknowledgment(string text)"
    );

    bytes32 internal constant WHITELIST = "WHITELIST";
    bytes32 internal constant INVESTORSKEY = 0xdf3a8dd24acdd05addfc6aeffef7574d2de3f844535ec91e8e0f3e45dba96731; //keccak256(abi.encodePacked("INVESTORS"))

    // Emit when Module get upgraded from the securityToken
    event ModuleUpgraded(uint8[] _types, address _module);
    // Emit when Module is archived from the SecurityToken
    event ModuleArchived(uint8[] _types, address _module);
    // Emit when Module is unarchived from the SecurityToken
    event ModuleUnarchived(uint8[] _types, address _module);
    // Emit when Module get removed from the securityToken
    event ModuleRemoved(uint8[] _types, address _module);
    // Emit when the budget allocated to a module is changed
    event ModuleBudgetChanged(uint8[] _moduleTypes, address _module, uint256 _oldBudget, uint256 _budget);
    // Emit when document is added/removed
    event DocumentUpdated(bytes32 indexed _name, string _uri, bytes32 _documentHash);
    event DocumentRemoved(bytes32 indexed _name, string _uri, bytes32 _documentHash);

    function hash(EIP712Domain memory _eip712Domain) internal pure returns (bytes32) {
        return keccak256(
            abi.encode(
                EIP712DOMAIN_TYPEHASH,
                keccak256(bytes(_eip712Domain.name)),
                _eip712Domain.chainId,
                _eip712Domain.verifyingContract
            )
        );
    }

    function hash(Acknowledgment memory _ack) internal pure returns (bytes32) {
        return keccak256(abi.encode(ACK_TYPEHASH, keccak256(bytes(_ack.text))));
    }

    function recoverFreezeIssuanceAckSigner(bytes calldata _signature) external view returns (address) {
        Acknowledgment memory ack = Acknowledgment("I acknowledge that freezing Issuance is a permanent and irrevocable change");
        return extractSigner(ack, _signature);
    }

    function recoverDisableControllerAckSigner(bytes calldata _signature) external view returns (address) {
        Acknowledgment memory ack = Acknowledgment("I acknowledge that disabling controller is a permanent and irrevocable change");
        return extractSigner(ack, _signature);
    }

    function extractSigner(Acknowledgment memory _ack, bytes memory _signature) internal view returns (address) {
        bytes32 r;
        bytes32 s;
        uint8 v;

        // Check the signature length
        if (_signature.length != 65) {
            return (address(0));
        }

        // Divide the signature in r, s and v variables
        // ecrecover takes the signature parameters, and the only way to get them
        // currently is to use assembly.
        // solhint-disable-next-line no-inline-assembly
        assembly {
            r := mload(add(_signature, 0x20))
            s := mload(add(_signature, 0x40))
            v := byte(0, mload(add(_signature, 0x60)))
        }

        // Version of signature should be 27 or 28, but 0 and 1 are also possible versions
        if (v < 27) {
            v += 27;
        }

        // If the version is correct return the signer address
        if (v != 27 && v != 28) {
            return (address(0));
        }

        bytes32 DOMAIN_SEPARATOR = hash(
            EIP712Domain(
                {
                    name: "Polymath",
                    chainId: 1,
                    verifyingContract: address(this)
                }
            )
        );

        // Note: we need to use `encodePacked` here instead of `encode`.
        bytes32 digest = keccak256(abi.encodePacked(
            "\x19\x01",
            DOMAIN_SEPARATOR,
            hash(_ack)
        ));
        return ecrecover(digest, v, r, s);
    }

    /**
    * @notice Archives a module attached to the SecurityToken
    * @param _moduleData Storage data
    */
    function archiveModule(SecurityTokenStorage.ModuleData storage _moduleData) external {
        require(!_moduleData.isArchived, "Module archived");
        require(_moduleData.module != address(0), "Module missing");
        /*solium-disable-next-line security/no-block-members*/
        emit ModuleArchived(_moduleData.moduleTypes, _moduleData.module);
        _moduleData.isArchived = true;
    }

    /**
    * @notice Unarchives a module attached to the SecurityToken
    * @param _moduleData Storage data
    */
    function unarchiveModule(address _moduleRegistry, SecurityTokenStorage.ModuleData storage _moduleData) external {
        require(_moduleData.isArchived, "Module unarchived");
        /*solium-disable-next-line security/no-block-members*/
        // Check the version is still valid - can only be false if token was upgraded between unarchive / archive
        IModuleRegistry(_moduleRegistry).useModule(_moduleData.moduleFactory, true);
        emit ModuleUnarchived(_moduleData.moduleTypes, _moduleData.module);
        _moduleData.isArchived = false;
    }

    /**
    * @notice Upgrades a module attached to the SecurityToken
    * @param _moduleData Storage data
    */
    function upgradeModule(address _moduleRegistry, SecurityTokenStorage.ModuleData storage _moduleData) external {
        require(_moduleData.module != address(0), "Module missing");
        //Check module is verified and within version bounds
        IModuleRegistry(_moduleRegistry).useModule(_moduleData.moduleFactory, true);
        // Will revert if module isn't upgradable
        UpgradableModuleFactory(_moduleData.moduleFactory).upgrade(_moduleData.module);
        emit ModuleUpgraded(_moduleData.moduleTypes, _moduleData.module);
    }

    /**
    * @notice Removes a module attached to the SecurityToken
    * @param _module address of module to unarchive
    */
    function removeModule(
        address _module,
        mapping(uint8 => address[]) storage _modules,
        mapping(address => SecurityTokenStorage.ModuleData) storage _modulesToData,
        mapping(bytes32 => address[]) storage _names
    )
        external
    {
        require(_modulesToData[_module].isArchived, "Not archived");
        require(_modulesToData[_module].module != address(0), "Module missing");
        /*solium-disable-next-line security/no-block-members*/
        emit ModuleRemoved(_modulesToData[_module].moduleTypes, _module);
        // Remove from module type list
        uint8[] memory moduleTypes = _modulesToData[_module].moduleTypes;
        for (uint256 i = 0; i < moduleTypes.length; i++) {
            _removeModuleWithIndex(moduleTypes[i], _modulesToData[_module].moduleIndexes[i], _modules, _modulesToData);
            /* modulesToData[_module].moduleType[moduleTypes[i]] = false; */
        }
        // Remove from module names list
        uint256 index = _modulesToData[_module].nameIndex;
        bytes32 name = _modulesToData[_module].name;
        uint256 length = _names[name].length;
        _names[name][index] = _names[name][length - 1];
        _names[name].length = length - 1;
        if ((length - 1) != index) {
            _modulesToData[_names[name][index]].nameIndex = index;
        }
        // Remove from modulesToData
        delete _modulesToData[_module];
    }

    /**
    * @notice Internal - Removes a module attached to the SecurityToken by index
    */
    function _removeModuleWithIndex(
        uint8 _type,
        uint256 _index,
        mapping(uint8 => address[]) storage _modules,
        mapping(address => SecurityTokenStorage.ModuleData) storage _modulesToData
    )
        internal
    {
        uint256 length = _modules[_type].length;
        _modules[_type][_index] = _modules[_type][length - 1];
        _modules[_type].length = length - 1;

        if ((length - 1) != _index) {
            //Need to find index of _type in moduleTypes of module we are moving
            uint8[] memory newTypes = _modulesToData[_modules[_type][_index]].moduleTypes;
            for (uint256 i = 0; i < newTypes.length; i++) {
                if (newTypes[i] == _type) {
                    _modulesToData[_modules[_type][_index]].moduleIndexes[i] = _index;
                }
            }
        }
    }

    /**
    * @notice allows owner to increase/decrease POLY approval of one of the modules
    * @param _module module address
    * @param _change change in allowance
    * @param _increase true if budget has to be increased, false if decrease
    */
    function changeModuleBudget(
        address _module,
        uint256 _change,
        bool _increase,
        address _polyToken,
        mapping(address => SecurityTokenStorage.ModuleData) storage _modulesToData
    )
        external
    {
        require(_modulesToData[_module].module != address(0), "Module missing");
        uint256 currentAllowance = IPoly(_polyToken).allowance(address(this), _module);
        uint256 newAllowance;
        if (_increase) {
            require(IPoly(_polyToken).increaseApproval(_module, _change), "IncreaseApproval fail");
            newAllowance = currentAllowance.add(_change);
        } else {
            require(IPoly(_polyToken).decreaseApproval(_module, _change), "Insufficient allowance");
            newAllowance = currentAllowance.sub(_change);
        }
        emit ModuleBudgetChanged(_modulesToData[_module].moduleTypes, _module, currentAllowance, newAllowance);
    }

    /**
     * @notice Queries a value at a defined checkpoint
     * @param _checkpoints is array of Checkpoint objects
     * @param _checkpointId is the Checkpoint ID to query
     * @param _currentValue is the Current value of checkpoint
     * @return uint256
     */
    function getValueAt(SecurityTokenStorage.Checkpoint[] storage _checkpoints, uint256 _checkpointId, uint256 _currentValue) external view returns(uint256) {
        //Checkpoint id 0 is when the token is first created - everyone has a zero balance
        if (_checkpointId == 0) {
            return 0;
        }
        if (_checkpoints.length == 0) {
            return _currentValue;
        }
        if (_checkpoints[0].checkpointId >= _checkpointId) {
            return _checkpoints[0].value;
        }
        if (_checkpoints[_checkpoints.length - 1].checkpointId < _checkpointId) {
            return _currentValue;
        }
        if (_checkpoints[_checkpoints.length - 1].checkpointId == _checkpointId) {
            return _checkpoints[_checkpoints.length - 1].value;
        }
        uint256 min = 0;
        uint256 max = _checkpoints.length - 1;
        while (max > min) {
            uint256 mid = (max + min) / 2;
            if (_checkpoints[mid].checkpointId == _checkpointId) {
                max = mid;
                break;
            }
            if (_checkpoints[mid].checkpointId < _checkpointId) {
                min = mid + 1;
            } else {
                max = mid;
            }
        }
        return _checkpoints[max].value;
    }

    /**
     * @notice Stores the changes to the checkpoint objects
     * @param _checkpoints is the affected checkpoint object array
     * @param _newValue is the new value that needs to be stored
     */
    function adjustCheckpoints(SecurityTokenStorage.Checkpoint[] storage _checkpoints, uint256 _newValue, uint256 _currentCheckpointId) external {
        //No checkpoints set yet
        if (_currentCheckpointId == 0) {
            return;
        }
        //No new checkpoints since last update
        if ((_checkpoints.length > 0) && (_checkpoints[_checkpoints.length - 1].checkpointId == _currentCheckpointId)) {
            return;
        }
        //New checkpoint, so record balance
        _checkpoints.push(SecurityTokenStorage.Checkpoint({checkpointId: _currentCheckpointId, value: _newValue}));
    }

    /**
    * @notice Keeps track of the number of non-zero token holders
    * @param _holderCount Number of current token holders
    * @param _from Sender of transfer
    * @param _to Receiver of transfer
    * @param _value Value of transfer
    * @param _balanceTo Balance of the _to address
    * @param _balanceFrom Balance of the _from address
    * @param _dataStore address of data store
    */
    function adjustInvestorCount(
        uint256 _holderCount,
        address _from,
        address _to,
        uint256 _value,
        uint256 _balanceTo,
        uint256 _balanceFrom,
        address _dataStore
    )
        external
        returns(uint256)
    {
        uint256 holderCount = _holderCount;
        if ((_value == 0) || (_from == _to)) {
            return holderCount;
        }
        // Check whether receiver is a new token holder
        if ((_balanceTo == 0) && (_to != address(0))) {
            holderCount = holderCount.add(1);
            IDataStore dataStore = IDataStore(_dataStore);
            if (!_isExistingInvestor(_to, dataStore)) {
                dataStore.insertAddress(INVESTORSKEY, _to);
                //KYC data can not be present if added is false and hence we can set packed KYC as uint256(1) to set added as true
                dataStore.setUint256(_getKey(WHITELIST, _to), uint256(1));
            }
        }
        // Check whether sender is moving all of their tokens
        if (_value == _balanceFrom) {
            holderCount = holderCount.sub(1);
        }

        return holderCount;
    }

    /**
     * @notice Used to attach a new document to the contract, or update the URI or hash of an existing attached document
     * @param name Name of the document. It should be unique always
     * @param uri Off-chain uri of the document from where it is accessible to investors/advisors to read.
     * @param documentHash hash (of the contents) of the document.
     */
    function setDocument(
        mapping(bytes32 => SecurityTokenStorage.Document) storage document,
        bytes32[] storage docNames,
        mapping(bytes32 => uint256) storage docIndexes,
        bytes32 name,
        string calldata uri,
        bytes32 documentHash
    )
        external
    {
        require(name != bytes32(0), "Bad name");
        require(bytes(uri).length > 0, "Bad uri");
        if (document[name].lastModified == uint256(0)) {
            docNames.push(name);
            docIndexes[name] = docNames.length;
        }
        document[name] = SecurityTokenStorage.Document(documentHash, now, uri);
        emit DocumentUpdated(name, uri, documentHash);
    }

    /**
     * @notice Used to remove an existing document from the contract by giving the name of the document.
     * @dev Can only be executed by the owner of the contract.
     * @param name Name of the document. It should be unique always
     */
    function removeDocument(
        mapping(bytes32 => SecurityTokenStorage.Document) storage document,
        bytes32[] storage docNames,
        mapping(bytes32 => uint256) storage docIndexes,
        bytes32 name
    )
        external
    {
        require(document[name].lastModified != uint256(0), "Not existed");
        uint256 index = docIndexes[name] - 1;
        if (index != docNames.length - 1) {
            docNames[index] = docNames[docNames.length - 1];
            docIndexes[docNames[index]] = index + 1;
        }
        docNames.length--;
        emit DocumentRemoved(name, document[name].uri, document[name].docHash);
        delete document[name];
    }

    /**
     * @notice Validate transfer with TransferManager module if it exists
     * @dev TransferManager module has a key of 2
     * @param modules Array of addresses for transfer managers
     * @param modulesToData Mapping of the modules details
     * @param from sender of transfer
     * @param to receiver of transfer
     * @param value value of transfer
     * @param data data to indicate validation
     * @param transfersFrozen whether the transfer are frozen or not.
     * @return bool
     */
    function verifyTransfer(
        address[] storage modules,
        mapping(address => SecurityTokenStorage.ModuleData) storage modulesToData,
        address from,
        address to,
        uint256 value,
        bytes memory data,
        bool transfersFrozen
    )
        public //Marked public to avoid stack too deep error
        view
        returns(bool, bytes32)
    {
        if (!transfersFrozen) {
            bool isInvalid = false;
            bool isValid = false;
            bool isForceValid = false;
            // Use the local variables to avoid the stack too deep error
            bytes32 appCode;
            for (uint256 i = 0; i < modules.length; i++) {
                if (!modulesToData[modules[i]].isArchived) {
                    (ITransferManager.Result valid, bytes32 reason) = ITransferManager(modules[i]).verifyTransfer(from, to, value, data);
                    if (valid == ITransferManager.Result.INVALID) {
                        isInvalid = true;
                        appCode = reason;
                    } else if (valid == ITransferManager.Result.VALID) {
                        isValid = true;
                    } else if (valid == ITransferManager.Result.FORCE_VALID) {
                        isForceValid = true;
                    }
                }
            }
            // Use the local variables to avoid the stack too deep error
<<<<<<< HEAD
            isValid = isForceValid ? true : (isInvalid ? false : isValid);
            return (isValid, isValid ? bytes32(hex"51"): appCode);
=======
            isValid = transfersFrozen ? (isForceValid ? true : (isInvalid ? false : isValid)) : true;
            return (isValid, isValid ? bytes32(StatusCodes.code(StatusCodes.Status.TransferSuccess)): appCode);
>>>>>>> f71bfa35
        }
        return (false, bytes32(StatusCodes.code(StatusCodes.Status.TransfersHalted)));
    }

    function canTransfer(
        bool success,
        bytes32 appCode,
        address to,
        uint256 value,
        uint256 balanceOfFrom
    )
        external
        pure
        returns (bool, byte, bytes32)
    {
        if (!success)
            return (false, StatusCodes.code(StatusCodes.Status.TransferFailure), appCode);

        if (balanceOfFrom < value)
            return (false, StatusCodes.code(StatusCodes.Status.InsufficientBalance), bytes32(0));

        if (to == address(0))
            return (false, StatusCodes.code(StatusCodes.Status.InvalidReceiver), bytes32(0));

        // Balance overflow can never happen due to totalsupply being a uint256 as well
        // else if (!KindMath.checkAdd(balanceOf(_to), _value))
        //     return (false, 0x50, bytes32(0));

        return (true, StatusCodes.code(StatusCodes.Status.TransferSuccess), bytes32(0));
    }

    function _getKey(bytes32 _key1, address _key2) internal pure returns(bytes32) {
        return bytes32(keccak256(abi.encodePacked(_key1, _key2)));
    }

    function _isExistingInvestor(address _investor, IDataStore dataStore) internal view returns(bool) {
        uint256 data = dataStore.getUint256(_getKey(WHITELIST, _investor));
        //extracts `added` from packed `whitelistData`
        return uint8(data) == 0 ? false : true;
    }

}<|MERGE_RESOLUTION|>--- conflicted
+++ resolved
@@ -447,13 +447,8 @@
                 }
             }
             // Use the local variables to avoid the stack too deep error
-<<<<<<< HEAD
             isValid = isForceValid ? true : (isInvalid ? false : isValid);
-            return (isValid, isValid ? bytes32(hex"51"): appCode);
-=======
-            isValid = transfersFrozen ? (isForceValid ? true : (isInvalid ? false : isValid)) : true;
             return (isValid, isValid ? bytes32(StatusCodes.code(StatusCodes.Status.TransferSuccess)): appCode);
->>>>>>> f71bfa35
         }
         return (false, bytes32(StatusCodes.code(StatusCodes.Status.TransfersHalted)));
     }
