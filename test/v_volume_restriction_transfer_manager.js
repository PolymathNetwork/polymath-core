--- conflicted
+++ resolved
@@ -880,7 +880,6 @@
             // wait 4 seconds for the lockup's first period to elapse
             await new Promise(resolve => setTimeout(resolve, 4000));
 
-<<<<<<< HEAD
             // try another transfer.  it should pass
             await I_SecurityToken.transfer(account_investor1, web3.utils.toWei('5', 'ether'), { from: account_investor2 });
 
@@ -1021,13 +1020,6 @@
 
             balance = await I_SecurityToken.balanceOf(account_investor1)
             assert.equal(balance.toString(), web3.utils.toWei('2', 'ether'))
-
-=======
-            balance = await I_SecurityToken.balanceOf(account_investor2)
-            // try another transfer.  it should pass
-            await I_SecurityToken.transfer(account_investor1, web3.utils.toWei('5', 'ether'), { from: account_investor2 });
-
->>>>>>> 64b627fe
         });
 
 
