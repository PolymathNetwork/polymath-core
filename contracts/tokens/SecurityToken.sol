pragma solidity ^0.4.24;

import "openzeppelin-solidity/contracts/math/Math.sol";
import "../interfaces/IERC20.sol";
import "../interfaces/IModule.sol";
import "../interfaces/IModuleFactory.sol";
import "../interfaces/IModuleRegistry.sol";
import "../interfaces/IFeatureRegistry.sol";
import "../modules/TransferManager/ITransferManager.sol";
import "../RegistryUpdater.sol";
import "../libraries/Util.sol";
import "openzeppelin-solidity/contracts/ReentrancyGuard.sol";
import "openzeppelin-solidity/contracts/token/ERC20/StandardToken.sol";
import "openzeppelin-solidity/contracts/token/ERC20/DetailedERC20.sol";
import "../libraries/TokenLib.sol";

/**
* @title Security Token contract
* @notice SecurityToken is an ERC20 token with added capabilities:
* @notice - Implements the ST-20 Interface
* @notice - Transfers are restricted
* @notice - Modules can be attached to it to control its behaviour
* @notice - ST should not be deployed directly, but rather the SecurityTokenRegistry should be used
* @notice - ST does not inherit from ISecurityToken due to:
* @notice - https://github.com/ethereum/solidity/issues/4847
*/
contract SecurityToken is StandardToken, DetailedERC20, ReentrancyGuard, RegistryUpdater {
    using SafeMath for uint256;

    TokenLib.InvestorDataStorage investorData;

    // Used to hold the semantic version data
    struct SemanticVersion {
        uint8 major;
        uint8 minor;
        uint8 patch;
    }

    SemanticVersion securityTokenVersion;

    // off-chain data
    string public tokenDetails;

    uint8 constant PERMISSION_KEY = 1;
    uint8 constant TRANSFER_KEY = 2;
    uint8 constant MINT_KEY = 3;
    uint8 constant CHECKPOINT_KEY = 4;
    uint8 constant BURN_KEY = 5;

    uint256 public granularity;

    // Value of current checkpoint
    uint256 public currentCheckpointId;

    // Used to temporarily halt all transactions
    bool public transfersFrozen;

    // Used to permanently halt all minting
    bool public mintingFrozen;

    // Used to permanently halt controller actions
    bool public controllerDisabled;

    // Address whitelisted by issuer as controller
    address public controller;

    // Records added modules - module list should be order agnostic!
    mapping (uint8 => address[]) modules;

    // Records information about the module
    mapping (address => TokenLib.ModuleData) modulesToData;

    // Records added module names - module list should be order agnostic!
    mapping (bytes32 => address[]) names;

    // Map each investor to a series of checkpoints
    mapping (address => TokenLib.Checkpoint[]) checkpointBalances;

    // List of checkpoints that relate to total supply
    TokenLib.Checkpoint[] checkpointTotalSupply;

    // Times at which each checkpoint was created
    uint256[] checkpointTimes;

    // Emit at the time when module get added
    event ModuleAdded(
        uint8[] _types,
        bytes32 _name,
        address _moduleFactory,
        address _module,
        uint256 _moduleCost,
        uint256 _budget,
        uint256 _timestamp
    );

    // Emit when the token details get updated
    event UpdateTokenDetails(string _oldDetails, string _newDetails);
    // Emit when the granularity get changed
    event GranularityChanged(uint256 _oldGranularity, uint256 _newGranularity);
    // Emit when Module get archived from the securityToken
    event ModuleArchived(uint8[] _types, address _module, uint256 _timestamp);
    // Emit when Module get unarchived from the securityToken
    event ModuleUnarchived(uint8[] _types, address _module, uint256 _timestamp);
    // Emit when Module get removed from the securityToken
    event ModuleRemoved(uint8[] _types, address _module, uint256 _timestamp);
    // Emit when the budget allocated to a module is changed
    event ModuleBudgetChanged(uint8[] _moduleTypes, address _module, uint256 _oldBudget, uint256 _budget);
    // Emit when transfers are frozen or unfrozen
    event FreezeTransfers(bool _status, uint256 _timestamp);
    // Emit when new checkpoint created
    event CheckpointCreated(uint256 indexed _checkpointId, uint256 _timestamp);
    // Emit when is permanently frozen by the issuer
    event FreezeMinting(uint256 _timestamp);
    // Change the STR address in the event of a upgrade
    event ChangeSTRAddress(address indexed _oldAddress, address indexed _newAddress);
    // Events to log minting and burning
    event Minted(address indexed _to, uint256 _value);
    event Burnt(address indexed _from, uint256 _value);

    // Events to log controller actions
    event SetController(address indexed _oldController, address indexed _newController);
    event ForceTransfer(address indexed _controller, address indexed _from, address indexed _to, uint256 _value, bool _verifyTransfer, bytes _data);
    event ForceBurn(address indexed _controller, address indexed _from, uint256 _value, bool _verifyTransfer, bytes _data);
    event DisableController(uint256 _timestamp);

    function _isModule(address _module, uint8 _type) internal view returns (bool) {
        require(modulesToData[_module].module == _module, "Address mismatch");
        require(!modulesToData[_module].isArchived, "Module archived");
        for (uint256 i = 0; i < modulesToData[_module].moduleTypes.length; i++) {
            if (modulesToData[_module].moduleTypes[i] == _type) {
                return true;
            }
        }
        return false;
    }

    // Require msg.sender to be the specified module type
    modifier onlyModule(uint8 _type) {
        require(_isModule(msg.sender, _type));
        _;
    }

    // Require msg.sender to be the specified module type or the owner of the token
    modifier onlyModuleOrOwner(uint8 _type) {
        if (msg.sender == owner) {
            _;
        } else {
            require(_isModule(msg.sender, _type));
            _;
        }
    }

    modifier checkGranularity(uint256 _value) {
        require(_value % granularity == 0, "Invalid granularity");
        _;
    }

    modifier isMintingAllowed() {
        require(!mintingFrozen, "Minting frozen");
        _;
    }

    modifier isEnabled(string _nameKey) {
        require(IFeatureRegistry(featureRegistry).getFeatureStatus(_nameKey));
        _;
    }

    /**
     * @notice Revert if called by an account which is not a controller
     */
    modifier onlyController() {
        require(msg.sender == controller, "Not controller");
        require(!controllerDisabled, "Controller disabled");
        _;
    }

    /**
     * @notice Constructor
     * @param _name Name of the SecurityToken
     * @param _symbol Symbol of the Token
     * @param _decimals Decimals for the securityToken
     * @param _granularity granular level of the token
     * @param _tokenDetails Details of the token that are stored off-chain
     * @param _polymathRegistry Contract address of the polymath registry
     */
    constructor (
        string _name,
        string _symbol,
        uint8 _decimals,
        uint256 _granularity,
        string _tokenDetails,
        address _polymathRegistry
    )
    public
    DetailedERC20(_name, _symbol, _decimals)
    RegistryUpdater(_polymathRegistry)
    {
        //When it is created, the owner is the STR
        updateFromRegistry();
        tokenDetails = _tokenDetails;
        granularity = _granularity;
        securityTokenVersion = SemanticVersion(0,0,2);
    }

    /**
     * @notice Attachs a module to the SecurityToken
     * @dev  E.G.: On deployment (through the STR) ST gets a TransferManager module attached to it
     * @dev to control restrictions on transfers.
     * @param _moduleFactory is the address of the module factory to be added
     * @param _data is data packed into bytes used to further configure the module (See STO usage)
     * @param _maxCost max amount of POLY willing to pay to the module.
     * @param _budget max amount of ongoing POLY willing to assign to the module.
     */
    function addModule(
        address _moduleFactory,
        bytes _data,
        uint256 _maxCost,
        uint256 _budget
    ) external onlyOwner nonReentrant {
        //Check that the module factory exists in the ModuleRegistry - will throw otherwise
        IModuleRegistry(moduleRegistry).useModule(_moduleFactory);
        IModuleFactory moduleFactory = IModuleFactory(_moduleFactory);
        uint8[] memory moduleTypes = moduleFactory.getTypes();
        uint256 moduleCost = moduleFactory.getSetupCost();
        require(moduleCost <= _maxCost, "Cost too high");
        //Approve fee for module
        ERC20(polyToken).approve(_moduleFactory, moduleCost);
        //Creates instance of module from factory
        address module = moduleFactory.deploy(_data);
        require(modulesToData[module].module == address(0), "Module exists");
        //Approve ongoing budget
        ERC20(polyToken).approve(module, _budget);
        //Add to SecurityToken module map
        bytes32 moduleName = moduleFactory.getName();
        uint256[] memory moduleIndexes = new uint256[](moduleTypes.length);
        uint256 i;
        for (i = 0; i < moduleTypes.length; i++) {
            moduleIndexes[i] = modules[moduleTypes[i]].length;
            modules[moduleTypes[i]].push(module);
        }
        modulesToData[module] = TokenLib.ModuleData(moduleName, module, _moduleFactory, false, moduleTypes, moduleIndexes, names[moduleName].length);
        names[moduleName].push(module);
        //Emit log event
        emit ModuleAdded(moduleTypes, moduleName, _moduleFactory, module, moduleCost, _budget, now);
    }

    /**
    * @notice Archives a module attached to the SecurityToken
    * @param _module address of module to archive
    */
    function archiveModule(address _module) external onlyOwner {
        TokenLib.archiveModule(modulesToData[_module], _module);
    }

    /**
    * @notice Unarchives a module attached to the SecurityToken
    * @param _module address of module to unarchive
    */
    function unarchiveModule(address _module) external onlyOwner {
        TokenLib.unarchiveModule(modulesToData[_module], _module);
    }

    /**
    * @notice Removes a module attached to the SecurityToken
    * @param _module address of module to unarchive
    */
    function removeModule(address _module) external onlyOwner {
        require(modulesToData[_module].isArchived, "Module not archived");
        require(modulesToData[_module].module != address(0), "Module missing");
        emit ModuleRemoved(modulesToData[_module].moduleTypes, _module, now);
        // Remove from module type list
        uint8[] memory moduleTypes = modulesToData[_module].moduleTypes;
        for (uint256 i = 0; i < moduleTypes.length; i++) {
            _removeModuleWithIndex(moduleTypes[i], modulesToData[_module].moduleIndexes[i]);
            /* modulesToData[_module].moduleType[moduleTypes[i]] = false; */
        }
        // Remove from module names list
        uint256 index = modulesToData[_module].nameIndex;
        bytes32 name = modulesToData[_module].name;
        uint256 length = names[name].length;
        names[name][index] = names[name][length - 1];
        names[name].length = length - 1;
        if ((length - 1) != index) {
            modulesToData[names[name][index]].nameIndex = index;
        }
        // Remove from modulesToData
        delete modulesToData[_module];
    }

    /**
    * @notice Internal - Removes a module attached to the SecurityToken by index
    */
    function _removeModuleWithIndex(uint8 _type, uint256 _index) internal {
        uint256 length = modules[_type].length;
        modules[_type][_index] = modules[_type][length - 1];
        modules[_type].length = length - 1;

        if ((length - 1) != _index) {
            //Need to find index of _type in moduleTypes of module we are moving
            uint8[] memory newTypes = modulesToData[modules[_type][_index]].moduleTypes;
            for (uint256 i = 0; i < newTypes.length; i++) {
                if (newTypes[i] == _type) {
                    modulesToData[modules[_type][_index]].moduleIndexes[i] = _index;
                }
            }
        }
    }

    /**
     * @notice Returns the data associated to a module
     * @param _module address of the module
     * @return bytes32 name
     * @return address module address
     * @return address module factory address
     * @return bool module archived
     * @return uint8 module type
     */
    function getModule(address _module) external view returns (bytes32, address, address, bool, uint8[]) {
        return (modulesToData[_module].name,
        modulesToData[_module].module,
        modulesToData[_module].moduleFactory,
        modulesToData[_module].isArchived,
        modulesToData[_module].moduleTypes);
    }

    /**
     * @notice Returns a list of modules that match the provided name
     * @param _name name of the module
     * @return address[] list of modules with this name
     */
    function getModulesByName(bytes32 _name) external view returns (address[]) {
        return names[_name];
    }

    /**
     * @notice Returns a list of modules that match the provided module type
     * @param _type type of the module
     * @return address[] list of modules with this type
     */
    function getModulesByType(uint8 _type) external view returns (address[]) {
        return modules[_type];
    }

   /**
    * @notice Allows the owner to withdraw unspent POLY stored by them on the ST or any ERC20 token.
    * @dev Owner can transfer POLY to the ST which will be used to pay for modules that require a POLY fee.
    * @param _tokenContract Address of the ERC20Basic compliance token
    * @param _value amount of POLY to withdraw
    */
    function withdrawERC20(address _tokenContract, uint256 _value) external onlyOwner {
        require(_tokenContract != address(0));
        IERC20 token = IERC20(_tokenContract);
        require(token.transfer(owner, _value));
    }

    /**

    * @notice allows owner to increase/decrease POLY approval of one of the modules
    * @param _module module address
    * @param _change change in allowance
    * @param _increase true if budget has to be increased, false if decrease
    */
    function changeModuleBudget(address _module, uint256 _change, bool _increase) external onlyOwner {
        require(modulesToData[_module].module != address(0), "Module missing");
        uint256 currentAllowance = IERC20(polyToken).allowance(address(this), _module);
        uint256 newAllowance;
        if (_increase) {
            require(IERC20(polyToken).increaseApproval(_module, _change), "increaseApproval fail");
            newAllowance = currentAllowance.add(_change);
        } else {
            require(IERC20(polyToken).decreaseApproval(_module, _change), "Insufficient allowance");
            newAllowance = currentAllowance.sub(_change);
        }
        emit ModuleBudgetChanged(modulesToData[_module].moduleTypes, _module, currentAllowance, newAllowance);
    }

    /**
     * @notice updates the tokenDetails associated with the token
     * @param _newTokenDetails New token details
     */
    function updateTokenDetails(string _newTokenDetails) external onlyOwner {
        emit UpdateTokenDetails(tokenDetails, _newTokenDetails);
        tokenDetails = _newTokenDetails;
    }

    /**
    * @notice Allows owner to change token granularity
    * @param _granularity granularity level of the token
    */
    function changeGranularity(uint256 _granularity) external onlyOwner {
        require(_granularity != 0, "Incorrect granularity");
        emit GranularityChanged(granularity, _granularity);
        granularity = _granularity;
    }

    /**
    * @notice Keeps track of the number of non-zero token holders
    * @param _from sender of transfer
    * @param _to receiver of transfer
    * @param _value value of transfer
    */
    function _adjustInvestorCount(address _from, address _to, uint256 _value) internal {
        TokenLib.adjustInvestorCount(investorData, _from, _to, _value, balanceOf(_to), balanceOf(_from));
    }

    /**
    * @notice Removes addresses with zero balances from the investors list
    * @param _start Index in investor list at which to start removing zero balances
    * @param _iters Max number of iterations of the for loop
    * NB - pruning this list will mean you may not be able to iterate over investors on-chain as of a historical checkpoint
    */
    function pruneInvestors(uint256 _start, uint256 _iters) external onlyOwner {
        for (uint256 i = _start; i < Math.min256(_start.add(_iters), investorData.investors.length); i++) {
            if ((i < investorData.investors.length) && (balanceOf(investorData.investors[i]) == 0)) {
                TokenLib.pruneInvestors(investorData, i);
            }
        }
    }

    /**
     * @notice Returns an array of investors
     * NB - this length may differ from investorCount if list has not been pruned of zero balance investors
     * @return length
     */
    function getInvestors() external view returns(address[]) {
        return investorData.investors;
    }

    /**
     * @notice Returns the investor count
     */
    function getInvestorCount() external view returns(uint256) {
        return investorData.investorCount;
    }

    /**
     * @notice freezes transfers
     */
    function freezeTransfers() external onlyOwner {
        require(!transfersFrozen, "Already frozen");
        transfersFrozen = true;
        emit FreezeTransfers(true, now);
    }

    /**
     * @notice Unfreeze transfers
     */
    function unfreezeTransfers() external onlyOwner {
        require(transfersFrozen, "Not frozen");
        transfersFrozen = false;
        emit FreezeTransfers(false, now);
    }

    /**
     * @notice Internal - adjusts totalSupply at checkpoint after minting or burning tokens
     */
    function _adjustTotalSupplyCheckpoints() internal {
        TokenLib.adjustCheckpoints(checkpointTotalSupply, totalSupply(), currentCheckpointId);
    }

    /**
     * @notice Internal - adjusts token holder balance at checkpoint after a token transfer
     * @param _investor address of the token holder affected
     */
    function _adjustBalanceCheckpoints(address _investor) internal {
        TokenLib.adjustCheckpoints(checkpointBalances[_investor], balanceOf(_investor), currentCheckpointId);
    }

    /**
     * @notice Overloaded version of the transfer function
     * @param _to receiver of transfer
     * @param _value value of transfer
     * @return bool success
     */
    function transfer(address _to, uint256 _value) public returns (bool success) {
        return transferWithData(_to, _value, "");
    }

    /**
     * @notice Overloaded version of the transfer function
     * @param _to receiver of transfer
     * @param _value value of transfer
     * @param _data data to indicate validation
     * @return bool success
     */
    function transferWithData(address _to, uint256 _value, bytes _data) public returns (bool success) {
        require(_updateTransfer(msg.sender, _to, _value, _data), "Transfer invalid");
        require(super.transfer(_to, _value));
        return true;
    }

    /**
     * @notice Overloaded version of the transferFrom function
     * @param _from sender of transfer
     * @param _to receiver of transfer
     * @param _value value of transfer
     * @return bool success
     */
    function transferFrom(address _from, address _to, uint256 _value) public returns(bool) {
        return transferFromWithData(_from, _to, _value, "");
    }

    /**
     * @notice Overloaded version of the transferFrom function
     * @param _from sender of transfer
     * @param _to receiver of transfer
     * @param _value value of transfer
     * @param _data data to indicate validation
     * @return bool success
     */
    function transferFromWithData(address _from, address _to, uint256 _value, bytes _data) public returns(bool) {
        require(_updateTransfer(_from, _to, _value, _data), "Transfer invalid");
        require(super.transferFrom(_from, _to, _value));
        return true;
    }

<<<<<<< HEAD
    function _updateTransfer(address _from, address _to, uint256 _value, bytes _data) internal nonReentrant returns(bool) {
        // NB - the ordering in this function implies the following:
        //  - investor counts are updated before transfer managers are called - i.e. transfer managers will eee
=======
    /**
     * @notice Updates internal variables when performing a transfer
     * @param _from sender of transfer
     * @param _to receiver of transfer
     * @param _value value of transfer
     * @param _data data to indicate validation
     * @return bool success
     */
    function _updateTransfer(address _from, address _to, uint256 _value, bytes _data) internal nonReentrant returns(bool) {
        // NB - the ordering in this function implies the following:
        //  - investor counts are updated before transfer managers are called - i.e. transfer managers will see
>>>>>>> 2a74f70b
        //investor counts including the current transfer.
        //  - checkpoints are updated after the transfer managers are called. This allows TMs to create
        //checkpoints as though they have been created before the current transactions,
        //  - to avoid the situation where a transfer manager transfers tokens, and this function is called recursively,
        //the function is marked as nonReentrant. This means that no TM can transfer (or mint / burn) tokens.
        _adjustInvestorCount(_from, _to, _value);
        bool verified = _verifyTransfer(_from, _to, _value, _data, true);
        _adjustBalanceCheckpoints(_from);
        _adjustBalanceCheckpoints(_to);
        return verified;
    }

    /**
     * @notice Validate transfer with TransferManager module if it exists
     * @dev TransferManager module has a key of 2
     * @dev _isTransfer boolean flag is the deciding factor for whether the 
     * state variables gets modified or not within the different modules. i.e isTransfer = true
     * leads to change in the modules environment otherwise _verifyTransfer() works as a read-only
     * function (no change in the state). 
     * @param _from sender of transfer
     * @param _to receiver of transfer
     * @param _value value of transfer
     * @param _data data to indicate validation
     * @param _isTransfer whether transfer is being executed
     * @return bool
     */
    function _verifyTransfer(
        address _from,
        address _to,
        uint256 _value,
        bytes _data,
        bool _isTransfer
    ) internal checkGranularity(_value) returns (bool) {
        if (!transfersFrozen) {
            bool isInvalid = false;
            bool isValid = false;
            bool isForceValid = false;
            bool unarchived = false;
            address module;
            for (uint256 i = 0; i < modules[TRANSFER_KEY].length; i++) {
                module = modules[TRANSFER_KEY][i];
                if (!modulesToData[module].isArchived) {
                    unarchived = true;
                    ITransferManager.Result valid = ITransferManager(module).verifyTransfer(_from, _to, _value, _data, _isTransfer);
                    if (valid == ITransferManager.Result.INVALID) {
                        isInvalid = true;
                    } else if (valid == ITransferManager.Result.VALID) {
                        isValid = true;
                    } else if (valid == ITransferManager.Result.FORCE_VALID) {
                        isForceValid = true;
                    }
                }
            }
            // If no unarchived modules, return true by default
            return unarchived ? (isForceValid ? true : (isInvalid ? false : isValid)) : true;
        }
        return false;
    }

    /**
     * @notice Validates a transfer with a TransferManager module if it exists
     * @dev TransferManager module has a key of 2
     * @param _from sender of transfer
     * @param _to receiver of transfer
     * @param _value value of transfer
     * @param _data data to indicate validation
     * @return bool
     */
    function verifyTransfer(address _from, address _to, uint256 _value, bytes _data) public returns (bool) {
        return _verifyTransfer(_from, _to, _value, _data, false);
    }

    /**
     * @notice Permanently freeze minting of this security token.
     * @dev It MUST NOT be possible to increase `totalSuppy` after this function is called.
     */
    function freezeMinting() external isMintingAllowed() isEnabled("freezeMintingAllowed") onlyOwner {
        mintingFrozen = true;
        emit FreezeMinting(now);
    }

    /**
     * @notice Mints new tokens and assigns them to the target _investor.
     * @dev Can only be called by the issuer or STO attached to the token
     * @param _investor Address where the minted tokens will be delivered
     * @param _value Number of tokens be minted
     * @return success
     */
    function mint(address _investor, uint256 _value) public returns (bool success) {
        return mintWithData(_investor, _value, "");
    }

    /**
     * @notice mints new tokens and assigns them to the target _investor.
     * @dev Can only be called by the issuer or STO attached to the token
     * @param _investor Address where the minted tokens will be delivered
     * @param _value Number of tokens be minted
     * @param _data data to indicate validation
     * @return success
     */
    function mintWithData(
        address _investor,
        uint256 _value,
        bytes _data
        ) public onlyModuleOrOwner(MINT_KEY) isMintingAllowed() returns (bool success) {
        require(_investor != address(0), "Investor is 0");
        require(_updateTransfer(address(0), _investor, _value, _data), "Transfer invalid");
        _adjustTotalSupplyCheckpoints();
        totalSupply_ = totalSupply_.add(_value);
        balances[_investor] = balances[_investor].add(_value);
        emit Minted(_investor, _value);
        emit Transfer(address(0), _investor, _value);
        return true;
    }

    /**
     * @notice Mints new tokens and assigns them to the target _investor.
     * @dev Can only be called by the issuer or STO attached to the token.
     * @param _investors A list of addresses to whom the minted tokens will be dilivered
     * @param _values A list of number of tokens get minted and transfer to corresponding address of the investor from _investor[] list
     * @return success
     */
    function mintMulti(address[] _investors, uint256[] _values) external returns (bool success) {
        require(_investors.length == _values.length, "Incorrect inputs");
        for (uint256 i = 0; i < _investors.length; i++) {
            mint(_investors[i], _values[i]);
        }
        return true;
    }

    /**
     * @notice Validate permissions with PermissionManager if it exists, If no Permission return false
     * @dev Note that IModule withPerm will allow ST owner all permissions anyway
     * @dev this allows individual modules to override this logic if needed (to not allow ST owner all permissions)
     * @param _delegate address of delegate
     * @param _module address of PermissionManager module
     * @param _perm the permissions
     * @return success
     */
    function checkPermission(address _delegate, address _module, bytes32 _perm) public view returns(bool) {
        for (uint256 i = 0; i < modules[PERMISSION_KEY].length; i++) {
            if (!modulesToData[modules[PERMISSION_KEY][i]].isArchived)
                return TokenLib.checkPermission(modules[PERMISSION_KEY], _delegate, _module, _perm);
        }
        return false;
    }

    function _burn(address _from, uint256 _value, bytes _data) internal returns(bool) {
        require(_value <= balances[_from], "Value too high");
        bool verified = _updateTransfer(_from, address(0), _value, _data);
        _adjustTotalSupplyCheckpoints();
        balances[_from] = balances[_from].sub(_value);
        totalSupply_ = totalSupply_.sub(_value);
        emit Burnt(_from, _value);
        emit Transfer(_from, address(0), _value);
        return verified;
    }

    /**
     * @notice Burn function used to burn the securityToken
     * @param _value No. of tokens that get burned
     * @param _data data to indicate validation
     */
    function burnWithData(uint256 _value, bytes _data) public onlyModule(BURN_KEY) {
        require(_burn(msg.sender, _value, _data), "Burn invalid");
    }

    /**
     * @notice Burn function used to burn the securityToken on behalf of someone else
     * @param _from Address for whom to burn tokens
     * @param _value No. of tokens that get burned
     * @param _data data to indicate validation
     */
    function burnFromWithData(address _from, uint256 _value, bytes _data) public onlyModule(BURN_KEY) {
        require(_value <= allowed[_from][msg.sender], "Value too high");
        allowed[_from][msg.sender] = allowed[_from][msg.sender].sub(_value);
        require(_burn(_from, _value, _data), "Burn invalid");
    }

    /**
     * @notice Creates a checkpoint that can be used to query historical balances / totalSuppy
     * @return uint256
     */
    function createCheckpoint() external onlyModuleOrOwner(CHECKPOINT_KEY) returns(uint256) {
        require(currentCheckpointId < 2**256 - 1);
        currentCheckpointId = currentCheckpointId + 1;
        checkpointTimes.push(now);
        emit CheckpointCreated(currentCheckpointId, now);
        return currentCheckpointId;
    }

    /**
     * @notice Gets list of times that checkpoints were created
     * @return List of checkpoint times
     */
    function getCheckpointTimes() external view returns(uint256[]) {
        return checkpointTimes;
    }

    /**
     * @notice Queries totalSupply as of a defined checkpoint
     * @param _checkpointId Checkpoint ID to query
     * @return uint256
     */
    function totalSupplyAt(uint256 _checkpointId) external view returns(uint256) {
        require(_checkpointId <= currentCheckpointId);
        return TokenLib.getValueAt(checkpointTotalSupply, _checkpointId, totalSupply());
    }

    /**
     * @notice Queries balances as of a defined checkpoint
     * @param _investor Investor to query balance for
     * @param _checkpointId Checkpoint ID to query as of
     */
    function balanceOfAt(address _investor, uint256 _checkpointId) public view returns(uint256) {
        require(_checkpointId <= currentCheckpointId);
        return TokenLib.getValueAt(checkpointBalances[_investor], _checkpointId, balanceOf(_investor));
    }

    /**
     * @notice Used by the issuer to set the controller addresses
     * @param _controller address of the controller
     */
    function setController(address _controller) public onlyOwner {
<<<<<<< HEAD
        require(!controllerDisabled);
=======
        require(!controllerDisabled,"Controller disabled");
>>>>>>> 2a74f70b
        emit SetController(controller, _controller);
        controller = _controller;
    }

    /**
     * @notice Used by the issuer to permanently disable controller functionality
     * @dev enabled via feature switch "disableControllerAllowed"
     */
    function disableController() external isEnabled("disableControllerAllowed") onlyOwner {
<<<<<<< HEAD
        require(!controllerDisabled);
=======
        require(!controllerDisabled,"Controller disabled");
>>>>>>> 2a74f70b
        controllerDisabled = true;
        delete controller;
        emit DisableController(now);
    }

    /**
     * @notice Used by a controller to execute a forced transfer
     * @param _from address from which to take tokens
     * @param _to address where to send tokens
     * @param _value amount of tokens to transfer
     * @param _data data to indicate validation
     * @param _log data attached to the transfer by controller to emit in event
     */
    function forceTransfer(address _from, address _to, uint256 _value, bytes _data, bytes _log) public onlyController {
        require(_to != address(0));
        require(_value <= balances[_from]);
        bool verified = _updateTransfer(_from, _to, _value, _data);
        balances[_from] = balances[_from].sub(_value);
        balances[_to] = balances[_to].add(_value);
        emit ForceTransfer(msg.sender, _from, _to, _value, verified, _log);
        emit Transfer(_from, _to, _value);
    }

    /**
     * @notice Used by a controller to execute a forced burn
     * @param _from address from which to take tokens
     * @param _value amount of tokens to transfer
     * @param _data data to indicate validation
     * @param _log data attached to the transfer by controller to emit in event
     */
    function forceBurn(address _from, uint256 _value, bytes _data, bytes _log) public onlyController {
        bool verified = _burn(_from, _value, _data);
        emit ForceBurn(msg.sender, _from, _value, verified, _log);
    }

    /**
     * @notice Returns the version of the SecurityToken
     */
    function getVersion() external view returns(uint8[]) {
        uint8[] memory _version = new uint8[](3);
        _version[0] = securityTokenVersion.major;
        _version[1] = securityTokenVersion.minor;
        _version[2] = securityTokenVersion.patch;
        return _version;
    }

}<|MERGE_RESOLUTION|>--- conflicted
+++ resolved
@@ -514,11 +514,6 @@
         return true;
     }
 
-<<<<<<< HEAD
-    function _updateTransfer(address _from, address _to, uint256 _value, bytes _data) internal nonReentrant returns(bool) {
-        // NB - the ordering in this function implies the following:
-        //  - investor counts are updated before transfer managers are called - i.e. transfer managers will eee
-=======
     /**
      * @notice Updates internal variables when performing a transfer
      * @param _from sender of transfer
@@ -530,7 +525,6 @@
     function _updateTransfer(address _from, address _to, uint256 _value, bytes _data) internal nonReentrant returns(bool) {
         // NB - the ordering in this function implies the following:
         //  - investor counts are updated before transfer managers are called - i.e. transfer managers will see
->>>>>>> 2a74f70b
         //investor counts including the current transfer.
         //  - checkpoints are updated after the transfer managers are called. This allows TMs to create
         //checkpoints as though they have been created before the current transactions,
@@ -546,10 +540,10 @@
     /**
      * @notice Validate transfer with TransferManager module if it exists
      * @dev TransferManager module has a key of 2
-     * @dev _isTransfer boolean flag is the deciding factor for whether the 
+     * @dev _isTransfer boolean flag is the deciding factor for whether the
      * state variables gets modified or not within the different modules. i.e isTransfer = true
      * leads to change in the modules environment otherwise _verifyTransfer() works as a read-only
-     * function (no change in the state). 
+     * function (no change in the state).
      * @param _from sender of transfer
      * @param _to receiver of transfer
      * @param _value value of transfer
@@ -755,11 +749,7 @@
      * @param _controller address of the controller
      */
     function setController(address _controller) public onlyOwner {
-<<<<<<< HEAD
-        require(!controllerDisabled);
-=======
         require(!controllerDisabled,"Controller disabled");
->>>>>>> 2a74f70b
         emit SetController(controller, _controller);
         controller = _controller;
     }
@@ -769,11 +759,7 @@
      * @dev enabled via feature switch "disableControllerAllowed"
      */
     function disableController() external isEnabled("disableControllerAllowed") onlyOwner {
-<<<<<<< HEAD
-        require(!controllerDisabled);
-=======
         require(!controllerDisabled,"Controller disabled");
->>>>>>> 2a74f70b
         controllerDisabled = true;
         delete controller;
         emit DisableController(now);
