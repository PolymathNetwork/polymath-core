pragma solidity ^0.5.0;

import "../ModuleFactory.sol";
import "../../libraries/Util.sol";
import "../../proxy/PreSaleSTOProxy.sol";
import "../../interfaces/IBoot.sol";

/**
 * @title Factory for deploying PreSaleSTO module
 */
contract PreSaleSTOFactory is ModuleFactory {

    address public logicContract;

    /**
     * @notice Constructor
     * @param _setupCost Setup cost of the module
     * @param _usageCost Usage cost of the module
     * @param _subscriptionCost Subscription cost of the module
     * @param _logicContract Contract address that contains the logic related to `description`
     */
<<<<<<< HEAD
    constructor(
        uint256 _setupCost,
        uint256 _usageCost,
        uint256 _subscriptionCost,
        address _logicContract
    ) 
        public 
        ModuleFactory(_setupCost, _usageCost, _subscriptionCost) 
=======
    constructor (address _polyAddress, uint256 _setupCost, uint256 _usageCost, uint256 _subscriptionCost, address _polymathRegistry) public
    ModuleFactory(_polyAddress, _setupCost, _usageCost, _subscriptionCost, _polymathRegistry)
>>>>>>> c3336b54
    {
        require(_logicContract != address(0), "Invalid address");
        version = "1.0.0";
        name = "PreSaleSTO";
        title = "PreSale STO";
        description = "Allows Issuer to configure pre-sale token allocations";
        compatibleSTVersionRange["lowerBound"] = VersionUtils.pack(uint8(0), uint8(0), uint8(0));
        compatibleSTVersionRange["upperBound"] = VersionUtils.pack(uint8(0), uint8(0), uint8(0));
        logicContract = _logicContract;
    }

    /**
     * @notice Used to launch the Module with the help of factory
     * @param _data Data used for the intialization of the module factory variables
     * @return address Contract address of the Module
     */
<<<<<<< HEAD
    function deploy(bytes calldata _data) external returns(address) {
        address polyToken = _takeFee();
=======
    function deploy(bytes _data) external returns(address) {
        _takeSetupCost();
>>>>>>> c3336b54
        //Check valid bytes - can only call module init function
        address preSaleSTO = address(new PreSaleSTOProxy(msg.sender, polyToken, logicContract));
        //Checks that _data is valid (not calling anything it shouldn't)
        require(Util.getSig(_data) == IBoot(preSaleSTO).getInitFunction(), "Invalid data");
        bool success;
        /*solium-disable-next-line security/no-low-level-calls*/
        (success, ) = preSaleSTO.call(_data);
        require(success, "Unsuccessfull call");
        /*solium-disable-next-line security/no-block-members*/
<<<<<<< HEAD
        emit GenerateModuleFromFactory(preSaleSTO, getName(), address(this), msg.sender, setupCost, now);
        return preSaleSTO;
=======
        emit GenerateModuleFromFactory(address(preSaleSTO), getName(), address(this), msg.sender, getSetupCost(), getSetupCostInPoly(), now);
        return address(preSaleSTO);
>>>>>>> c3336b54
    }

    /**
     * @notice Type of the Module factory
     */
    function getTypes() external view returns(uint8[] memory) {
        uint8[] memory res = new uint8[](1);
        res[0] = 3;
        return res;
    }

    /**
     * @notice Returns the instructions associated with the module
     */
    function getInstructions() external view returns(string memory) {
        return "Configure and track pre-sale token allocations";
    }

    /**
     * @notice Get the tags related to the module factory
     */
    function getTags() external view returns(bytes32[] memory) {
        bytes32[] memory availableTags = new bytes32[](1);
        availableTags[0] = "Presale";
        return availableTags;
    }

}<|MERGE_RESOLUTION|>--- conflicted
+++ resolved
@@ -16,22 +16,17 @@
      * @notice Constructor
      * @param _setupCost Setup cost of the module
      * @param _usageCost Usage cost of the module
-     * @param _subscriptionCost Subscription cost of the module
      * @param _logicContract Contract address that contains the logic related to `description`
+     * @param _polymathRegistry Address of the Polymath registry
      */
-<<<<<<< HEAD
     constructor(
         uint256 _setupCost,
         uint256 _usageCost,
-        uint256 _subscriptionCost,
-        address _logicContract
-    ) 
-        public 
-        ModuleFactory(_setupCost, _usageCost, _subscriptionCost) 
-=======
-    constructor (address _polyAddress, uint256 _setupCost, uint256 _usageCost, uint256 _subscriptionCost, address _polymathRegistry) public
-    ModuleFactory(_polyAddress, _setupCost, _usageCost, _subscriptionCost, _polymathRegistry)
->>>>>>> c3336b54
+        address _logicContract,
+        address _polymathRegistry
+    )
+        public
+        ModuleFactory(_setupCost, _usageCost, _polymathRegistry)
     {
         require(_logicContract != address(0), "Invalid address");
         version = "1.0.0";
@@ -48,13 +43,8 @@
      * @param _data Data used for the intialization of the module factory variables
      * @return address Contract address of the Module
      */
-<<<<<<< HEAD
     function deploy(bytes calldata _data) external returns(address) {
         address polyToken = _takeFee();
-=======
-    function deploy(bytes _data) external returns(address) {
-        _takeSetupCost();
->>>>>>> c3336b54
         //Check valid bytes - can only call module init function
         address preSaleSTO = address(new PreSaleSTOProxy(msg.sender, polyToken, logicContract));
         //Checks that _data is valid (not calling anything it shouldn't)
@@ -64,13 +54,8 @@
         (success, ) = preSaleSTO.call(_data);
         require(success, "Unsuccessfull call");
         /*solium-disable-next-line security/no-block-members*/
-<<<<<<< HEAD
-        emit GenerateModuleFromFactory(preSaleSTO, getName(), address(this), msg.sender, setupCost, now);
+        emit GenerateModuleFromFactory(preSaleSTO, getName(), address(this), msg.sender, getSetupCost(), getSetupCostInPoly(), now);
         return preSaleSTO;
-=======
-        emit GenerateModuleFromFactory(address(preSaleSTO), getName(), address(this), msg.sender, getSetupCost(), getSetupCostInPoly(), now);
-        return address(preSaleSTO);
->>>>>>> c3336b54
     }
 
     /**
