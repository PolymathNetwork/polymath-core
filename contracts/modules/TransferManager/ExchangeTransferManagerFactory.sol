pragma solidity ^0.4.21;

import "./ExchangeTransferManager.sol";
import "../../interfaces/IModuleFactory.sol";


contract ExchangeTransferManagerFactory is IModuleFactory {

    function ExchangeTransferManagerFactory(address _polyAddress) public
      IModuleFactory(_polyAddress)
    {

    }

    function deploy(bytes _data) external returns(address) {
<<<<<<< HEAD
        require(polyToken.transferFrom(msg.sender, owner, getCost()));
        ExchangeTransferManager exchangeTransferManager = new ExchangeTransferManager(msg.sender, address(polyToken));
=======
        if(getCost() > 0)
            require(polyToken.transferFrom(msg.sender, owner, getCost()));
        ExchangeTransferManager exchangeTransferManager = new ExchangeTransferManager(msg.sender);
>>>>>>> 26830cf9
        require(getSig(_data) == exchangeTransferManager.getInitFunction());
        require(address(exchangeTransferManager).call(_data));
        return address(exchangeTransferManager);

    }

    function getCost() public view returns(uint256) {
        return 0;
    }

    function getType() public view returns(uint8) {
        return 2;
    }

    function getName() public view returns(bytes32) {
        return "ExchangeTransferManager";
    }

    function getDescription() public view returns(string) {
        return "Manage transfers within an exchange";
    }

    function getTitle() public view returns(string) {
        return "Exchange Transfer Manager";
    }

    function getInstructions() public view returns(string) {
        return "Allows an exchange to whitelist users for depositing / withdrawing from an exchange address. Init function takes exchange address as a parameter and users are added via modifyWhitelist.";
    }

}<|MERGE_RESOLUTION|>--- conflicted
+++ resolved
@@ -13,14 +13,9 @@
     }
 
     function deploy(bytes _data) external returns(address) {
-<<<<<<< HEAD
-        require(polyToken.transferFrom(msg.sender, owner, getCost()));
-        ExchangeTransferManager exchangeTransferManager = new ExchangeTransferManager(msg.sender, address(polyToken));
-=======
         if(getCost() > 0)
             require(polyToken.transferFrom(msg.sender, owner, getCost()));
-        ExchangeTransferManager exchangeTransferManager = new ExchangeTransferManager(msg.sender);
->>>>>>> 26830cf9
+        ExchangeTransferManager exchangeTransferManager = new ExchangeTransferManager(msg.sender, address(polyToken));
         require(getSig(_data) == exchangeTransferManager.getInitFunction());
         require(address(exchangeTransferManager).call(_data));
         return address(exchangeTransferManager);
