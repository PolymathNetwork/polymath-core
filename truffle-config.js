--- conflicted
+++ resolved
@@ -1,21 +1,9 @@
 require('babel-register');
 require('babel-polyfill');
-<<<<<<< HEAD
-require('dotenv').config()
-=======
 require('dotenv').config();
-const fs = require('fs');
->>>>>>> 26731640
 const NonceTrackerSubprovider = require("web3-provider-engine/subproviders/nonce-tracker")
 
 const HDWalletProvider = require("truffle-hdwallet-provider");
-
-let ver;
-if (process.env.POLYMATH_NATIVE_SOLC) {
-  ver = "native";
-} else {
-  ver = "0.5.8";
-}
 
 module.exports = {
   networks: {
@@ -76,11 +64,7 @@
   },
   compilers: {
     solc: {
-<<<<<<< HEAD
       version: "0.5.8",
-=======
-      version: ver,
->>>>>>> 26731640
       settings: {
         optimizer: {
           enabled: true,
