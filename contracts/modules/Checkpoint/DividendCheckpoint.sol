/**
 * DISCLAIMER: Under certain conditions, the function pushDividendPayment
 * may fail due to block gas limits.
 * If the total number of investors that ever held tokens is greater than ~15,000 then
 * the function may fail. If this happens investors can pull their dividends, or the Issuer
 * can use pushDividendPaymentToAddresses to provide an explict address list in batches
 */
pragma solidity ^0.5.0;

import "./ICheckpoint.sol";
import "./DividendCheckpointStorage.sol";
import "../Module.sol";
import "../../interfaces/ISecurityToken.sol";
import "openzeppelin-solidity/contracts/math/SafeMath.sol";
import "openzeppelin-solidity/contracts/math/Math.sol";

/**
 * @title Checkpoint module for issuing ether dividends
 * @dev abstract contract
 */
contract DividendCheckpoint is DividendCheckpointStorage, ICheckpoint, Module {
    using SafeMath for uint256;

    event SetDefaultExcludedAddresses(address[] _excluded, uint256 _timestamp);
    event SetWithholding(address[] _investors, uint256[] _withholding, uint256 _timestamp);
    event SetWithholdingFixed(address[] _investors, uint256 _withholding, uint256 _timestamp);

    modifier validDividendIndex(uint256 _dividendIndex) {
        require(_dividendIndex < dividends.length, "Invalid dividend");
        require(!dividends[_dividendIndex].reclaimed, "Dividend reclaimed");
        /*solium-disable-next-line security/no-block-members*/
        require(now >= dividends[_dividendIndex].maturity, "Dividend maturity in future");
        /*solium-disable-next-line security/no-block-members*/
        require(now < dividends[_dividendIndex].expiry, "Dividend expiry in past");
        _;
    }

    /**
    * @notice Init function i.e generalise function to maintain the structure of the module contract
    * @return bytes4
    */
    function getInitFunction() public pure returns(bytes4) {
        return bytes4(0);
    }

    /**
     * @notice Return the default excluded addresses
     * @return List of excluded addresses
     */
    function getDefaultExcluded() external view returns(address[] memory) {
        return excluded;
    }

    /**
     * @notice Creates a checkpoint on the security token
     * @return Checkpoint ID
     */
    function createCheckpoint() public withPerm(CHECKPOINT) returns(uint256) {
        return ISecurityToken(securityToken).createCheckpoint();
    }

    /**
     * @notice Function to clear and set list of excluded addresses used for future dividends
     * @param _excluded Addresses of investors
     */
    function setDefaultExcluded(address[] memory _excluded) public withPerm(MANAGE) {
        require(_excluded.length <= EXCLUDED_ADDRESS_LIMIT, "Too many excluded addresses");
        for (uint256 j = 0; j < _excluded.length; j++) {
            require(_excluded[j] != address(0), "Invalid address");
            for (uint256 i = j + 1; i < _excluded.length; i++) {
                require(_excluded[j] != _excluded[i], "Duplicate exclude address");
            }
        }
        excluded = _excluded;
        /*solium-disable-next-line security/no-block-members*/
        emit SetDefaultExcludedAddresses(excluded, now);
    }

    /**
     * @notice Function to set withholding tax rates for investors
     * @param _investors Addresses of investors
     * @param _withholding Withholding tax for individual investors (multiplied by 10**16)
     */
    function setWithholding(address[] memory _investors, uint256[] memory _withholding) public withPerm(MANAGE) {
        require(_investors.length == _withholding.length, "Mismatched input lengths");
        /*solium-disable-next-line security/no-block-members*/
        emit SetWithholding(_investors, _withholding, now);
        for (uint256 i = 0; i < _investors.length; i++) {
            require(_withholding[i] <= 10 ** 18, "Incorrect withholding tax");
            withholdingTax[_investors[i]] = _withholding[i];
        }
    }

    /**
     * @notice Function to set withholding tax rates for investors
     * @param _investors Addresses of investor
     * @param _withholding Withholding tax for all investors (multiplied by 10**16)
     */
    function setWithholdingFixed(address[] memory _investors, uint256 _withholding) public withPerm(MANAGE) {
        require(_withholding <= 10 ** 18, "Incorrect withholding tax");
        /*solium-disable-next-line security/no-block-members*/
        emit SetWithholdingFixed(_investors, _withholding, now);
        for (uint256 i = 0; i < _investors.length; i++) {
            withholdingTax[_investors[i]] = _withholding;
        }
    }

    /**
     * @notice Issuer can push dividends to provided addresses
     * @param _dividendIndex Dividend to push
     * @param _payees Addresses to which to push the dividend
     */
    function pushDividendPaymentToAddresses(
        uint256 _dividendIndex,
        address payable[] memory _payees
    ) 
        public 
        withPerm(DISTRIBUTE) 
        validDividendIndex(_dividendIndex) 
    {
        Dividend storage dividend = dividends[_dividendIndex];
        for (uint256 i = 0; i < _payees.length; i++) {
            if ((!dividend.claimed[_payees[i]]) && (!dividend.dividendExcluded[_payees[i]])) {
                _payDividend(_payees[i], dividend, _dividendIndex);
            }
        }
    }

    /**
     * @notice Issuer can push dividends using the investor list from the security token
     * @param _dividendIndex Dividend to push
     * @param _start Index in investor list at which to start pushing dividends
     * @param _iterations Number of addresses to push dividends for
     */
    function pushDividendPayment(
        uint256 _dividendIndex,
        uint256 _start,
        uint256 _iterations
    ) public 
      withPerm(DISTRIBUTE) 
      validDividendIndex(_dividendIndex) 
    {
        Dividend storage dividend = dividends[_dividendIndex];
<<<<<<< HEAD
        address[] memory investors = ISecurityToken(securityToken).getInvestors();
        uint256 numberInvestors = Math.min(investors.length, _start.add(_iterations));
=======
        uint256 checkpointId = dividend.checkpointId;
        address[] memory investors = ISecurityToken(securityToken).getInvestorsAt(checkpointId);
        uint256 numberInvestors = Math.min256(investors.length, _start.add(_iterations));
>>>>>>> 7e050219
        for (uint256 i = _start; i < numberInvestors; i++) {
            address payable payee = address(uint160(investors[i]));
            if ((!dividend.claimed[payee]) && (!dividend.dividendExcluded[payee])) {
                _payDividend(payee, dividend, _dividendIndex);
            }
        }
    }

    /**
     * @notice Investors can pull their own dividends
     * @param _dividendIndex Dividend to pull
     */
    function pullDividendPayment(uint256 _dividendIndex) public validDividendIndex(_dividendIndex) {
        Dividend storage dividend = dividends[_dividendIndex];
        require(!dividend.claimed[msg.sender], "Dividend already claimed");
        require(!dividend.dividendExcluded[msg.sender], "msg.sender excluded from Dividend");
        _payDividend(msg.sender, dividend, _dividendIndex);
    }

    /**
     * @notice Internal function for paying dividends
     * @param _payee Address of investor
     * @param _dividend Storage with previously issued dividends
     * @param _dividendIndex Dividend to pay
     */
    function _payDividend(address payable _payee, Dividend storage _dividend, uint256 _dividendIndex) internal;

    /**
     * @notice Issuer can reclaim remaining unclaimed dividend amounts, for expired dividends
     * @param _dividendIndex Dividend to reclaim
     */
    function reclaimDividend(uint256 _dividendIndex) external;

    /**
     * @notice Calculate amount of dividends claimable
     * @param _dividendIndex Dividend to calculate
     * @param _payee Affected investor address
     * @return claim, withheld amounts
     */
    function calculateDividend(uint256 _dividendIndex, address _payee) public view returns(uint256, uint256) {
        require(_dividendIndex < dividends.length, "Invalid dividend");
        Dividend storage dividend = dividends[_dividendIndex];
        if (dividend.claimed[_payee] || dividend.dividendExcluded[_payee]) {
            return (0, 0);
        }
        uint256 balance = ISecurityToken(securityToken).balanceOfAt(_payee, dividend.checkpointId);
        uint256 claim = balance.mul(dividend.amount).div(dividend.totalSupply);
        uint256 withheld = claim.mul(withholdingTax[_payee]).div(uint256(10 ** 18));
        return (claim, withheld);
    }

    /**
     * @notice Get the index according to the checkpoint id
     * @param _checkpointId Checkpoint id to query
     * @return uint256[]
     */
    function getDividendIndex(uint256 _checkpointId) public view returns(uint256[] memory) {
        uint256 counter = 0;
        for (uint256 i = 0; i < dividends.length; i++) {
            if (dividends[i].checkpointId == _checkpointId) {
                counter++;
            }
        }

        uint256[] memory index = new uint256[](counter);
        counter = 0;
        for (uint256 j = 0; j < dividends.length; j++) {
            if (dividends[j].checkpointId == _checkpointId) {
                index[counter] = j;
                counter++;
            }
        }
        return index;
    }

    /**
     * @notice Allows issuer to withdraw withheld tax
     * @param _dividendIndex Dividend to withdraw from
     */
    function withdrawWithholding(uint256 _dividendIndex) external;

    /**
     * @notice Get static dividend data
     * @return uint256[] timestamp of dividends creation
     * @return uint256[] timestamp of dividends maturity
     * @return uint256[] timestamp of dividends expiry
     * @return uint256[] amount of dividends
     * @return uint256[] claimed amount of dividends
     * @return bytes32[] name of dividends
     */
    function getDividendsData() external view returns (
        uint256[] memory createds,
        uint256[] memory maturitys,
        uint256[] memory expirys,
        uint256[] memory amounts,
        uint256[] memory claimedAmounts,
        bytes32[] memory names)
    {
        createds = new uint256[](dividends.length);
        maturitys = new uint256[](dividends.length);
        expirys = new uint256[](dividends.length);
        amounts = new uint256[](dividends.length);
        claimedAmounts = new uint256[](dividends.length);
        names = new bytes32[](dividends.length);
        for (uint256 i = 0; i < dividends.length; i++) {
            (createds[i], maturitys[i], expirys[i], amounts[i], claimedAmounts[i], names[i]) = getDividendData(i);
        }
    }

    /**
     * @notice Get static dividend data
     * @return uint256 timestamp of dividend creation
     * @return uint256 timestamp of dividend maturity
     * @return uint256 timestamp of dividend expiry
     * @return uint256 amount of dividend
     * @return uint256 claimed amount of dividend
     * @return bytes32 name of dividend
     */
    function getDividendData(uint256 _dividendIndex) public view returns (
        uint256 created,
        uint256 maturity,
        uint256 expiry,
        uint256 amount,
        uint256 claimedAmount,
        bytes32 name)
    {
        created = dividends[_dividendIndex].created;
        maturity = dividends[_dividendIndex].maturity;
        expiry = dividends[_dividendIndex].expiry;
        amount = dividends[_dividendIndex].amount;
        claimedAmount = dividends[_dividendIndex].claimedAmount;
        name = dividends[_dividendIndex].name;
    }

    /**
     * @notice Retrieves list of investors, their claim status and whether they are excluded
     * @param _dividendIndex Dividend to withdraw from
     * @return address[] list of investors
     * @return bool[] whether investor has claimed
     * @return bool[] whether investor is excluded
     * @return uint256[] amount of withheld tax
     * @return uint256[] investor balance
     * @return uint256[] amount to be claimed including withheld tax
     */
    function getDividendProgress(uint256 _dividendIndex) external view returns (
        address[] memory investors,
        bool[] memory resultClaimed,
        bool[] memory resultExcluded,
        uint256[] memory resultWithheld,
        uint256[] memory resultBalance,
        uint256[] memory resultAmount)
    {
        require(_dividendIndex < dividends.length, "Invalid dividend");
        //Get list of Investors
        Dividend storage dividend = dividends[_dividendIndex];
        uint256 checkpointId = dividend.checkpointId;
        investors = ISecurityToken(securityToken).getInvestorsAt(checkpointId);
        resultClaimed = new bool[](investors.length);
        resultExcluded = new bool[](investors.length);
        resultWithheld = new uint256[](investors.length);
        resultBalance = new uint256[](investors.length);
        resultAmount = new uint256[](investors.length);
        for (uint256 i; i < investors.length; i++) {
            resultClaimed[i] = dividend.claimed[investors[i]];
            resultExcluded[i] = dividend.dividendExcluded[investors[i]];
            resultBalance[i] = ISecurityToken(securityToken).balanceOfAt(investors[i], dividend.checkpointId);
            if (!resultExcluded[i]) {
                resultWithheld[i] = dividend.withheld[investors[i]];
                resultAmount[i] = resultBalance[i].mul(dividend.amount).div(dividend.totalSupply);
            }
        }
    }

    /**
     * @notice Retrieves list of investors, their balances, and their current withholding tax percentage
     * @param _checkpointId Checkpoint Id to query for
     * @return address[] list of investors
     * @return uint256[] investor balances
     * @return uint256[] investor withheld percentages
     */
    function getCheckpointData(uint256 _checkpointId) external view returns (address[] memory investors, uint256[] memory balances, uint256[] memory withholdings) {
        require(_checkpointId <= ISecurityToken(securityToken).currentCheckpointId(), "Invalid checkpoint");
        investors = ISecurityToken(securityToken).getInvestorsAt(_checkpointId);
        balances = new uint256[](investors.length);
        withholdings = new uint256[](investors.length);
        for (uint256 i; i < investors.length; i++) {
            balances[i] = ISecurityToken(securityToken).balanceOfAt(investors[i], _checkpointId);
            withholdings[i] = withholdingTax[investors[i]];
        }
    }

    /**
     * @notice Checks whether an address is excluded from claiming a dividend
     * @param _dividendIndex Dividend to withdraw from
     * @return bool whether the address is excluded
     */
    function isExcluded(address _investor, uint256 _dividendIndex) external view returns (bool) {
        require(_dividendIndex < dividends.length, "Invalid dividend");
        return dividends[_dividendIndex].dividendExcluded[_investor];
    }

    /**
     * @notice Checks whether an address has claimed a dividend
     * @param _dividendIndex Dividend to withdraw from
     * @return bool whether the address has claimed
     */
    function isClaimed(address _investor, uint256 _dividendIndex) external view returns (bool) {
        require(_dividendIndex < dividends.length, "Invalid dividend");
        return dividends[_dividendIndex].claimed[_investor];
    }

    /**
     * @notice Return the permissions flag that are associated with this module
     * @return bytes32 array
     */
    function getPermissions() public view returns(bytes32[] memory) {
        bytes32[] memory allPermissions = new bytes32[](2);
        allPermissions[0] = DISTRIBUTE;
        allPermissions[1] = MANAGE;
        return allPermissions;
    }

}
<|MERGE_RESOLUTION|>--- conflicted
+++ resolved
@@ -141,14 +141,9 @@
       validDividendIndex(_dividendIndex) 
     {
         Dividend storage dividend = dividends[_dividendIndex];
-<<<<<<< HEAD
-        address[] memory investors = ISecurityToken(securityToken).getInvestors();
-        uint256 numberInvestors = Math.min(investors.length, _start.add(_iterations));
-=======
         uint256 checkpointId = dividend.checkpointId;
         address[] memory investors = ISecurityToken(securityToken).getInvestorsAt(checkpointId);
-        uint256 numberInvestors = Math.min256(investors.length, _start.add(_iterations));
->>>>>>> 7e050219
+        uint256 numberInvestors = Math.min(investors.length, _start.add(_iterations));
         for (uint256 i = _start; i < numberInvestors; i++) {
             address payable payee = address(uint160(investors[i]));
             if ((!dividend.claimed[payee]) && (!dividend.dividendExcluded[payee])) {
@@ -371,4 +366,4 @@
         return allPermissions;
     }
 
-}
+}