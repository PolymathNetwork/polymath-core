--- conflicted
+++ resolved
@@ -9,13 +9,10 @@
 var contracts = require('./helpers/contract_addresses');
 var abis = require('./helpers/contract_abis');
 
-<<<<<<< HEAD
-=======
 const ETH = 'ETH';
 const POLY = 'POLY';
 const STABLE = 'STABLE';
 
->>>>>>> 7e050219
 let securityTokenRegistry;
 let securityToken;
 let selectedSTO;
@@ -160,16 +157,6 @@
     console.log(`
     *******************    User Information    ********************
     - Address:               ${_user}`);
-<<<<<<< HEAD
-    if (await currentSTO.methods.fundRaiseTypes(gbl.constants.FUND_RAISE_TYPES.POLY)) {
-        console.log(`    - POLY balance:\t     ${await polyBalance(_user)}`);
-    }
-    if (await currentSTO.methods.fundRaiseTypes(gbl.constants.FUND_RAISE_TYPES.ETH)) {
-        console.log(`    - ETH balance:\t     ${web3.utils.fromWei(await web3.eth.getBalance(_user))}`);
-    }
-    if (await currentSTO.methods.fundRaiseTypes(gbl.constants.FUND_RAISE_TYPES.DAI)) {
-        console.log(`    - DAI balance:\t     ${await usdBalance(_user)}`);
-=======
     if (await currentSTO.methods.fundRaiseTypes(gbl.constants.FUND_RAISE_TYPES.POLY).call()) {
         console.log(`    - POLY balance:\t     ${await polyBalance(_user)}`);
     }
@@ -181,7 +168,6 @@
         stableSymbolsAndBalance.forEach(stable => {
             console.log(`    - ${stable.symbol} balance:\t     ${web3.utils.fromWei(stable.balance)}`);
         });
->>>>>>> 7e050219
     }
 }
 
@@ -254,13 +240,6 @@
     }
 }
 
-<<<<<<< HEAD
-async function showUserInfoForUSDTieredSTO() {
-    for (const fundType in gbl.constants.FUND_RAISE_TYPES) {
-        if (await currentSTO.methods.fundRaiseTypes(gbl.constants.FUND_RAISE_TYPES[fundType]).call()) {
-            let displayInvestorInvested = web3.utils.fromWei(await currentSTO.methods.investorInvested(User.address, gbl.constants.FUND_RAISE_TYPES[fundType]).call());
-            console.log(`    - Invested in ${fundType}:\t     ${displayInvestorInvested} ${fundType}`);
-=======
 async function processAddressWithBalance(array) {
     let list = [];
     for (const address of array) {
@@ -313,7 +292,6 @@
             } else {
                 console.log(`    - Invested in ${fundType}:\t     ${displayInvestorInvested} ${fundType}`);
             }
->>>>>>> 7e050219
         }
     }
 
@@ -327,12 +305,8 @@
     console.log(`    - Whitelisted:           ${(displayCanBuy) ? 'YES' : 'NO'}`);
     console.log(`    - Valid KYC:             ${(displayValidKYC) ? 'YES' : 'NO'}`);
 
-<<<<<<< HEAD
-    let displayIsUserAccredited = await currentSTO.methods.accredited(User.address).call();
-=======
     let investorData = await currentSTO.methods.investors(User.address).call();
     let displayIsUserAccredited = investorData.accredited == 1;
->>>>>>> 7e050219
     console.log(`    - Accredited:            ${(displayIsUserAccredited) ? "YES" : "NO"}`)
 
     if (!displayIsUserAccredited) {
@@ -394,15 +368,11 @@
 
 
             let mintedPerTier = mintedPerTierPerRaiseType[gbl.constants.FUND_RAISE_TYPES[type]];
-<<<<<<< HEAD
-            displayMintedPerTierPerType += `
-=======
             if ((type == STABLE) && (stableSymbols.length)) {
                 displayMintedPerTierPerType += `
         Sold for stable coin(s):   ${web3.utils.fromWei(mintedPerTier)} ${displayTokenSymbol} ${displayDiscountMinted}`;
             } else {
                 displayMintedPerTierPerType += `
->>>>>>> 7e050219
         Sold for ${type}:\t\t   ${web3.utils.fromWei(mintedPerTier)} ${displayTokenSymbol} ${displayDiscountMinted}`;
             }
         }
@@ -424,9 +394,6 @@
     let displayTokensSoldPerType = '';
     for (const type of raiseTypes) {
         let fundsRaised = web3.utils.fromWei(await currentSTO.methods.fundsRaised(gbl.constants.FUND_RAISE_TYPES[type]).call());
-<<<<<<< HEAD
-        displayFundsRaisedPerType += `
-=======
         if ((type == STABLE) && (stableSymbols.length)) {
             stableSymbols.forEach(async (stable) => {
                 let raised = await getStableCoinsRaised(currentSTO, stable.address);
@@ -435,21 +402,16 @@
             })
         } else {
             displayFundsRaisedPerType += `
->>>>>>> 7e050219
         ${type}:\t\t\t   ${fundsRaised} ${type}`;
         }
         //Only show sold per raise type is more than one are allowed
         if (raiseTypes.length > 1) {
             let tokensSoldPerType = web3.utils.fromWei(await currentSTO.methods.getTokensSoldFor(gbl.constants.FUND_RAISE_TYPES[type]).call());
-<<<<<<< HEAD
-            displayTokensSoldPerType += `
-=======
             if ((type == STABLE) && (stableSymbols.length)) {
                 displayTokensSoldPerType += `
         Sold for stable coin(s):   ${tokensSoldPerType} ${displayTokenSymbol}`;
             } else {
                 displayTokensSoldPerType += `
->>>>>>> 7e050219
         Sold for ${type}:\t\t   ${tokensSoldPerType} ${displayTokenSymbol}`;
             }
         }
@@ -492,11 +454,7 @@
     - Investor count:              ${displayInvestorCount}
     - Funds Raised`
         + displayFundsRaisedPerType + `
-<<<<<<< HEAD
-        USD:                       ${displayFundsRaisedUSD} USD
-=======
         Total USD:                 ${displayFundsRaisedUSD} USD
->>>>>>> 7e050219
     `);
 
     if (!displayCanBuy) {
@@ -579,13 +537,6 @@
     } else {
         for (const type of raiseTypes) {
             let displayPrice = web3.utils.fromWei(await currentSTO.methods.convertToUSD(gbl.constants.FUND_RAISE_TYPES[type], web3.utils.toWei("1")).call());
-<<<<<<< HEAD
-            console.log(chalk.green(`   Current ${type} price:\t\t   ${displayPrice} USD`));
-        }
-        if (raiseTypes.length > 1) {
-            let index = readlineSync.keyInSelect(raiseTypes, 'Choose one of the allowed raise types: ', { cancel: false });
-            raiseType = raiseTypes[index];
-=======
             if (!((type == STABLE) && (stableSymbols.length))) {
                 console.log(chalk.green(`   Current ${type} price:\t\t   ${displayPrice} USD`));
             }
@@ -599,7 +550,6 @@
                 })
             }
             raiseType = raiseTypes[selectToken('Choose one of the allowed raise types: ')];
->>>>>>> 7e050219
         } else {
             if (raiseTypes[0] == STABLE) {
                 raiseTypes.splice(raiseTypes.indexOf(STABLE), 1)
@@ -618,9 +568,6 @@
     if (typeof amount === 'undefined') {
         let investorInvestedUSD = web3.utils.fromWei(await currentSTO.methods.investorInvestedUSD(User.address).call());
         let minimumInvestmentUSD = await currentSTO.methods.minimumInvestmentUSD().call();
-<<<<<<< HEAD
-        let minimumInvestmentRaiseType = await currentSTO.methods.convertFromUSD(gbl.constants.FUND_RAISE_TYPES[raiseType], minimumInvestmentUSD).call();
-=======
         let minimumInvestmentRaiseType;
 
         // if raiseType is different than ETH or POLY, we assume is STABLE
@@ -629,8 +576,6 @@
         } else {
             minimumInvestmentRaiseType = await currentSTO.methods.convertFromUSD(gbl.constants.FUND_RAISE_TYPES[raiseType], minimumInvestmentUSD).call();
         }
-
->>>>>>> 7e050219
         cost = readlineSync.question(chalk.yellow(`Enter the amount of ${raiseType} you would like to invest or press 'Enter' to exit: `), {
             limit: function (input) {
                 return investorInvestedUSD != 0 || parseInt(input) > parseInt(web3.utils.fromWei(minimumInvestmentRaiseType));
@@ -644,9 +589,6 @@
 
     let costWei = web3.utils.toWei(cost.toString());
 
-<<<<<<< HEAD
-    let tokensToBuy = await currentSTO.methods.buyTokensView(User.address, costWei, gbl.constants.FUND_RAISE_TYPES[raiseType]).call();
-=======
     let tokensToBuy;
     // if raiseType is different than ETH or POLY, we assume is STABLE
     if ((raiseType != ETH) && (raiseType != POLY)) {
@@ -655,7 +597,6 @@
         tokensToBuy = await currentSTO.methods.buyTokensView(User.address, costWei, gbl.constants.FUND_RAISE_TYPES[raiseType]).call();
     }
 
->>>>>>> 7e050219
     let minTokenToBuy = tokensToBuy.tokensMinted;
     console.log(chalk.yellow(`You are going to spend ${web3.utils.fromWei(tokensToBuy.spentValue)} ${raiseType} (${web3.utils.fromWei(tokensToBuy.spentUSD)} USD) to buy ${web3.utils.fromWei(minTokenToBuy)} ${STSymbol} approx.`));
     console.log(chalk.yellow(`Due to ${raiseType} price changes and network delays, it is possible that the final amount of purchased tokens is lower.`));
@@ -663,11 +604,7 @@
         minTokenToBuy = 0;
     }
 
-<<<<<<< HEAD
-    if (raiseType == 'POLY') {
-=======
     if (raiseType == POLY) {
->>>>>>> 7e050219
         let userBalance = await polyBalance(User.address);
         if (parseInt(userBalance) >= parseInt(cost)) {
             let allowance = await polyToken.methods.allowance(STOAddress, User.address).call();
@@ -693,17 +630,10 @@
             let stableCoin = common.connect(abis.erc20(), stableInfo.address);
             let allowance = await stableCoin.methods.allowance(STOAddress, User.address).call();
             if (allowance < costWei) {
-<<<<<<< HEAD
-                let approveAction = usdToken.methods.approve(STOAddress, costWei);
-                await common.sendTransaction(approveAction, { from: User });
-            }
-            let actionBuyWithUSD = currentSTO.methods.buyWithUSDRateLimited(User.address, costWei, minTokenToBuy);
-=======
                 let approveAction = stableCoin.methods.approve(STOAddress, costWei);
                 await common.sendTransaction(approveAction, { from: User });
             }
             let actionBuyWithUSD = currentSTO.methods.buyWithUSDRateLimited(User.address, costWei, minTokenToBuy, stableInfo.address);
->>>>>>> 7e050219
             let receipt = await common.sendTransaction(actionBuyWithUSD, { from: User, factor: 1.5 });
             logTokensPurchasedUSDTieredSTO(receipt);
         } else {
