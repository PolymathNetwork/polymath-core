require('babel-register');
require('babel-polyfill');

<<<<<<< HEAD
const HDWalletProvider = require("truffle-hdwallet-provider");
const WalletProvider = require("truffle-wallet-provider");
const keystore = require('fs').readFileSync('./sample-keystore').toString();
const pass = require('fs').readFileSync('./sample-pass').toString();
const wallet = require('ethereumjs-wallet').fromV3(keystore, pass);
=======
const HDWalletProvider = require("truffle-hdwallet-provider-privkey");
// const privKey = require('fs').readFileSync('./privKey').toString();
>>>>>>> f0642529

module.exports = {
  networks: {
    development: {
      host: 'localhost',
      port: 8545,
      network_id: '*', // Match any network id
      gas: 4500000,
    },
    mainnet: {
      host: 'localhost',
      port: 8545,
      network_id: '1', // Match any network id
      gas: 4500000,
      gasPrice: 10000000000
    },
<<<<<<< HEAD
    ropsten: {
      // provider: new HDWalletProvider(pass, "https://ropsten.infura.io/g5xfoQ0jFSE9S5LwM1Ei"),
      provider: new WalletProvider(wallet, "https://ropsten.infura.io/"),
      host: 'localhost',
      port: 8545,
      network_id: '3', // Match any network id
      gas: 4500000,
      gasPrice: 210000000000
    }
=======
    // ropsten: {
    //   provider: new HDWalletProvider(privKey, "http://localhost:8545"),
    //   host: 'localhost',
    //   port: 8545,
    //   network_id: '3', // Match any network id
    //   gas: 4500000,
    //   gasPrice: 150000000000
    // }
>>>>>>> f0642529
  },
  solc: {
    optimizer: {
      enabled: true,
      runs: 200,
    },
  },
};<|MERGE_RESOLUTION|>--- conflicted
+++ resolved
@@ -1,16 +1,8 @@
-require('babel-register');
-require('babel-polyfill');
+require('babel-register')
+require('babel-polyfill')
 
-<<<<<<< HEAD
-const HDWalletProvider = require("truffle-hdwallet-provider");
-const WalletProvider = require("truffle-wallet-provider");
-const keystore = require('fs').readFileSync('./sample-keystore').toString();
-const pass = require('fs').readFileSync('./sample-pass').toString();
-const wallet = require('ethereumjs-wallet').fromV3(keystore, pass);
-=======
-const HDWalletProvider = require("truffle-hdwallet-provider-privkey");
-// const privKey = require('fs').readFileSync('./privKey').toString();
->>>>>>> f0642529
+const HDWalletProvider = require('truffle-hdwallet-provider')
+const privKey = require('fs').readFileSync('./privKey').toString()
 
 module.exports = {
   networks: {
@@ -18,7 +10,7 @@
       host: 'localhost',
       port: 8545,
       network_id: '*', // Match any network id
-      gas: 4500000,
+      gas: 4500000
     },
     mainnet: {
       host: 'localhost',
@@ -27,31 +19,19 @@
       gas: 4500000,
       gasPrice: 10000000000
     },
-<<<<<<< HEAD
     ropsten: {
-      // provider: new HDWalletProvider(pass, "https://ropsten.infura.io/g5xfoQ0jFSE9S5LwM1Ei"),
-      provider: new WalletProvider(wallet, "https://ropsten.infura.io/"),
+      provider: new HDWalletProvider(privKey, 'https://ropsten.infura.io/g5xfoQ0jFSE9S5LwM1Ei'),
       host: 'localhost',
       port: 8545,
       network_id: '3', // Match any network id
       gas: 4500000,
       gasPrice: 210000000000
     }
-=======
-    // ropsten: {
-    //   provider: new HDWalletProvider(privKey, "http://localhost:8545"),
-    //   host: 'localhost',
-    //   port: 8545,
-    //   network_id: '3', // Match any network id
-    //   gas: 4500000,
-    //   gasPrice: 150000000000
-    // }
->>>>>>> f0642529
   },
   solc: {
     optimizer: {
       enabled: true,
-      runs: 200,
-    },
-  },
-};+      runs: 200
+    }
+  }
+}