--- conflicted
+++ resolved
@@ -11,20 +11,15 @@
      * @notice Constructor
      * @param _setupCost Setup cost of module
      * @param _usageCost Usage cost of module
-     * @param _subscriptionCost Monthly cost of module
+     * @param _polymathRegistry Address of the Polymath registry
      */
-<<<<<<< HEAD
     constructor(
         uint256 _setupCost,
         uint256 _usageCost,
-        uint256 _subscriptionCost
-    ) 
-        public 
-        ModuleFactory(_setupCost, _usageCost, _subscriptionCost) 
-=======
-    constructor (address _polyAddress, uint256 _setupCost, uint256 _usageCost, uint256 _subscriptionCost, address _polymathRegistry) public
-    ModuleFactory(_polyAddress, _setupCost, _usageCost, _subscriptionCost, _polymathRegistry)
->>>>>>> c3336b54
+        address _polymathRegistry
+    )
+        public
+        ModuleFactory(_setupCost, _usageCost, _polymathRegistry)
     {
         version = "1.0.0";
         name = "TrackedRedemption";
@@ -38,23 +33,17 @@
      * @notice Used to launch the Module with the help of factory
      * @return Address Contract address of the Module
      */
-<<<<<<< HEAD
     function deploy(
         bytes calldata /* _data */
-    ) 
-        external 
-        returns(address) 
+    )
+        external
+        returns(address)
     {
         address polyToken = _takeFee();
         address trackedRedemption = address(new TrackedRedemption(msg.sender, polyToken));
-=======
-    function deploy(bytes /* _data */) external returns(address) {
-        _takeSetupCost();
-        address trackedRedemption = new TrackedRedemption(msg.sender, address(polyToken));
->>>>>>> c3336b54
         /*solium-disable-next-line security/no-block-members*/
-        emit GenerateModuleFromFactory(address(trackedRedemption), getName(), address(this), msg.sender, getSetupCost(), getSetupCostInPoly(), now);
-        return address(trackedRedemption);
+        emit GenerateModuleFromFactory(trackedRedemption, getName(), address(this), msg.sender, getSetupCost(), getSetupCostInPoly(), now);
+        return trackedRedemption;
     }
 
     /**
