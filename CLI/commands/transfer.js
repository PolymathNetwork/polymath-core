--- conflicted
+++ resolved
@@ -24,12 +24,6 @@
 let Issuer;
 let accounts;
 let securityToken;
-<<<<<<< HEAD
-=======
-let cappedSTOModule;
-
-let DEFAULT_GAS_PRICE = 5000000000;
->>>>>>> ed57a80c
 
 let defaultGasPrice;
 
