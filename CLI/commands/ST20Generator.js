const readlineSync = require('readline-sync');
const BigNumber = require('bignumber.js');
const moment = require('moment');
const chalk = require('chalk');
const tokenManager = require('./token_manager');
const contracts = require('./helpers/contract_addresses');
const abis = require('./helpers/contract_abis');
const common = require('./common/common_functions');

////////////////////////
let securityTokenRegistryAddress;
let tokenSymbol;
let tokenLaunched;

// Artifacts
let securityTokenRegistry;
let polyToken;

async function executeApp(_ticker, _transferOwnership, _name, _details, _divisible) {
  common.logAsciiBull();
  console.log("********************************************");
  console.log("Welcome to the Command-Line ST-20 Generator.");
  console.log("********************************************");
  console.log("The following script will create a new ST-20 according to the parameters you enter.");
  console.log("Issuer Account: " + Issuer.address + "\n");

  await setup();

  try {
    await step_ticker_registration(_ticker);
    if (!tokenLaunched) {
      await step_transfer_ticker_ownership(_transferOwnership);
      await step_token_deploy(_name, _details, _divisible);
    }
<<<<<<< HEAD
    await tokenManager.executeApp(tokenSymbol);
=======
    if (typeof _divisible === 'undefined') {
      await tokenManager.executeApp(tokenSymbol);
    }
>>>>>>> 7e050219
  } catch (err) {
    console.log(err);
    return;
  }
};

async function setup() {
  try {
    securityTokenRegistryAddress = await contracts.securityTokenRegistry();
    let securityTokenRegistryABI = abis.securityTokenRegistry();
    securityTokenRegistry = new web3.eth.Contract(securityTokenRegistryABI, securityTokenRegistryAddress);
    securityTokenRegistry.setProvider(web3.currentProvider);

    let polytokenAddress = await contracts.polyToken();
    let polytokenABI = abis.polyToken();
    polyToken = new web3.eth.Contract(polytokenABI, polytokenAddress);
    polyToken.setProvider(web3.currentProvider);
  } catch (err) {
    console.log(err)
    console.log(chalk.red('\nThere was a problem getting the contracts. Make sure they are deployed to the selected network.'));
    process.exit(0);
  }
}

async function step_ticker_registration(_ticker) {
  console.log(chalk.blue('\nToken Symbol Registration'));

  let regFee = web3.utils.fromWei(await securityTokenRegistry.methods.getTickerRegistrationFee().call());
  let available = false;

  while (!available) {
    console.log(chalk.yellow(`\nRegistering the new token symbol requires ${regFee} POLY & deducted from '${Issuer.address}', Current balance is ${(web3.utils.fromWei(await polyToken.methods.balanceOf(Issuer.address).call()))} POLY\n`));

    if (typeof _ticker !== 'undefined') {
      tokenSymbol = _ticker;
      console.log(`Token Symbol: ${tokenSymbol}`);
    } else {
      tokenSymbol = await selectTicker();
    }

    let details = await securityTokenRegistry.methods.getTickerDetails(tokenSymbol).call();
    if (new BigNumber(details[1]).toNumber() == 0) {
      // If it has no registration date, it is available
      available = true;
      await approvePoly(securityTokenRegistryAddress, regFee);
      let registerTickerAction = securityTokenRegistry.methods.registerTicker(Issuer.address, tokenSymbol, "");
      await common.sendTransaction(registerTickerAction, { factor: 1.5 });
    } else if (details[0] == Issuer.address) {
      // If it has registration date and its owner is Issuer
      available = true;
      tokenLaunched = details[4];
    } else {
      // If it has registration date and its owner is not Issuer
      console.log(chalk.yellow('\nToken Symbol has already been registered, please choose another symbol'));
    }
  }
}

async function step_transfer_ticker_ownership(_transferOwnership) {
  let newOwner = null;
  if (typeof _transferOwnership !== 'undefined' && _transferOwnership != 'false') {
    newOwner = _transferOwnership;
    console.log(`Transfer ownership to: ${newOwner}`);
  } else if (_transferOwnership != 'false' && readlineSync.keyInYNStrict(`Do you want to transfer the ownership of ${tokenSymbol} ticker?`)) {
    newOwner = readlineSync.question('Enter the address that will be the new owner: ', {
      limit: function (input) {
        return web3.utils.isAddress(input);
      },
      limitMessage: "Must be a valid address"
    });
  }

  if (newOwner) {
    let transferTickerOwnershipAction = securityTokenRegistry.methods.transferTickerOwnership(newOwner, tokenSymbol);
    let receipt = await common.sendTransaction(transferTickerOwnershipAction, { factor: 1.5 });
    let event = common.getEventFromLogs(securityTokenRegistry._jsonInterface, receipt.logs, 'ChangeTickerOwnership');
    console.log(chalk.green(`Ownership trasferred successfully. The new owner is ${event._newOwner}`));
    process.exit(0);
  }
}

async function step_token_deploy(_name, _details, _divisible) {
  console.log(chalk.blue('\nToken Creation - Token Deployment'));

  let launchFee = web3.utils.fromWei(await securityTokenRegistry.methods.getSecurityTokenLaunchFee().call());
  console.log(chalk.green(`\nToken deployment requires ${launchFee} POLY & deducted from '${Issuer.address}', Current balance is ${(web3.utils.fromWei(await polyToken.methods.balanceOf(Issuer.address).call()))} POLY\n`));

  let tokenName;
  if (typeof _name !== 'undefined') {
    tokenName = _name;
    console.log(`Token Name: ${tokenName}`);
  } else {
    tokenName = readlineSync.question('Enter the name for your new token: ', { defaultInput: 'default' });
  }

  let tokenDetails;
  if (typeof _details !== 'undefined') {
    tokenDetails = _details;
    console.log(`Token details: ${tokenDetails.toString()}`)
  } else {
    tokenDetails = readlineSync.question('Enter off-chain details of the token (i.e. Dropbox folder url): ');
  }

  let divisibility;
  if (typeof _divisible !== 'undefined') {
    divisibility = _divisible.toString() == 'true';
    console.log(`Divisible: ${divisibility.toString()}`)
  } else {
    let divisible = readlineSync.question('Press "N" for Non-divisible type token or hit Enter for divisible type token (Default): ');
    divisibility = (divisible != 'N' && divisible != 'n');
  }

  await approvePoly(securityTokenRegistryAddress, launchFee);
  let generateSecurityTokenAction = securityTokenRegistry.methods.generateSecurityToken(tokenName, tokenSymbol, tokenDetails, divisibility);
  let receipt = await common.sendTransaction(generateSecurityTokenAction);
  let event = common.getEventFromLogs(securityTokenRegistry._jsonInterface, receipt.logs, 'NewSecurityToken');
  console.log(chalk.green(`Security Token has been successfully deployed at address ${event._securityTokenAddress}`));
}

//////////////////////
// HELPER FUNCTIONS //
//////////////////////
async function selectTicker() {
  let result;
  let userTickers = (await securityTokenRegistry.methods.getTickersByOwner(Issuer.address).call()).map(t => web3.utils.hexToAscii(t));
  let options = await Promise.all(userTickers.map(async function (t) {
    let tickerDetails = await securityTokenRegistry.methods.getTickerDetails(t).call();
    let tickerInfo;
    if (tickerDetails[4]) {
      tickerInfo = `Token launched at ${(await securityTokenRegistry.methods.getSecurityTokenAddress(t).call())}`;
    } else {
      tickerInfo = `Expires at ${moment.unix(tickerDetails[2]).format('MMMM Do YYYY, HH:mm:ss')}`;
    }
    return `${t}
    ${tickerInfo}`;
  }));
  options.push('Register a new ticker');

  let index = readlineSync.keyInSelect(options, 'Select a ticker:');
  if (index == -1) {
    process.exit(0);
  } else if (index == options.length - 1) {
    result = readlineSync.question('Enter a symbol for your new ticker: ');
  } else {
    result = userTickers[index];
  }

  return result;
}

async function approvePoly(spender, fee) {
  polyBalance = await polyToken.methods.balanceOf(Issuer.address).call();
  let requiredAmount = web3.utils.toWei(fee.toString(), "ether");
  if (parseInt(polyBalance) >= parseInt(requiredAmount)) {
    let allowance = await polyToken.methods.allowance(spender, Issuer.address).call();
    if (allowance == web3.utils.toWei(fee.toString(), "ether")) {
      return true;
    } else {
      let approveAction = polyToken.methods.approve(spender, web3.utils.toWei(fee.toString(), "ether"));
      await common.sendTransaction(approveAction);
    }
  } else {
    let requiredBalance = parseInt(requiredAmount) - parseInt(polyBalance);
    console.log(chalk.red(`\n*****************************************************************************************************************************************`));
    console.log(chalk.red(`Not enough balance to Pay the Fee, Require ${(new BigNumber(requiredBalance).dividedBy(new BigNumber(10).pow(18))).toNumber()} POLY but have ${(new BigNumber(polyBalance).dividedBy(new BigNumber(10).pow(18))).toNumber()} POLY. Access POLY faucet to get the POLY to complete this txn`));
    console.log(chalk.red(`******************************************************************************************************************************************\n`));
    process.exit(0);
  }
}

module.exports = {
  executeApp: async function (ticker, transferOwnership, name, details, divisible) {
    return executeApp(ticker, transferOwnership, name, details, divisible);
  }
}<|MERGE_RESOLUTION|>--- conflicted
+++ resolved
@@ -32,13 +32,9 @@
       await step_transfer_ticker_ownership(_transferOwnership);
       await step_token_deploy(_name, _details, _divisible);
     }
-<<<<<<< HEAD
-    await tokenManager.executeApp(tokenSymbol);
-=======
     if (typeof _divisible === 'undefined') {
       await tokenManager.executeApp(tokenSymbol);
     }
->>>>>>> 7e050219
   } catch (err) {
     console.log(err);
     return;
