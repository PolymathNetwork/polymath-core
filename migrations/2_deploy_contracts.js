const PolymathRegistry = artifacts.require("./PolymathRegistry.sol");
const GeneralTransferManagerFactory = artifacts.require("./GeneralTransferManagerFactory.sol");
const GeneralTransferManagerLogic = artifacts.require("./GeneralTransferManager.sol");
const GeneralPermissionManagerLogic = artifacts.require("./GeneralPermissionManager.sol");
const GeneralPermissionManagerFactory = artifacts.require("./GeneralPermissionManagerFactory.sol");
const PercentageTransferManagerLogic = artifacts.require("./PercentageTransferManager.sol");
const PercentageTransferManagerFactory = artifacts.require("./PercentageTransferManagerFactory.sol");
const USDTieredSTOLogic = artifacts.require("./USDTieredSTO.sol");
const CountTransferManagerFactory = artifacts.require("./CountTransferManagerFactory.sol");
const CountTransferManagerLogic = artifacts.require("./CountTransferManager.sol");
const EtherDividendCheckpointLogic = artifacts.require("./EtherDividendCheckpoint.sol");
const ERC20DividendCheckpointLogic = artifacts.require("./ERC20DividendCheckpoint.sol");
const EtherDividendCheckpointFactory = artifacts.require("./EtherDividendCheckpointFactory.sol");
const ERC20DividendCheckpointFactory = artifacts.require("./ERC20DividendCheckpointFactory.sol");
const ModuleRegistry = artifacts.require("./ModuleRegistry.sol");
const ManualApprovalTransferManagerFactory = artifacts.require("./ManualApprovalTransferManagerFactory.sol");
const ManualApprovalTransferManagerLogic = artifacts.require("./ManualApprovalTransferManager.sol");
const CappedSTOFactory = artifacts.require("./CappedSTOFactory.sol");
const CappedSTOLogic = artifacts.require("./CappedSTO.sol");
const USDTieredSTOFactory = artifacts.require("./USDTieredSTOFactory.sol");
const SecurityTokenRegistry = artifacts.require("./SecurityTokenRegistry.sol");
const STFactory = artifacts.require("./tokens/STFactory.sol");
const DevPolyToken = artifacts.require("./helpers/PolyTokenFaucet.sol");
const MockOracle = artifacts.require("./MockOracle.sol");
const StableOracle = artifacts.require("./StableOracle.sol");
const TokenLib = artifacts.require("./TokenLib.sol");
const SecurityTokenLogic = artifacts.require("./tokens/SecurityToken.sol");
const STRGetter = artifacts.require('./STRGetter.sol');
const STGetter = artifacts.require('./STGetter.sol');
const DataStoreLogic = artifacts.require('./DataStore.sol');
const DataStoreFactory = artifacts.require('./DataStoreFactory.sol');
const VolumeRestrictionTMFactory = artifacts.require('./VolumeRestrictionTMFactory.sol');
const VolumeRestrictionTMLogic = artifacts.require('./VolumeRestrictionTM.sol');
const VolumeRestrictionLib = artifacts.require('./VolumeRestrictionLib.sol');
const GeneralTransferManagerProxy = artifacts.require("./GeneralTransferManagerProxy.sol");
const GeneralPermissionManagerProxy = artifacts.require("./GeneralPermissionManagerProxy.sol");
const PercentageTransferManagerProxy = artifacts.require("./PercentageTransferManagerProxy.sol");
const CountTransferManagerProxy = artifacts.require("./CountTransferManagerProxy.sol");
const EtherDividendCheckpointProxy = artifacts.require("./EtherDividendCheckpointProxy.sol");
const ERC20DividendCheckpointProxy = artifacts.require("./ERC20DividendCheckpointProxy.sol");
const ManualApprovalTransferManagerProxy = artifacts.require("./ManualApprovalTransferManagerProxy.sol");
const CappedSTOProxy = artifacts.require("./CappedSTOProxy.sol");
const USDTieredSTOProxy = artifacts.require("./USDTieredSTOProxy.sol");
const DataStoreProxy = artifacts.require('./DataStoreProxy.sol');
const VolumeRestrictionTMProxy = artifacts.require('./VolumeRestrictionTMProxy.sol');
const PLCRVotingCheckpointFactory = artifacts.require('./PLCRVotingCheckpointFactory.sol');
const PLCRVotingCheckpointLogic = artifacts.require('./PLCRVotingCheckpoint.sol');
const PLCRVotingCheckpointProxy = artifacts.require("./PLCRVotingCheckpointProxy.sol");
const WeightedVoteCheckpointFactory = artifacts.require('./WeightedVoteCheckpointFactory.sol');
const WeightedVoteCheckpointLogic = artifacts.require('./WeightedVoteCheckpoint.sol');
const WeightedVoteCheckpointProxy = artifacts.require("./WeightedVoteCheckpointProxy.sol");
const BlacklistTransferManagerFactory = artifacts.require('./BlacklistTransferManagerFactory.sol');
const BlacklistTransferManagerLogic = artifacts.require('./BlacklistTransferManager.sol');
const BlacklistTransferManagerProxy = artifacts.require("./BlacklistTransferManagerProxy.sol");
const LockUpTransferManagerFactory = artifacts.require('./LockUpTransferManagerFactory.sol');
const LockUpTransferManagerLogic = artifacts.require('./LockUpTransferManager.sol');
const LockUpTransferManagerProxy = artifacts.require("./LockUpTransferManagerProxy.sol");
const VestingEscrowWalletFactory = artifacts.require('./VestingEscrowWalletFactory.sol');
const VestingEscrowWalletLogic = artifacts.require('./VestingEscrowWallet.sol');
const VestingEscrowWalletProxy = artifacts.require("./VestingEscrowWalletProxy.sol");


const Web3 = require("web3");
let BN = Web3.utils.BN;
const nullAddress = "0x0000000000000000000000000000000000000000";
const cappedSTOSetupCost = new BN(20000).mul(new BN(10).pow(new BN(18))); // 20K POLY fee
const usdTieredSTOSetupCost = new BN(100000).mul(new BN(10).pow(new BN(18))); // 100K POLY fee
let PolyToken;
let POLYOracle;

module.exports = function (deployer, network, accounts) {
    // Ethereum account address hold by the Polymath (Act as the main account which have ownable permissions)
    let PolymathAccount;
    let actualOwner = "0x00e13f97e1980126cbe90F21B9C1b853878031Dd"; //Replace
    let polymathRegistry;
    let web3;
    if (network === "development") {
        web3 = new Web3(new Web3.providers.HttpProvider("http://localhost:8545"));
        PolymathAccount = accounts[0];
        deployer.deploy(DevPolyToken)
            .then(() => {
                PolyToken = DevPolyToken.address;
            });
        // Development network polytoken address
        deployer.deploy(DevPolyToken, {
            from: PolymathAccount
        }).then(() => {
            DevPolyToken.deployed().then(mockedUSDToken => {
                UsdToken = mockedUSDToken.address;
            });
        });
        deployer
            .deploy(
                MockOracle,
                nullAddress,
                web3.utils.fromAscii("POLY"),
                web3.utils.fromAscii("USD"),
                new BN(5).mul(new BN(10).pow(new BN(17))), {
                    from: PolymathAccount
                }
            ).then(() => {
                return MockOracle.deployed();
            }).then(mockedOracle => {
                POLYOracle = mockedOracle.address;
            }).then(() => {
                return deployer
                    .deploy(
                        StableOracle,
                        POLYOracle,
                        new BN(10).mul(new BN(10).pow(new BN(16))), {
                            from: PolymathAccount
                        }
                    );
            })
        deployer
            .deploy(
                MockOracle,
                nullAddress,
                web3.utils.fromAscii("ETH"),
                web3.utils.fromAscii("USD"),
                new BN(500).mul(new BN(10).pow(new BN(18))), {
                    from: PolymathAccount
                }
            )
            .then(() => {
                MockOracle.deployed().then(mockedOracle => {
                    ETHOracle = mockedOracle.address;
                });
            });
        deployer.deploy(PolymathRegistry)
            .then((pr) => {
                polymathRegistry = pr.address;
            });
    } else if (network === "kovan") {
        web3 = new Web3(new Web3.providers.HttpProvider("https://kovan.infura.io/g5xfoQ0jFSE9S5LwM1Ei"));
        PolymathAccount = accounts[0];
        PolyToken = "0xb347b9f5b56b431b2cf4e1d90a5995f7519ca792"; // PolyToken Kovan Faucet Address
        POLYOracle = "0x461d98EF2A0c7Ac1416EF065840fF5d4C946206C"; // Poly Oracle Kovan Address
        ETHOracle = "0xCE5551FC9d43E9D2CC255139169FC889352405C8"; // ETH Oracle Kovan Address
        polymathRegistry = "0x5b215a7D39Ee305AD28da29BF2f0425C6C2a00B3";
    } else if (network === "mainnet") {
        web3 = new Web3(new Web3.providers.HttpProvider("https://mainnet.infura.io/g5xfoQ0jFSE9S5LwM1Ei"));
        PolymathAccount = accounts[0];
        PolyToken = "0x9992eC3cF6A55b00978cdDF2b27BC6882d88D1eC"; // Mainnet PolyToken Address
        POLYOracle = "0x52cb4616E191Ff664B0bff247469ce7b74579D1B"; // Poly Oracle Mainnet Address
        ETHOracle = "0x60055e9a93aae267da5a052e95846fa9469c0e7a"; // ETH Oracle Mainnet Address
        polymathRegistry = "0xdfabf3e4793cd30affb47ab6fa4cf4eef26bbc27";
    }

    const tokenInitBytes = {
        name: "initialize",
        type: "function",
        inputs: [{
            type: "address",
            name: "_getterDelegate"
        }]
    };

    // POLYMATH NETWORK Configuration :: DO THIS ONLY ONCE
    // A) Deploy the PolymathRegistry contract
    return deployer
        .deploy(TokenLib, {
            from: PolymathAccount,
            gas: 3500000
        })
        .then(() => {
            return deployer.deploy(VolumeRestrictionLib, {
                from: PolymathAccount,
                gas: 2500000
            });
        })
        .then(() => {
            // Link libraries
            deployer.link(VolumeRestrictionLib, VolumeRestrictionTMLogic);
            deployer.link(TokenLib, SecurityTokenLogic);
            deployer.link(TokenLib, STFactory);
            deployer.link(TokenLib, STGetter);
<<<<<<< HEAD
=======
            deployer.link(TokenLib, MockSTGetter);
            // A) Deploy the ModuleRegistry Contract (It contains the list of verified ModuleFactory)
            return deployer.deploy(ModuleRegistry, { from: PolymathAccount });
        })
        .then(() => {
            return deployer.deploy(ModuleRegistryProxy, { from: PolymathAccount });
        })
        .then(() => {
            return ModuleRegistryProxy.at(ModuleRegistryProxy.address);
        })
        .then(moduleRegistryProxy => {
            let bytesProxyMR = web3.eth.abi.encodeFunctionCall(functionSignatureProxyMR, [polymathRegistry.address, PolymathAccount]);
            return moduleRegistryProxy.upgradeToAndCall("1.0.0", ModuleRegistry.address, bytesProxyMR, { from: PolymathAccount });
        })
        .then(() => {
            return ModuleRegistry.at(ModuleRegistryProxy.address);
        })
        .then(moduleRegistryInstance => {
            moduleRegistry = moduleRegistryInstance;
            // Add module registry to polymath registry
            return polymathRegistry.changeAddress("ModuleRegistry", ModuleRegistryProxy.address, { from: PolymathAccount });
        })
        .then(() => {
            // B) Deploy the GeneralTransferManagerLogic Contract (Factory used to generate the GeneralTransferManager contract and this
            // manager attach with the securityToken contract at the time of deployment)
            return deployer.deploy(GeneralTransferManagerLogic, nullAddress, nullAddress, { from: PolymathAccount });
        })
        .then(() => {
            // B) Deploy the GeneralPermissionManagerLogic Contract (Factory used to generate the GeneralPermissionManager contract and this
            // manager attach with the securityToken contract at the time of deployment)
            return deployer.deploy(GeneralPermissionManagerLogic, nullAddress, nullAddress, { from: PolymathAccount });
        })
        .then(() => {
            // B) Deploy the CountTransferManagerLogic Contract (Factory used to generate the CountTransferManager contract and this
            // manager attach with the securityToken contract at the time of deployment)
            return deployer.deploy(CountTransferManagerLogic, nullAddress, nullAddress, { from: PolymathAccount });
        })
        .then(() => {
            // B) Deploy the ManualApprovalTransferManagerLogic Contract (Factory used to generate the ManualApprovalTransferManager contract and this
            // manager attach with the securityToken contract at the time of deployment)
            return deployer.deploy(ManualApprovalTransferManagerLogic, nullAddress, nullAddress, { from: PolymathAccount });
        })
        .then(() => {
            // B) Deploy the PercentageTransferManagerLogic Contract (Factory used to generate the PercentageTransferManager contract and this
            // manager attach with the securityToken contract at the time of deployment)
            return deployer.deploy(PercentageTransferManagerLogic, nullAddress, nullAddress, { from: PolymathAccount });
        })
        .then(() => {
            // B) Deploy the ERC20DividendCheckpointLogic Contract (Factory used to generate the ERC20DividendCheckpoint contract and this
            // manager attach with the securityToken contract at the time of deployment)
            return deployer.deploy(ERC20DividendCheckpointLogic, nullAddress, nullAddress, { from: PolymathAccount });
        })
        .then(() => {
            // B) Deploy the EtherDividendCheckpointLogic Contract (Factory used to generate the EtherDividendCheckpoint contract and this
            // manager attach with the securityToken contract at the time of deployment)
            return deployer.deploy(EtherDividendCheckpointLogic, nullAddress, nullAddress, { from: PolymathAccount });
        })
        .then(() => {
            // B) Deploy the USDTieredSTOLogic Contract (Factory used to generate the USDTieredSTO contract and this
            // manager attach with the securityToken contract at the time of deployment)
            return deployer.deploy(USDTieredSTOLogic, nullAddress, nullAddress, { from: PolymathAccount });
        })
        .then(() => {
            // B) Deploy the VolumeRestrictionTMLogic Contract (Factory used to generate the VolumeRestrictionTM contract and this
            // manager attach with the securityToken contract at the time of deployment)
            return deployer.deploy(VolumeRestrictionTMLogic, "0x0000000000000000000000000000000000000000", "0x0000000000000000000000000000000000000000", { from: PolymathAccount });
        })
        .then(() => {
            // B) Deploy the CappedSTOLogic Contract (Factory used to generate the CappedSTO contract and this
            // manager attach with the securityToken contract at the time of deployment)
            return deployer.deploy(CappedSTOLogic, nullAddress, nullAddress, { from: PolymathAccount });
        })
        .then(() => {
            // B) Deploy the DataStoreLogic Contract
            return deployer.deploy(DataStoreLogic, { from: PolymathAccount });
        })
        .then(() => {
            // B) Deploy the SecurityTokenLogic Contract
            return deployer.deploy(SecurityTokenLogic, { from: PolymathAccount });
        })
        .then(() => {
            // B) Deploy the DataStoreFactory Contract
            return deployer.deploy(DataStoreFactory, DataStoreLogic.address, { from: PolymathAccount });
        })
        .then(() => {
            // B) Deploy the GeneralTransferManagerFactory Contract (Factory used to generate the GeneralTransferManager contract and this
            // manager attach with the securityToken contract at the time of deployment)
            return deployer.deploy(GeneralTransferManagerFactory, new BN(0), GeneralTransferManagerLogic.address, polymathRegistry.address, {
                from: PolymathAccount
            });
        })
        .then(() => {
            // C) Deploy the GeneralPermissionManagerFactory Contract (Factory used to generate the GeneralPermissionManager contract and
            // this manager attach with the securityToken contract at the time of deployment)
            return deployer.deploy(GeneralPermissionManagerFactory, new BN(0), GeneralPermissionManagerLogic.address, polymathRegistry.address, {
                from: PolymathAccount
            });
        })
        .then(() => {
            // D) Deploy the CountTransferManagerFactory Contract (Factory used to generate the CountTransferManager contract use
            // to track the counts of the investors of the security token)
            return deployer.deploy(CountTransferManagerFactory, new BN(0), CountTransferManagerLogic.address, polymathRegistry.address, {
                from: PolymathAccount
            });
        })
        .then(() => {
            // D) Deploy the PercentageTransferManagerFactory Contract (Factory used to generate the PercentageTransferManager contract use
            // to track the percentage of investment the investors could do for a particular security token)
            return deployer.deploy(PercentageTransferManagerFactory, new BN(0), PercentageTransferManagerLogic.address, polymathRegistry.address, {
                from: PolymathAccount
            });
        })
        .then(() => {
            // D) Deploy the EtherDividendCheckpointFactory Contract (Factory used to generate the EtherDividendCheckpoint contract use
            // to provide the functionality of the dividend in terms of ETH)
            return deployer.deploy(EtherDividendCheckpointFactory, new BN(0), EtherDividendCheckpointLogic.address, polymathRegistry.address, {
                from: PolymathAccount
            });
        })
        .then(() => {
            // D) Deploy the ERC20DividendCheckpointFactory Contract (Factory used to generate the ERC20DividendCheckpoint contract use
            // to provide the functionality of the dividend in terms of ERC20 token)
            return deployer.deploy(ERC20DividendCheckpointFactory, new BN(0), ERC20DividendCheckpointLogic.address, polymathRegistry.address, {
                from: PolymathAccount
            });
        })
        .then(() => {
            // D) Deploy the VolumeRestrictionTMFactory Contract (Factory used to generate the VolumeRestrictionTM contract use
            // to provide the functionality of restricting the token volume)
            return deployer.deploy(VolumeRestrictionTMFactory, new BN(0), VolumeRestrictionTMLogic.address, polymathRegistry.address, { from: PolymathAccount });
        })
        .then(() => {
            // D) Deploy the ManualApprovalTransferManagerFactory Contract (Factory used to generate the ManualApprovalTransferManager contract use
            // to manual approve the transfer that will overcome the other transfer restrictions)
            return deployer.deploy(ManualApprovalTransferManagerFactory, new BN(0), ManualApprovalTransferManagerLogic.address, polymathRegistry.address, {
                from: PolymathAccount
            });
>>>>>>> 26731640
        })
        .then(() => {
            deployer.deploy(STGetter, {
                from: PolymathAccount,
                gas: 5000000
            }); // Logic contract, ownership does not matter
            deployer.deploy(SecurityTokenRegistry, {
                from: PolymathAccount,
                gas: 7000000
            }); // Logic contract, ownership does not matter
            deployer.deploy(ModuleRegistry, {
                from: PolymathAccount,
                gas: 5000000
            }); // Logic contract, ownership does not matter
            deployer.deploy(STRGetter, {
                from: PolymathAccount,
                gas: 5000000
            }); // Logic contract, ownership does not matter
            deployer.deploy(GeneralPermissionManagerLogic, nullAddress, nullAddress, {
                    from: PolymathAccount,
                    gas: 6000000
                })
                .then(() => {
                    return deployer.deploy(GeneralPermissionManagerFactory, new BN(0), new BN(0), GeneralPermissionManagerLogic.address, polymathRegistry, true, {
                        from: PolymathAccount,
                        gas: 6000000
                    });
                })
                .then((factory) => {
                    factory.transferOwnership(actualOwner, {
                        from: PolymathAccount,
                        gas: 1500000
                    })
                })
            deployer.deploy(CountTransferManagerLogic, nullAddress, nullAddress, {
                    from: PolymathAccount,
                    gas: 2000000
                })
                .then(() => {
                    return deployer.deploy(CountTransferManagerFactory, new BN(0), new BN(0), CountTransferManagerLogic.address, polymathRegistry, true, {
                        from: PolymathAccount,
                        gas: 6000000
                    });
                })
                .then((factory) => {
                    factory.transferOwnership(actualOwner, {
                        from: PolymathAccount,
                        gas: 1500000
                    });
                })
            deployer.deploy(ManualApprovalTransferManagerLogic, nullAddress, nullAddress, {
                    from: PolymathAccount,
                    gas: 4500000
                })
                .then(() => {
                    return deployer.deploy(ManualApprovalTransferManagerFactory, new BN(0), new BN(0), ManualApprovalTransferManagerLogic.address, polymathRegistry, true, {
                        from: PolymathAccount,
                        gas: 6000000
                    });
                })
                .then((factory) => {
                    factory.transferOwnership(actualOwner, {
                        from: PolymathAccount,
                        gas: 1500000
                    })
                })
            deployer.deploy(PercentageTransferManagerLogic, nullAddress, nullAddress, {
                    from: PolymathAccount,
                    gas: 2500000
                })
                .then(() => {
                    return deployer.deploy(PercentageTransferManagerFactory, new BN(0), new BN(0), PercentageTransferManagerLogic.address, polymathRegistry, true, {
                        from: PolymathAccount,
                        gas: 6000000
                    });
                })
                .then((factory) => {
                    factory.transferOwnership(actualOwner, {
                        from: PolymathAccount,
                        gas: 1500000
                    })
                })
            deployer.deploy(ERC20DividendCheckpointLogic, nullAddress, nullAddress, {
                    from: PolymathAccount,
                    gas: 6000000
                })
                .then(() => {
                    return deployer.deploy(ERC20DividendCheckpointFactory, new BN(0), new BN(0), ERC20DividendCheckpointLogic.address, polymathRegistry, true, {
                        from: PolymathAccount,
                        gas: 6000000
                    });
                })
                .then((factory) => {
                    factory.transferOwnership(actualOwner, {
                        from: PolymathAccount,
                        gas: 1500000
                    })
                })
            deployer.deploy(EtherDividendCheckpointLogic, nullAddress, nullAddress, {
                    from: PolymathAccount,
                    gas: 6000000
                })
                .then(() => {
                    return deployer.deploy(EtherDividendCheckpointFactory, new BN(0), new BN(0), EtherDividendCheckpointLogic.address, polymathRegistry, true, {
                        from: PolymathAccount,
                        gas: 6000000
                    });
                })
                .then((factory) => {
                    factory.transferOwnership(actualOwner, {
                        from: PolymathAccount,
                        gas: 1500000
                    })
                })
            deployer.deploy(USDTieredSTOLogic, nullAddress, nullAddress, {
                    from: PolymathAccount,
                    gas: 6500000
                })
                .then(() => {
                    return deployer.deploy(USDTieredSTOFactory, usdTieredSTOSetupCost, new BN(0), USDTieredSTOLogic.address, polymathRegistry, true, {
                        from: PolymathAccount,
                        gas: 6000000
                    });
                })
                .then((factory) => {
                    factory.transferOwnership(actualOwner, {
                        from: PolymathAccount,
                        gas: 1500000
                    })
                })
            deployer.deploy(VolumeRestrictionTMLogic, nullAddress, nullAddress, {
                    from: PolymathAccount,
                    gas: 6500000
                })
                .then(() => {
                    return deployer.deploy(VolumeRestrictionTMFactory, new BN(0), new BN(0), VolumeRestrictionTMLogic.address, polymathRegistry, true, {
                        from: PolymathAccount,
                        gas: 6000000
                    });
                })
                .then((factory) => {
                    factory.transferOwnership(actualOwner, {
                        from: PolymathAccount,
                        gas: 1500000
                    })
                })
            deployer.deploy(PLCRVotingCheckpointLogic, nullAddress, nullAddress, {
                    from: PolymathAccount,
                    gas: 4000000
                })
                .then(() => {
                    return deployer.deploy(PLCRVotingCheckpointFactory, new BN(0), new BN(0), PLCRVotingCheckpointLogic.address, polymathRegistry, true, {
                        from: PolymathAccount,
                        gas: 6000000
                    });
                })
                .then((factory) => {
                    factory.transferOwnership(actualOwner, {
                        from: PolymathAccount,
                        gas: 1500000
                    })
                })
            deployer.deploy(WeightedVoteCheckpointLogic, nullAddress, nullAddress, {
                    from: PolymathAccount,
                    gas: 3500000
                })
                .then(() => {
                    return deployer.deploy(WeightedVoteCheckpointFactory, new BN(0), new BN(0), WeightedVoteCheckpointLogic.address, polymathRegistry, true, {
                        from: PolymathAccount,
                        gas: 6000000
                    });
                })
                .then((factory) => {
                    factory.transferOwnership(actualOwner, {
                        from: PolymathAccount,
                        gas: 1500000
                    })
                })
            deployer.deploy(BlacklistTransferManagerLogic, nullAddress, nullAddress, {
                    from: PolymathAccount,
                    gas: 4000000
                })
                .then(() => {
                    return deployer.deploy(BlacklistTransferManagerFactory, new BN(0), new BN(0), BlacklistTransferManagerLogic.address, polymathRegistry, true, {
                        from: PolymathAccount,
                        gas: 6000000
                    });
                })
                .then((factory) => {
                    factory.transferOwnership(actualOwner, {
                        from: PolymathAccount,
                        gas: 1500000
                    })
                })
            deployer.deploy(LockUpTransferManagerLogic, nullAddress, nullAddress, {
                    from: PolymathAccount,
                    gas: 4500000
                })
                .then(() => {
                    return deployer.deploy(LockUpTransferManagerFactory, new BN(0), new BN(0), LockUpTransferManagerLogic.address, polymathRegistry, true, {
                        from: PolymathAccount,
                        gas: 6000000
                    });
                })
                .then((factory) => {
                    factory.transferOwnership(actualOwner, {
                        from: PolymathAccount,
                        gas: 1500000
                    })
                })
            deployer.deploy(VestingEscrowWalletLogic, nullAddress, nullAddress, {
                    from: PolymathAccount,
                    gas: 5500000
                })
                .then(() => {
                    return deployer.deploy(VestingEscrowWalletFactory, new BN(0), new BN(0), VestingEscrowWalletLogic.address, polymathRegistry, true, {
                        from: PolymathAccount,
                        gas: 6000000
                    });
                })
                .then((factory) => {
                    factory.transferOwnership(actualOwner, {
                        from: PolymathAccount,
                        gas: 1500000
                    })
                })
            deployer.deploy(CappedSTOLogic, nullAddress, nullAddress, {
                    from: PolymathAccount,
                    gas: 3500000
                })
                .then(() => {
                    return deployer.deploy(CappedSTOFactory, cappedSTOSetupCost, new BN(0), CappedSTOLogic.address, polymathRegistry, true, {
                        from: PolymathAccount,
                        gas: 6000000
                    });
                })
                .then((factory) => {
                    factory.transferOwnership(actualOwner, {
                        from: PolymathAccount,
                        gas: 1500000
                    })
                })
            return deployer.deploy(GeneralTransferManagerLogic, nullAddress, nullAddress, {
                    from: PolymathAccount,
                    gas: 6000000
                })
                .then(() => {
                    return deployer.deploy(GeneralTransferManagerFactory, new BN(0), new BN(0), GeneralTransferManagerLogic.address, polymathRegistry, true, {
                        from: PolymathAccount,
                        gas: 6000000
                    })
                })
                .then((factory) => {
                    //console.log(factory);
                    factory.transferOwnership(actualOwner, {
                        from: PolymathAccount,
                        gas: 1500000
                    })
                })
                .then(() => {
                    return deployer.deploy(DataStoreLogic, {
                        from: PolymathAccount,
                        gas: 4000000
                    })
                })
                .then(() => {
                    return deployer.deploy(DataStoreFactory, DataStoreLogic.address, {
                        from: PolymathAccount,
                        gas: 6000000
                    });
                })
                .then(() => {
                    return deployer.deploy(SecurityTokenLogic, "", "", 0, {
                        from: PolymathAccount,
                        gas: 7000000
                    });
                });
        })
        .then(() => {
            let tokenInitBytesCall = web3.eth.abi.encodeFunctionCall(tokenInitBytes, [STGetter.address]);
            return deployer.deploy(STFactory, polymathRegistry, GeneralTransferManagerFactory.address, DataStoreFactory.address, "3.0.0", SecurityTokenLogic.address, tokenInitBytesCall, {
                from: PolymathAccount,
                gas: 4000000
            });
        })
<<<<<<< HEAD
        .then((factory) => {
            factory.transferOwnership(actualOwner, {
                from: PolymathAccount,
                gas: 1500000
            })
        })
        .then(() => {
            deployer.deploy(GeneralTransferManagerProxy, "3.0.0", PolyToken, PolyToken, PolyToken, {
                from: PolymathAccount,
                gas: 2500000
            }); // Only for etherscan verification, ownership does not matter
            deployer.deploy(GeneralPermissionManagerProxy, "3.0.0", PolyToken, PolyToken, PolyToken, {
                from: PolymathAccount,
                gas: 1500000
            }); // Only for etherscan verification, ownership does not matter
            deployer.deploy(PercentageTransferManagerProxy, "3.0.0", PolyToken, PolyToken, PolyToken, {
                from: PolymathAccount,
                gas: 1500000
            }); // Only for etherscan verification, ownership does not matter
            deployer.deploy(CountTransferManagerProxy, "3.0.0", PolyToken, PolyToken, PolyToken, {
                from: PolymathAccount,
                gas: 1500000
            }); // Only for etherscan verification, ownership does not matter
            deployer.deploy(EtherDividendCheckpointProxy, "3.0.0", PolyToken, PolyToken, PolyToken, {
                from: PolymathAccount,
                gas: 1500000
            }); // Only for etherscan verification, ownership does not matter
            deployer.deploy(ERC20DividendCheckpointProxy, "3.0.0", PolyToken, PolyToken, PolyToken, {
                from: PolymathAccount,
                gas: 1500000
            }); // Only for etherscan verification, ownership does not matter
            deployer.deploy(ManualApprovalTransferManagerProxy, "3.0.0", PolyToken, PolyToken, PolyToken, {
                from: PolymathAccount,
                gas: 1500000
            }); // Only for etherscan verification, ownership does not matter
            deployer.deploy(CappedSTOProxy, "3.0.0", PolyToken, PolyToken, PolyToken, {
                from: PolymathAccount,
                gas: 1500000
            }); // Only for etherscan verification, ownership does not matter
            deployer.deploy(USDTieredSTOProxy, "3.0.0", PolyToken, PolyToken, PolyToken, {
                from: PolymathAccount,
                gas: 4000000
            }); // Only for etherscan verification, ownership does not matter
            deployer.deploy(DataStoreProxy, PolyToken, PolyToken, {
                from: PolymathAccount,
                gas: 1500000
            }); // Only for etherscan verification, ownership does not matter
            deployer.deploy(VolumeRestrictionTMProxy, "3.0.0", PolyToken, PolyToken, PolyToken, {
                from: PolymathAccount,
                gas: 1500000
            }); // Only for etherscan verification, ownership does not matter
            deployer.deploy(PLCRVotingCheckpointProxy, "3.0.0", PolyToken, PolyToken, PolyToken, {
                from: PolymathAccount,
                gas: 1500000
            }); // Only for etherscan verification, ownership does not matter
            deployer.deploy(WeightedVoteCheckpointProxy, "3.0.0", PolyToken, PolyToken, PolyToken, {
                from: PolymathAccount,
                gas: 1500000
            }); // Only for etherscan verification, ownership does not matter
            deployer.deploy(BlacklistTransferManagerProxy, "3.0.0", PolyToken, PolyToken, PolyToken, {
                from: PolymathAccount,
                gas: 1500000
            }); // Only for etherscan verification, ownership does not matter
            deployer.deploy(LockUpTransferManagerProxy, "3.0.0", PolyToken, PolyToken, PolyToken, {
                from: PolymathAccount,
                gas: 1500000
            }); // Only for etherscan verification, ownership does not matter
            return deployer.deploy(VestingEscrowWalletProxy, "3.0.0", PolyToken, PolyToken, PolyToken, {
                from: PolymathAccount,
                gas: 1500000
            }); // Only for etherscan verification, ownership does not matter
=======
        .then(() => {
            return SecurityTokenRegistry.at(SecurityTokenRegistryProxy.address);
        })
        .then((securityTokenRegistry) => {
            return securityTokenRegistry.setProtocolFactory(STFactory.address, 3, 0, 0);
        })
        .then(() => {
            return SecurityTokenRegistry.at(SecurityTokenRegistryProxy.address);
        })
        .then((securityTokenRegistry) => {
            return securityTokenRegistry.setLatestVersion(3, 0, 0);
        })
        .then(() => {
            // Assign the address into the SecurityTokenRegistry key
            return polymathRegistry.changeAddress("SecurityTokenRegistry", SecurityTokenRegistryProxy.address, { from: PolymathAccount });
        })
        .then(() => {
            // Update all addresses into the registry contract by calling the function updateFromregistry
            return moduleRegistry.updateFromRegistry({ from: PolymathAccount });
        })
        .then(() => {
            // D) Register the PercentageTransferManagerFactory in the ModuleRegistry to make the factory available at the protocol level.
            // So any securityToken can use that factory to generate the PercentageTransferManager contract.
            return moduleRegistry.registerModule(PercentageTransferManagerFactory.address, { from: PolymathAccount });
        })
        .then(() => {
            // D) Register the CountTransferManagerFactory in the ModuleRegistry to make the factory available at the protocol level.
            // So any securityToken can use that factory to generate the CountTransferManager contract.
            return moduleRegistry.registerModule(CountTransferManagerFactory.address, { from: PolymathAccount });
        })
        .then(() => {
            // D) Register the GeneralTransferManagerFactory in the ModuleRegistry to make the factory available at the protocol level.
            // So any securityToken can use that factory to generate the GeneralTransferManager contract.
            return moduleRegistry.registerModule(GeneralTransferManagerFactory.address, { from: PolymathAccount });
        })
        .then(() => {
            // E) Register the GeneralPermissionManagerFactory in the ModuleRegistry to make the factory available at the protocol level.
            // So any securityToken can use that factory to generate the GeneralPermissionManager contract.
            return moduleRegistry.registerModule(GeneralPermissionManagerFactory.address, { from: PolymathAccount });
        })
        .then(() => {
            // E) Register the GeneralPermissionManagerFactory in the ModuleRegistry to make the factory available at the protocol level.
            // So any securityToken can use that factory to generate the GeneralPermissionManager contract.
            return moduleRegistry.registerModule(EtherDividendCheckpointFactory.address, { from: PolymathAccount });
        })
        .then(() => {
            // D) Register the VolumeRestrictionTMFactory in the ModuleRegistry to make the factory available at the protocol level.
            // So any securityToken can use that factory to generate the VolumeRestrictionTM contract.
            return moduleRegistry.registerModule(VolumeRestrictionTMFactory.address, { from: PolymathAccount });
        })
        .then(() => {
            // D) Register the ManualApprovalTransferManagerFactory in the ModuleRegistry to make the factory available at the protocol level.
            // So any securityToken can use that factory to generate the ManualApprovalTransferManager contract.
            return moduleRegistry.registerModule(ManualApprovalTransferManagerFactory.address, { from: PolymathAccount });
        })
        .then(() => {
            // E) Register the ERC20DividendCheckpointFactory in the ModuleRegistry to make the factory available at the protocol level.
            // So any securityToken can use that factory to generate the ERC20DividendCheckpoint contract.
            return moduleRegistry.registerModule(ERC20DividendCheckpointFactory.address, { from: PolymathAccount });
        })
        .then(() => {
            // F) Once the GeneralTransferManagerFactory registered with the ModuleRegistry contract then for making them accessble to the securityToken
            // contract, Factory should comes under the verified list of factories or those factories deployed by the securityToken issuers only.
            // Here it gets verified because it is deployed by the third party account (Polymath Account) not with the issuer accounts.
            return moduleRegistry.verifyModule(GeneralTransferManagerFactory.address, { from: PolymathAccount });
        })
        .then(() => {
            // G) Once the CountTransferManagerFactory registered with the ModuleRegistry contract then for making them accessble to the securityToken
            // contract, Factory should comes under the verified list of factories or those factories deployed by the securityToken issuers only.
            // Here it gets verified because it is deployed by the third party account (Polymath Account) not with the issuer accounts.
            return moduleRegistry.verifyModule(CountTransferManagerFactory.address, { from: PolymathAccount });
        })
        .then(() => {
            // G) Once the PercentageTransferManagerFactory registered with the ModuleRegistry contract then for making them accessble to the securityToken
            // contract, Factory should comes under the verified list of factories or those factories deployed by the securityToken issuers only.
            // Here it gets verified because it is deployed by the third party account (Polymath Account) not with the issuer accounts.
            return moduleRegistry.verifyModule(PercentageTransferManagerFactory.address, { from: PolymathAccount });
        })
        .then(() => {
            // G) Once the GeneralPermissionManagerFactory registered with the ModuleRegistry contract then for making them accessble to the securityToken
            // contract, Factory should comes under the verified list of factories or those factories deployed by the securityToken issuers only.
            // Here it gets verified because it is deployed by the third party account (Polymath Account) not with the issuer accounts.
            return moduleRegistry.verifyModule(GeneralPermissionManagerFactory.address, { from: PolymathAccount });
        })
        .then(() => {
            // G) Once the EtherDividendCheckpointFactory registered with the ModuleRegistry contract then for making them accessble to the securityToken
            // contract, Factory should comes under the verified list of factories or those factories deployed by the securityToken issuers only.
            // Here it gets verified because it is deployed by the third party account (Polymath Account) not with the issuer accounts.
            return moduleRegistry.verifyModule(EtherDividendCheckpointFactory.address, { from: PolymathAccount });
        })
        .then(() => {
            // G) Once the ERC20DividendCheckpointFactory registered with the ModuleRegistry contract then for making them accessble to the securityToken
            // contract, Factory should comes under the verified list of factories or those factories deployed by the securityToken issuers only.
            // Here it gets verified because it is deployed by the third party account (Polymath Account) not with the issuer accounts.
            return moduleRegistry.verifyModule(ERC20DividendCheckpointFactory.address, { from: PolymathAccount });
        })
        .then(() => {
            // G) Once the VolumeRestrictionTMFactory registered with the ModuleRegistry contract then for making them accessble to the securityToken
            // contract, Factory should comes under the verified list of factories or those factories deployed by the securityToken issuers only.
            // Here it gets verified because it is deployed by the third party account (Polymath Account) not with the issuer accounts.
            return moduleRegistry.verifyModule(VolumeRestrictionTMFactory.address, { from: PolymathAccount });
        })
        .then(() => {
            // G) Once the ManualApprovalTransferManagerFactory registered with the ModuleRegistry contract then for making them accessble to the securityToken
            // contract, Factory should comes under the verified list of factories or those factories deployed by the securityToken issuers only.
            // Here it gets verified because it is deployed by the third party account (Polymath Account) not with the issuer accounts.
            return moduleRegistry.verifyModule(ManualApprovalTransferManagerFactory.address, { from: PolymathAccount });
        })
        .then(() => {
            // M) Deploy the CappedSTOFactory (Use to generate the CappedSTO contract which will used to collect the funds ).
            return deployer.deploy(CappedSTOFactory, cappedSTOSetupCost, CappedSTOLogic.address, polymathRegistry.address, { from: PolymathAccount });
        })
        .then(() => {
            // N) Register the CappedSTOFactory in the ModuleRegistry to make the factory available at the protocol level.
            // So any securityToken can use that factory to generate the CappedSTOFactory contract.
            return moduleRegistry.registerModule(CappedSTOFactory.address, { from: PolymathAccount });
        })
        .then(() => {
            // G) Once the CappedSTOFactory registered with the ModuleRegistry contract then for making them accessble to the securityToken
            // contract, Factory should comes under the verified list of factories or those factories deployed by the securityToken issuers only.
            // Here it gets verified because it is deployed by the third party account (Polymath Account) not with the issuer accounts.
            return moduleRegistry.verifyModule(CappedSTOFactory.address, { from: PolymathAccount });
        })
        .then(() => {
            // H) Deploy the USDTieredSTOFactory (Use to generate the USDTieredSTOFactory contract which will used to collect the funds ).
            return deployer.deploy(USDTieredSTOFactory, usdTieredSTOSetupCost, USDTieredSTOLogic.address, polymathRegistry.address, { from: PolymathAccount });
        })
        .then(() => {
            // I) Register the USDTieredSTOFactory in the ModuleRegistry to make the factory available at the protocol level.
            // So any securityToken can use that factory to generate the USDTieredSTOFactory contract.
            return moduleRegistry.registerModule(USDTieredSTOFactory.address, { from: PolymathAccount });
        })
        .then(() => {
            // J) Once the USDTieredSTOFactory registered with the ModuleRegistry contract then for making them accessble to the securityToken
            // contract, Factory should comes under the verified list of factories or those factories deployed by the securityToken issuers only.
            // Here it gets verified because it is deployed by the third party account (Polymath Account) not with the issuer accounts.
            return moduleRegistry.verifyModule(USDTieredSTOFactory.address, { from: PolymathAccount });
        })
        .then(() => {
            return polymathRegistry.changeAddress("PolyUsdOracle", POLYOracle, { from: PolymathAccount });
        })
        .then(() => {
            return polymathRegistry.changeAddress("EthUsdOracle", ETHOracle, { from: PolymathAccount });
        })
        .then(() => {
            // return deployer.deploy(SecurityToken, "a", "a", 18, 1, "a", polymathRegistry.address, STGetter.address, { from: PolymathAccount });
            return polymathRegistry.changeAddress("StablePolyUsdOracle", StablePOLYOracle, { from: PolymathAccount });
>>>>>>> 26731640
        })
        .then(() => {
            console.log("\n");
            console.log(`

    ----------------------- Polymath Network Smart Contracts: -----------------------
    SecurityTokenRegistry:                ${SecurityTokenRegistry.address}
    ModuleRegistry:                       ${ModuleRegistry.address}
    STRGetter:                            ${STRGetter.address}
    STFactory:                            ${STFactory.address}

    GeneralPermissionManagerLogic:        ${GeneralPermissionManagerLogic.address}
    GeneralPermissionManagerFactory:      ${GeneralPermissionManagerFactory.address}

    EtherDividendCheckpointLogic:         ${EtherDividendCheckpointLogic.address}
    ERC20DividendCheckpointLogic:         ${ERC20DividendCheckpointLogic.address}
    EtherDividendCheckpointFactory:       ${EtherDividendCheckpointFactory.address}
    ERC20DividendCheckpointFactory:       ${ERC20DividendCheckpointFactory.address}
    PLCRVotingCheckpointLogic:            ${PLCRVotingCheckpointLogic.address}
    PLCRVotingCheckpointFactory:          ${PLCRVotingCheckpointFactory.address}
    WeightedVoteCheckpointLogic:          ${WeightedVoteCheckpointLogic.address}
    WeightedVoteCheckpointFactory:        ${WeightedVoteCheckpointFactory.address}

    CappedSTOLogic:                       ${CappedSTOLogic.address}
    CappedSTOFactory:                     ${CappedSTOFactory.address}
    USDTieredSTOLogic:                    ${USDTieredSTOLogic.address}
    USDTieredSTOFactory:                  ${USDTieredSTOFactory.address}

    GeneralTransferManagerLogic:          ${GeneralTransferManagerLogic.address}
    GeneralTransferManagerFactory:        ${GeneralTransferManagerFactory.address}
    CountTransferManagerLogic:            ${CountTransferManagerLogic.address}
    CountTransferManagerFactory:          ${CountTransferManagerFactory.address}
    PercentageTransferManagerLogic:       ${PercentageTransferManagerLogic.address}
    PercentageTransferManagerFactory:     ${PercentageTransferManagerFactory.address}
    ManualApprovalTransferManagerLogic:   ${ManualApprovalTransferManagerLogic.address}
    ManualApprovalTransferManagerFactory: ${ManualApprovalTransferManagerFactory.address}
    VolumeRestrictionTMFactory:           ${VolumeRestrictionTMFactory.address}
    VolumeRestrictionTMLogic:             ${VolumeRestrictionTMLogic.address}
    BlacklistTransferManagerLogic:        ${BlacklistTransferManagerLogic.address}
    BlacklistTransferManagerFactory:      ${BlacklistTransferManagerFactory.address}
    LockUpTransferManagerLogic:           ${LockUpTransferManagerLogic.address}
    LockUpTransferManagerFactory:         ${LockUpTransferManagerFactory.address}

    VestingEscrowWalletLogic:             ${VestingEscrowWalletLogic.address}
    VestingEscrowWalletFactory:           ${VestingEscrowWalletFactory.address}
    ---------------------------------------------------------------------------------
    `);
            console.log("\n");
            // -------- END OF POLYMATH NETWORK Configuration -------//
        });
};<|MERGE_RESOLUTION|>--- conflicted
+++ resolved
@@ -175,148 +175,16 @@
             deployer.link(TokenLib, SecurityTokenLogic);
             deployer.link(TokenLib, STFactory);
             deployer.link(TokenLib, STGetter);
-<<<<<<< HEAD
-=======
-            deployer.link(TokenLib, MockSTGetter);
-            // A) Deploy the ModuleRegistry Contract (It contains the list of verified ModuleFactory)
-            return deployer.deploy(ModuleRegistry, { from: PolymathAccount });
         })
         .then(() => {
-            return deployer.deploy(ModuleRegistryProxy, { from: PolymathAccount });
-        })
-        .then(() => {
-            return ModuleRegistryProxy.at(ModuleRegistryProxy.address);
-        })
-        .then(moduleRegistryProxy => {
-            let bytesProxyMR = web3.eth.abi.encodeFunctionCall(functionSignatureProxyMR, [polymathRegistry.address, PolymathAccount]);
-            return moduleRegistryProxy.upgradeToAndCall("1.0.0", ModuleRegistry.address, bytesProxyMR, { from: PolymathAccount });
-        })
-        .then(() => {
-            return ModuleRegistry.at(ModuleRegistryProxy.address);
-        })
-        .then(moduleRegistryInstance => {
-            moduleRegistry = moduleRegistryInstance;
-            // Add module registry to polymath registry
-            return polymathRegistry.changeAddress("ModuleRegistry", ModuleRegistryProxy.address, { from: PolymathAccount });
-        })
-        .then(() => {
-            // B) Deploy the GeneralTransferManagerLogic Contract (Factory used to generate the GeneralTransferManager contract and this
-            // manager attach with the securityToken contract at the time of deployment)
-            return deployer.deploy(GeneralTransferManagerLogic, nullAddress, nullAddress, { from: PolymathAccount });
-        })
-        .then(() => {
-            // B) Deploy the GeneralPermissionManagerLogic Contract (Factory used to generate the GeneralPermissionManager contract and this
-            // manager attach with the securityToken contract at the time of deployment)
-            return deployer.deploy(GeneralPermissionManagerLogic, nullAddress, nullAddress, { from: PolymathAccount });
-        })
-        .then(() => {
-            // B) Deploy the CountTransferManagerLogic Contract (Factory used to generate the CountTransferManager contract and this
-            // manager attach with the securityToken contract at the time of deployment)
-            return deployer.deploy(CountTransferManagerLogic, nullAddress, nullAddress, { from: PolymathAccount });
-        })
-        .then(() => {
-            // B) Deploy the ManualApprovalTransferManagerLogic Contract (Factory used to generate the ManualApprovalTransferManager contract and this
-            // manager attach with the securityToken contract at the time of deployment)
-            return deployer.deploy(ManualApprovalTransferManagerLogic, nullAddress, nullAddress, { from: PolymathAccount });
-        })
-        .then(() => {
-            // B) Deploy the PercentageTransferManagerLogic Contract (Factory used to generate the PercentageTransferManager contract and this
-            // manager attach with the securityToken contract at the time of deployment)
-            return deployer.deploy(PercentageTransferManagerLogic, nullAddress, nullAddress, { from: PolymathAccount });
-        })
-        .then(() => {
-            // B) Deploy the ERC20DividendCheckpointLogic Contract (Factory used to generate the ERC20DividendCheckpoint contract and this
-            // manager attach with the securityToken contract at the time of deployment)
-            return deployer.deploy(ERC20DividendCheckpointLogic, nullAddress, nullAddress, { from: PolymathAccount });
-        })
-        .then(() => {
-            // B) Deploy the EtherDividendCheckpointLogic Contract (Factory used to generate the EtherDividendCheckpoint contract and this
-            // manager attach with the securityToken contract at the time of deployment)
-            return deployer.deploy(EtherDividendCheckpointLogic, nullAddress, nullAddress, { from: PolymathAccount });
-        })
-        .then(() => {
-            // B) Deploy the USDTieredSTOLogic Contract (Factory used to generate the USDTieredSTO contract and this
-            // manager attach with the securityToken contract at the time of deployment)
-            return deployer.deploy(USDTieredSTOLogic, nullAddress, nullAddress, { from: PolymathAccount });
-        })
-        .then(() => {
-            // B) Deploy the VolumeRestrictionTMLogic Contract (Factory used to generate the VolumeRestrictionTM contract and this
-            // manager attach with the securityToken contract at the time of deployment)
-            return deployer.deploy(VolumeRestrictionTMLogic, "0x0000000000000000000000000000000000000000", "0x0000000000000000000000000000000000000000", { from: PolymathAccount });
-        })
-        .then(() => {
-            // B) Deploy the CappedSTOLogic Contract (Factory used to generate the CappedSTO contract and this
-            // manager attach with the securityToken contract at the time of deployment)
-            return deployer.deploy(CappedSTOLogic, nullAddress, nullAddress, { from: PolymathAccount });
-        })
-        .then(() => {
-            // B) Deploy the DataStoreLogic Contract
-            return deployer.deploy(DataStoreLogic, { from: PolymathAccount });
-        })
-        .then(() => {
-            // B) Deploy the SecurityTokenLogic Contract
-            return deployer.deploy(SecurityTokenLogic, { from: PolymathAccount });
-        })
-        .then(() => {
-            // B) Deploy the DataStoreFactory Contract
-            return deployer.deploy(DataStoreFactory, DataStoreLogic.address, { from: PolymathAccount });
-        })
-        .then(() => {
-            // B) Deploy the GeneralTransferManagerFactory Contract (Factory used to generate the GeneralTransferManager contract and this
-            // manager attach with the securityToken contract at the time of deployment)
-            return deployer.deploy(GeneralTransferManagerFactory, new BN(0), GeneralTransferManagerLogic.address, polymathRegistry.address, {
-                from: PolymathAccount
-            });
-        })
-        .then(() => {
-            // C) Deploy the GeneralPermissionManagerFactory Contract (Factory used to generate the GeneralPermissionManager contract and
-            // this manager attach with the securityToken contract at the time of deployment)
-            return deployer.deploy(GeneralPermissionManagerFactory, new BN(0), GeneralPermissionManagerLogic.address, polymathRegistry.address, {
-                from: PolymathAccount
-            });
-        })
-        .then(() => {
-            // D) Deploy the CountTransferManagerFactory Contract (Factory used to generate the CountTransferManager contract use
-            // to track the counts of the investors of the security token)
-            return deployer.deploy(CountTransferManagerFactory, new BN(0), CountTransferManagerLogic.address, polymathRegistry.address, {
-                from: PolymathAccount
-            });
-        })
-        .then(() => {
-            // D) Deploy the PercentageTransferManagerFactory Contract (Factory used to generate the PercentageTransferManager contract use
-            // to track the percentage of investment the investors could do for a particular security token)
-            return deployer.deploy(PercentageTransferManagerFactory, new BN(0), PercentageTransferManagerLogic.address, polymathRegistry.address, {
-                from: PolymathAccount
-            });
-        })
-        .then(() => {
-            // D) Deploy the EtherDividendCheckpointFactory Contract (Factory used to generate the EtherDividendCheckpoint contract use
-            // to provide the functionality of the dividend in terms of ETH)
-            return deployer.deploy(EtherDividendCheckpointFactory, new BN(0), EtherDividendCheckpointLogic.address, polymathRegistry.address, {
-                from: PolymathAccount
-            });
-        })
-        .then(() => {
-            // D) Deploy the ERC20DividendCheckpointFactory Contract (Factory used to generate the ERC20DividendCheckpoint contract use
-            // to provide the functionality of the dividend in terms of ERC20 token)
-            return deployer.deploy(ERC20DividendCheckpointFactory, new BN(0), ERC20DividendCheckpointLogic.address, polymathRegistry.address, {
-                from: PolymathAccount
-            });
-        })
-        .then(() => {
-            // D) Deploy the VolumeRestrictionTMFactory Contract (Factory used to generate the VolumeRestrictionTM contract use
-            // to provide the functionality of restricting the token volume)
-            return deployer.deploy(VolumeRestrictionTMFactory, new BN(0), VolumeRestrictionTMLogic.address, polymathRegistry.address, { from: PolymathAccount });
-        })
-        .then(() => {
-            // D) Deploy the ManualApprovalTransferManagerFactory Contract (Factory used to generate the ManualApprovalTransferManager contract use
-            // to manual approve the transfer that will overcome the other transfer restrictions)
-            return deployer.deploy(ManualApprovalTransferManagerFactory, new BN(0), ManualApprovalTransferManagerLogic.address, polymathRegistry.address, {
-                from: PolymathAccount
-            });
->>>>>>> 26731640
-        })
-        .then(() => {
+            deployer.deploy(
+                StableOracle,
+                POLYOracle,
+                new BN(10).mul(new BN(10).pow(new BN(16))), {
+                    from: PolymathAccount,
+                    gas: 5000000
+                }
+            );
             deployer.deploy(STGetter, {
                 from: PolymathAccount,
                 gas: 5000000
@@ -338,7 +206,7 @@
                     gas: 6000000
                 })
                 .then(() => {
-                    return deployer.deploy(GeneralPermissionManagerFactory, new BN(0), new BN(0), GeneralPermissionManagerLogic.address, polymathRegistry, true, {
+                    return deployer.deploy(GeneralPermissionManagerFactory, new BN(0), GeneralPermissionManagerLogic.address, polymathRegistry, true, {
                         from: PolymathAccount,
                         gas: 6000000
                     });
@@ -354,7 +222,7 @@
                     gas: 2000000
                 })
                 .then(() => {
-                    return deployer.deploy(CountTransferManagerFactory, new BN(0), new BN(0), CountTransferManagerLogic.address, polymathRegistry, true, {
+                    return deployer.deploy(CountTransferManagerFactory, new BN(0), CountTransferManagerLogic.address, polymathRegistry, true, {
                         from: PolymathAccount,
                         gas: 6000000
                     });
@@ -370,7 +238,7 @@
                     gas: 4500000
                 })
                 .then(() => {
-                    return deployer.deploy(ManualApprovalTransferManagerFactory, new BN(0), new BN(0), ManualApprovalTransferManagerLogic.address, polymathRegistry, true, {
+                    return deployer.deploy(ManualApprovalTransferManagerFactory, new BN(0), ManualApprovalTransferManagerLogic.address, polymathRegistry, true, {
                         from: PolymathAccount,
                         gas: 6000000
                     });
@@ -386,7 +254,7 @@
                     gas: 2500000
                 })
                 .then(() => {
-                    return deployer.deploy(PercentageTransferManagerFactory, new BN(0), new BN(0), PercentageTransferManagerLogic.address, polymathRegistry, true, {
+                    return deployer.deploy(PercentageTransferManagerFactory, new BN(0), PercentageTransferManagerLogic.address, polymathRegistry, true, {
                         from: PolymathAccount,
                         gas: 6000000
                     });
@@ -402,7 +270,7 @@
                     gas: 6000000
                 })
                 .then(() => {
-                    return deployer.deploy(ERC20DividendCheckpointFactory, new BN(0), new BN(0), ERC20DividendCheckpointLogic.address, polymathRegistry, true, {
+                    return deployer.deploy(ERC20DividendCheckpointFactory, new BN(0), ERC20DividendCheckpointLogic.address, polymathRegistry, true, {
                         from: PolymathAccount,
                         gas: 6000000
                     });
@@ -418,7 +286,7 @@
                     gas: 6000000
                 })
                 .then(() => {
-                    return deployer.deploy(EtherDividendCheckpointFactory, new BN(0), new BN(0), EtherDividendCheckpointLogic.address, polymathRegistry, true, {
+                    return deployer.deploy(EtherDividendCheckpointFactory, new BN(0), EtherDividendCheckpointLogic.address, polymathRegistry, true, {
                         from: PolymathAccount,
                         gas: 6000000
                     });
@@ -450,7 +318,7 @@
                     gas: 6500000
                 })
                 .then(() => {
-                    return deployer.deploy(VolumeRestrictionTMFactory, new BN(0), new BN(0), VolumeRestrictionTMLogic.address, polymathRegistry, true, {
+                    return deployer.deploy(VolumeRestrictionTMFactory, new BN(0), VolumeRestrictionTMLogic.address, polymathRegistry, true, {
                         from: PolymathAccount,
                         gas: 6000000
                     });
@@ -466,7 +334,7 @@
                     gas: 4000000
                 })
                 .then(() => {
-                    return deployer.deploy(PLCRVotingCheckpointFactory, new BN(0), new BN(0), PLCRVotingCheckpointLogic.address, polymathRegistry, true, {
+                    return deployer.deploy(PLCRVotingCheckpointFactory, new BN(0), PLCRVotingCheckpointLogic.address, polymathRegistry, true, {
                         from: PolymathAccount,
                         gas: 6000000
                     });
@@ -482,7 +350,7 @@
                     gas: 3500000
                 })
                 .then(() => {
-                    return deployer.deploy(WeightedVoteCheckpointFactory, new BN(0), new BN(0), WeightedVoteCheckpointLogic.address, polymathRegistry, true, {
+                    return deployer.deploy(WeightedVoteCheckpointFactory, new BN(0), WeightedVoteCheckpointLogic.address, polymathRegistry, true, {
                         from: PolymathAccount,
                         gas: 6000000
                     });
@@ -498,7 +366,7 @@
                     gas: 4000000
                 })
                 .then(() => {
-                    return deployer.deploy(BlacklistTransferManagerFactory, new BN(0), new BN(0), BlacklistTransferManagerLogic.address, polymathRegistry, true, {
+                    return deployer.deploy(BlacklistTransferManagerFactory, new BN(0), BlacklistTransferManagerLogic.address, polymathRegistry, true, {
                         from: PolymathAccount,
                         gas: 6000000
                     });
@@ -514,7 +382,7 @@
                     gas: 4500000
                 })
                 .then(() => {
-                    return deployer.deploy(LockUpTransferManagerFactory, new BN(0), new BN(0), LockUpTransferManagerLogic.address, polymathRegistry, true, {
+                    return deployer.deploy(LockUpTransferManagerFactory, new BN(0), LockUpTransferManagerLogic.address, polymathRegistry, true, {
                         from: PolymathAccount,
                         gas: 6000000
                     });
@@ -530,7 +398,7 @@
                     gas: 5500000
                 })
                 .then(() => {
-                    return deployer.deploy(VestingEscrowWalletFactory, new BN(0), new BN(0), VestingEscrowWalletLogic.address, polymathRegistry, true, {
+                    return deployer.deploy(VestingEscrowWalletFactory, new BN(0), VestingEscrowWalletLogic.address, polymathRegistry, true, {
                         from: PolymathAccount,
                         gas: 6000000
                     });
@@ -562,13 +430,12 @@
                     gas: 6000000
                 })
                 .then(() => {
-                    return deployer.deploy(GeneralTransferManagerFactory, new BN(0), new BN(0), GeneralTransferManagerLogic.address, polymathRegistry, true, {
-                        from: PolymathAccount,
-                        gas: 6000000
-                    })
-                })
-                .then((factory) => {
-                    //console.log(factory);
+                    return deployer.deploy(GeneralTransferManagerFactory, new BN(0), GeneralTransferManagerLogic.address, polymathRegistry, true, {
+                        from: PolymathAccount,
+                        gas: 6000000
+                    })
+                })
+                .then((factory) => {
                     factory.transferOwnership(actualOwner, {
                         from: PolymathAccount,
                         gas: 1500000
@@ -600,7 +467,6 @@
                 gas: 4000000
             });
         })
-<<<<<<< HEAD
         .then((factory) => {
             factory.transferOwnership(actualOwner, {
                 from: PolymathAccount,
@@ -672,155 +538,6 @@
                 from: PolymathAccount,
                 gas: 1500000
             }); // Only for etherscan verification, ownership does not matter
-=======
-        .then(() => {
-            return SecurityTokenRegistry.at(SecurityTokenRegistryProxy.address);
-        })
-        .then((securityTokenRegistry) => {
-            return securityTokenRegistry.setProtocolFactory(STFactory.address, 3, 0, 0);
-        })
-        .then(() => {
-            return SecurityTokenRegistry.at(SecurityTokenRegistryProxy.address);
-        })
-        .then((securityTokenRegistry) => {
-            return securityTokenRegistry.setLatestVersion(3, 0, 0);
-        })
-        .then(() => {
-            // Assign the address into the SecurityTokenRegistry key
-            return polymathRegistry.changeAddress("SecurityTokenRegistry", SecurityTokenRegistryProxy.address, { from: PolymathAccount });
-        })
-        .then(() => {
-            // Update all addresses into the registry contract by calling the function updateFromregistry
-            return moduleRegistry.updateFromRegistry({ from: PolymathAccount });
-        })
-        .then(() => {
-            // D) Register the PercentageTransferManagerFactory in the ModuleRegistry to make the factory available at the protocol level.
-            // So any securityToken can use that factory to generate the PercentageTransferManager contract.
-            return moduleRegistry.registerModule(PercentageTransferManagerFactory.address, { from: PolymathAccount });
-        })
-        .then(() => {
-            // D) Register the CountTransferManagerFactory in the ModuleRegistry to make the factory available at the protocol level.
-            // So any securityToken can use that factory to generate the CountTransferManager contract.
-            return moduleRegistry.registerModule(CountTransferManagerFactory.address, { from: PolymathAccount });
-        })
-        .then(() => {
-            // D) Register the GeneralTransferManagerFactory in the ModuleRegistry to make the factory available at the protocol level.
-            // So any securityToken can use that factory to generate the GeneralTransferManager contract.
-            return moduleRegistry.registerModule(GeneralTransferManagerFactory.address, { from: PolymathAccount });
-        })
-        .then(() => {
-            // E) Register the GeneralPermissionManagerFactory in the ModuleRegistry to make the factory available at the protocol level.
-            // So any securityToken can use that factory to generate the GeneralPermissionManager contract.
-            return moduleRegistry.registerModule(GeneralPermissionManagerFactory.address, { from: PolymathAccount });
-        })
-        .then(() => {
-            // E) Register the GeneralPermissionManagerFactory in the ModuleRegistry to make the factory available at the protocol level.
-            // So any securityToken can use that factory to generate the GeneralPermissionManager contract.
-            return moduleRegistry.registerModule(EtherDividendCheckpointFactory.address, { from: PolymathAccount });
-        })
-        .then(() => {
-            // D) Register the VolumeRestrictionTMFactory in the ModuleRegistry to make the factory available at the protocol level.
-            // So any securityToken can use that factory to generate the VolumeRestrictionTM contract.
-            return moduleRegistry.registerModule(VolumeRestrictionTMFactory.address, { from: PolymathAccount });
-        })
-        .then(() => {
-            // D) Register the ManualApprovalTransferManagerFactory in the ModuleRegistry to make the factory available at the protocol level.
-            // So any securityToken can use that factory to generate the ManualApprovalTransferManager contract.
-            return moduleRegistry.registerModule(ManualApprovalTransferManagerFactory.address, { from: PolymathAccount });
-        })
-        .then(() => {
-            // E) Register the ERC20DividendCheckpointFactory in the ModuleRegistry to make the factory available at the protocol level.
-            // So any securityToken can use that factory to generate the ERC20DividendCheckpoint contract.
-            return moduleRegistry.registerModule(ERC20DividendCheckpointFactory.address, { from: PolymathAccount });
-        })
-        .then(() => {
-            // F) Once the GeneralTransferManagerFactory registered with the ModuleRegistry contract then for making them accessble to the securityToken
-            // contract, Factory should comes under the verified list of factories or those factories deployed by the securityToken issuers only.
-            // Here it gets verified because it is deployed by the third party account (Polymath Account) not with the issuer accounts.
-            return moduleRegistry.verifyModule(GeneralTransferManagerFactory.address, { from: PolymathAccount });
-        })
-        .then(() => {
-            // G) Once the CountTransferManagerFactory registered with the ModuleRegistry contract then for making them accessble to the securityToken
-            // contract, Factory should comes under the verified list of factories or those factories deployed by the securityToken issuers only.
-            // Here it gets verified because it is deployed by the third party account (Polymath Account) not with the issuer accounts.
-            return moduleRegistry.verifyModule(CountTransferManagerFactory.address, { from: PolymathAccount });
-        })
-        .then(() => {
-            // G) Once the PercentageTransferManagerFactory registered with the ModuleRegistry contract then for making them accessble to the securityToken
-            // contract, Factory should comes under the verified list of factories or those factories deployed by the securityToken issuers only.
-            // Here it gets verified because it is deployed by the third party account (Polymath Account) not with the issuer accounts.
-            return moduleRegistry.verifyModule(PercentageTransferManagerFactory.address, { from: PolymathAccount });
-        })
-        .then(() => {
-            // G) Once the GeneralPermissionManagerFactory registered with the ModuleRegistry contract then for making them accessble to the securityToken
-            // contract, Factory should comes under the verified list of factories or those factories deployed by the securityToken issuers only.
-            // Here it gets verified because it is deployed by the third party account (Polymath Account) not with the issuer accounts.
-            return moduleRegistry.verifyModule(GeneralPermissionManagerFactory.address, { from: PolymathAccount });
-        })
-        .then(() => {
-            // G) Once the EtherDividendCheckpointFactory registered with the ModuleRegistry contract then for making them accessble to the securityToken
-            // contract, Factory should comes under the verified list of factories or those factories deployed by the securityToken issuers only.
-            // Here it gets verified because it is deployed by the third party account (Polymath Account) not with the issuer accounts.
-            return moduleRegistry.verifyModule(EtherDividendCheckpointFactory.address, { from: PolymathAccount });
-        })
-        .then(() => {
-            // G) Once the ERC20DividendCheckpointFactory registered with the ModuleRegistry contract then for making them accessble to the securityToken
-            // contract, Factory should comes under the verified list of factories or those factories deployed by the securityToken issuers only.
-            // Here it gets verified because it is deployed by the third party account (Polymath Account) not with the issuer accounts.
-            return moduleRegistry.verifyModule(ERC20DividendCheckpointFactory.address, { from: PolymathAccount });
-        })
-        .then(() => {
-            // G) Once the VolumeRestrictionTMFactory registered with the ModuleRegistry contract then for making them accessble to the securityToken
-            // contract, Factory should comes under the verified list of factories or those factories deployed by the securityToken issuers only.
-            // Here it gets verified because it is deployed by the third party account (Polymath Account) not with the issuer accounts.
-            return moduleRegistry.verifyModule(VolumeRestrictionTMFactory.address, { from: PolymathAccount });
-        })
-        .then(() => {
-            // G) Once the ManualApprovalTransferManagerFactory registered with the ModuleRegistry contract then for making them accessble to the securityToken
-            // contract, Factory should comes under the verified list of factories or those factories deployed by the securityToken issuers only.
-            // Here it gets verified because it is deployed by the third party account (Polymath Account) not with the issuer accounts.
-            return moduleRegistry.verifyModule(ManualApprovalTransferManagerFactory.address, { from: PolymathAccount });
-        })
-        .then(() => {
-            // M) Deploy the CappedSTOFactory (Use to generate the CappedSTO contract which will used to collect the funds ).
-            return deployer.deploy(CappedSTOFactory, cappedSTOSetupCost, CappedSTOLogic.address, polymathRegistry.address, { from: PolymathAccount });
-        })
-        .then(() => {
-            // N) Register the CappedSTOFactory in the ModuleRegistry to make the factory available at the protocol level.
-            // So any securityToken can use that factory to generate the CappedSTOFactory contract.
-            return moduleRegistry.registerModule(CappedSTOFactory.address, { from: PolymathAccount });
-        })
-        .then(() => {
-            // G) Once the CappedSTOFactory registered with the ModuleRegistry contract then for making them accessble to the securityToken
-            // contract, Factory should comes under the verified list of factories or those factories deployed by the securityToken issuers only.
-            // Here it gets verified because it is deployed by the third party account (Polymath Account) not with the issuer accounts.
-            return moduleRegistry.verifyModule(CappedSTOFactory.address, { from: PolymathAccount });
-        })
-        .then(() => {
-            // H) Deploy the USDTieredSTOFactory (Use to generate the USDTieredSTOFactory contract which will used to collect the funds ).
-            return deployer.deploy(USDTieredSTOFactory, usdTieredSTOSetupCost, USDTieredSTOLogic.address, polymathRegistry.address, { from: PolymathAccount });
-        })
-        .then(() => {
-            // I) Register the USDTieredSTOFactory in the ModuleRegistry to make the factory available at the protocol level.
-            // So any securityToken can use that factory to generate the USDTieredSTOFactory contract.
-            return moduleRegistry.registerModule(USDTieredSTOFactory.address, { from: PolymathAccount });
-        })
-        .then(() => {
-            // J) Once the USDTieredSTOFactory registered with the ModuleRegistry contract then for making them accessble to the securityToken
-            // contract, Factory should comes under the verified list of factories or those factories deployed by the securityToken issuers only.
-            // Here it gets verified because it is deployed by the third party account (Polymath Account) not with the issuer accounts.
-            return moduleRegistry.verifyModule(USDTieredSTOFactory.address, { from: PolymathAccount });
-        })
-        .then(() => {
-            return polymathRegistry.changeAddress("PolyUsdOracle", POLYOracle, { from: PolymathAccount });
-        })
-        .then(() => {
-            return polymathRegistry.changeAddress("EthUsdOracle", ETHOracle, { from: PolymathAccount });
-        })
-        .then(() => {
-            // return deployer.deploy(SecurityToken, "a", "a", 18, 1, "a", polymathRegistry.address, STGetter.address, { from: PolymathAccount });
-            return polymathRegistry.changeAddress("StablePolyUsdOracle", StablePOLYOracle, { from: PolymathAccount });
->>>>>>> 26731640
         })
         .then(() => {
             console.log("\n");
@@ -831,6 +548,7 @@
     ModuleRegistry:                       ${ModuleRegistry.address}
     STRGetter:                            ${STRGetter.address}
     STFactory:                            ${STFactory.address}
+    StableOracle (Poly):                  ${StableOracle.address}
 
     GeneralPermissionManagerLogic:        ${GeneralPermissionManagerLogic.address}
     GeneralPermissionManagerFactory:      ${GeneralPermissionManagerFactory.address}
