--- conflicted
+++ resolved
@@ -354,11 +354,8 @@
     }
 
     /**
-<<<<<<< HEAD
-    * @notice Allows owner to approve more POLY to one of the modules
-=======
+
     * @notice allows owner to increase/decrease POLY approval of one of the modules
->>>>>>> 4c1ac679
     * @param _module module address
     * @param _change change in allowance
     * @param _increase true if budget has to be increased, false if decrease
