--- conflicted
+++ resolved
@@ -27,9 +27,5 @@
         address _polymathRegistry
     )
     external
-<<<<<<< HEAD
-    returns(address);
-=======
     returns(address tokenAddress);
->>>>>>> d29863ce
 }