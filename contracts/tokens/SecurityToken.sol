pragma solidity ^0.5.0;

import "../proxy/Proxy.sol";
import "../PolymathRegistry.sol";
import "../interfaces/IModule.sol";
import "./SecurityTokenStorage.sol";
import "../libraries/TokenLib.sol";
import "../interfaces/IDataStore.sol";
import "../interfaces/IUpgradableTokenFactory.sol";
import "../interfaces/IModuleFactory.sol";
import "../interfaces/token/IERC1410.sol";
import "../interfaces/token/IERC1594.sol";
import "../interfaces/token/IERC1643.sol";
import "../interfaces/token/IERC1644.sol";
import "../interfaces/IModuleRegistry.sol";
import "../interfaces/ITransferManager.sol";
import "openzeppelin-solidity/contracts/utils/ReentrancyGuard.sol";
import "openzeppelin-solidity/contracts/token/ERC20/ERC20.sol";

/**
 * @title Security Token contract
 * @notice SecurityToken is an ERC1400 token with added capabilities:
 * @notice - Implements the ERC1400 Interface
 * @notice - Transfers are restricted
 * @notice - Modules can be attached to it to control its behaviour
 * @notice - ST should not be deployed directly, but rather the SecurityTokenRegistry should be used
 * @notice - ST does not inherit from ISecurityToken due to:
 * @notice - https://github.com/ethereum/solidity/issues/4847
 */
contract SecurityToken is ERC20, ReentrancyGuard, SecurityTokenStorage, IERC1594, IERC1643, IERC1644, IERC1410, Proxy {

    using SafeMath for uint256;

    // Emit at the time when module get added
    event ModuleAdded(
        uint8[] _types,
        bytes32 indexed _name,
        address indexed _moduleFactory,
        address _module,
        uint256 _moduleCost,
        uint256 _budget,
        bytes32 _label,
        bool _archived
    );

    // Emit when the token details get updated
    event UpdateTokenDetails(string _oldDetails, string _newDetails);
    // Emit when the token name get updated
    event UpdateTokenName(string _oldName, string _newName);
    // Emit when logRestrictions is modified
    event UpdateLogRestrictions(bool _oldLogRestrictions, bool _newLogRestrictions);
    // Emit when the granularity get changed
    event GranularityChanged(uint256 _oldGranularity, uint256 _newGranularity);
    // Emit when is permanently frozen by the issuer
    event FreezeIssuance();
    // Emit when transfers are frozen or unfrozen
    event FreezeTransfers(bool _status);
    // Emit when Module get archived from the securityToken
    event ModuleArchived(uint8[] _types, address _module);
    // Emit when Module get unarchived from the securityToken
    event ModuleUnarchived(uint8[] _types, address _module);
    // Emit when Module get removed from the securityToken
    event ModuleRemoved(uint8[] _types, address _module);
    // Emit when the budget allocated to a module is changed
    event ModuleBudgetChanged(uint8[] _moduleTypes, address _module, uint256 _oldBudget, uint256 _budget);
    // Emit when new checkpoint created
    event CheckpointCreated(uint256 indexed _checkpointId, uint256 _investorLength);
    // Events to log controller actions
    event SetController(address indexed _oldController, address indexed _newController);
    //Event emit when the global treasury wallet address get changed
    event TreasuryWalletChanged(address _oldTreasuryWallet, address _newTreasuryWallet);
    event DisableController();
    event OwnershipTransferred(address indexed previousOwner, address indexed newOwner);
    event TokenUpgraded(uint8 _major, uint8 _minor, uint8 _patch);
    event Restrictions(address[] modules, bytes32[] names, bool[] isArchived, ITransferManager.Result[] valids);
    /**
     * @notice Initialization function
     * @dev Expected to be called atomically with the proxy being created, by the owner of the token
     * @dev Can only be called once
     */
    function initialize(address _getterDelegate) public {
        //Expected to be called atomically with the proxy being created
        require(!initialized, "Initialized");
        getterDelegate = _getterDelegate;
        securityTokenVersion = SemanticVersion(3, 0, 0);
        updateFromRegistry();
        tokenFactory = msg.sender;
        initialized = true;
    }

    /**
     * @notice Checks if an address is a module of certain type
     * @param _module Address to check
     * @param _type type to check against
     */
    function isModule(address _module, uint8 _type) public view returns(bool) {
        if (modulesToData[_module].module != _module || modulesToData[_module].isArchived)
            return false;
        for (uint256 i = 0; i < modulesToData[_module].moduleTypes.length; i++) {
            if (modulesToData[_module].moduleTypes[i] == _type) {
                return true;
            }
        }
        return false;
    }

    // Require msg.sender to be the specified module type or the owner of the token
    function _onlyModuleOrOwner(uint8 _type) internal view {
        if (msg.sender != owner())
            require(isModule(msg.sender, _type));
    }

    function _isValidPartition(bytes32 _partition) internal pure {
        require(_partition == UNLOCKED, "Invalid partition");
    }

    function _isValidOperator(address _from, address _operator, bytes32 _partition) internal view {
        _isAuthorised(
            allowance(_from, _operator) == uint(-1) || partitionApprovals[_from][_partition][_operator]
        );
    }

    function _zeroAddressCheck(address _entity) internal pure {
        require(_entity != address(0), "Invalid address");
    }

    function _isValidTransfer(bool _isTransfer) internal pure {
        require(_isTransfer, "Transfer invalid");
    }

    function _isValidRedeem(bool _isRedeem) internal pure {
        require(_isRedeem, "Invalid redeem");
    }

    function _isSignedByOwner(bool _signed) internal pure {
        require(_signed, "Owner did not sign");
    }

    function _isIssuanceAllowed() internal view {
        require(issuance, "Issuance frozen");
    }

    // Function to check whether the msg.sender is authorised or not
    function _onlyController() internal view {
        _isAuthorised(msg.sender == controller && isControllable());
    }

    function _isAuthorised(bool _authorised) internal pure {
        require(_authorised, "Not Authorised");
    }

    /**
     * @dev Throws if called by any account other than the owner.
     * @dev using the internal function instead of modifier to save the code size
     */
    function _onlyOwner() internal view {
        require(isOwner());
    }

    /**
     * @dev Require msg.sender to be the specified module type
     */
    function _onlyModule(uint8 _type) internal view {
        require(isModule(msg.sender, _type));
    }

    /**
     * @dev Throws if called by any account other than the STFactory.
     */
    modifier onlyTokenFactory() {
        require(msg.sender == tokenFactory);
        _;
    }

    modifier checkGranularity(uint256 _value) {
        require(_value % granularity == 0, "Invalid granularity");
        _;
    }

    /**
      * @notice Attachs a module to the SecurityToken
      * @dev  E.G.: On deployment (through the STR) ST gets a TransferManager module attached to it
      * @dev to control restrictions on transfers.
      * @param _moduleFactory is the address of the module factory to be added
      * @param _data is data packed into bytes used to further configure the module (See STO usage)
      * @param _maxCost max amount of POLY willing to pay to the module.
      * @param _budget max amount of ongoing POLY willing to assign to the module.
      * @param _label custom module label.
      */
    function addModuleWithLabel(
        address _moduleFactory,
        bytes memory _data,
        uint256 _maxCost,
        uint256 _budget,
        bytes32 _label,
        bool _archived
    )
        public
        nonReentrant
    {
        _onlyOwner();
        //Check that the module factory exists in the ModuleRegistry - will throw otherwise
        IModuleRegistry(moduleRegistry).useModule(_moduleFactory, false);
        IModuleFactory moduleFactory = IModuleFactory(_moduleFactory);
        uint8[] memory moduleTypes = moduleFactory.types();
        uint256 moduleCost = moduleFactory.setupCostInPoly();
        require(moduleCost <= _maxCost, "Invalid cost");
        //Approve fee for module
        ERC20(polyToken).approve(_moduleFactory, moduleCost);
        //Creates instance of module from factory
        address module = moduleFactory.deploy(_data);
        require(modulesToData[module].module == address(0), "Module exists");
        //Approve ongoing budget
        ERC20(polyToken).approve(module, _budget);
        _addModuleData(moduleTypes, _moduleFactory, module, moduleCost, _budget, _label, _archived);
    }

    function _addModuleData(uint8[] memory _moduleTypes, address _moduleFactory, address _module, uint256 _moduleCost, uint256 _budget, bytes32 _label, bool _archived) internal {
        bytes32 moduleName = IModuleFactory(_moduleFactory).name();
        uint256[] memory moduleIndexes = new uint256[](_moduleTypes.length);
        uint256 i;
        for (i = 0; i < _moduleTypes.length; i++) {
            moduleIndexes[i] = modules[_moduleTypes[i]].length;
            modules[_moduleTypes[i]].push(_module);
        }
        modulesToData[_module] = ModuleData(
            moduleName,
            _module,
            _moduleFactory,
            _archived,
            _moduleTypes,
            moduleIndexes,
            names[moduleName].length,
            _label
        );
        names[moduleName].push(_module);
        emit ModuleAdded(_moduleTypes, moduleName, _moduleFactory, _module, _moduleCost, _budget, _label, _archived);
    }

    /**
    * @notice addModule function will call addModuleWithLabel() with an empty label for backward compatible
    */
    function addModule(address _moduleFactory, bytes calldata _data, uint256 _maxCost, uint256 _budget, bool _archived) external {
        addModuleWithLabel(_moduleFactory, _data, _maxCost, _budget, "", _archived);
    }

    /**
    * @notice Archives a module attached to the SecurityToken
    * @param _module address of module to archive
    */
    function archiveModule(address _module) external {
        _onlyOwner();
        TokenLib.archiveModule(modulesToData[_module]);
    }

    /**
    * @notice Upgrades a module attached to the SecurityToken
    * @param _module address of module to archive
    */
    function upgradeModule(address _module) external {
        _onlyOwner();
        TokenLib.upgradeModule(moduleRegistry, modulesToData[_module]);
    }

    /**
    * @notice Upgrades security token
    */
    function upgradeToken() external {
        _onlyOwner();
        IUpgradableTokenFactory(tokenFactory).upgradeToken(10);
        emit TokenUpgraded(securityTokenVersion.major, securityTokenVersion.minor, securityTokenVersion.patch);
    }

    /**
    * @notice Unarchives a module attached to the SecurityToken
    * @param _module address of module to unarchive
    */
    function unarchiveModule(address _module) external {
        _onlyOwner();
        TokenLib.unarchiveModule(moduleRegistry, modulesToData[_module]);
    }

    /**
    * @notice Removes a module attached to the SecurityToken
    * @param _module address of module to unarchive
    */
    function removeModule(address _module) external {
        _onlyOwner();
        TokenLib.removeModule(_module, modules, modulesToData, names);
    }

    /**
    * @notice Allows the owner to withdraw unspent POLY stored by them on the ST or any ERC20 token.
    * @dev Owner can transfer POLY to the ST which will be used to pay for modules that require a POLY fee.
    * @param _tokenContract Address of the ERC20Basic compliance token
    * @param _value amount of POLY to withdraw
    */
    function withdrawERC20(address _tokenContract, uint256 _value) external {
        _onlyOwner();
        IERC20 token = IERC20(_tokenContract);
        require(token.transfer(owner(), _value));
    }

    /**
    * @notice allows owner to increase/decrease POLY approval of one of the modules
    * @param _module module address
    * @param _change change in allowance
    * @param _increase true if budget has to be increased, false if decrease
    */
    function changeModuleBudget(address _module, uint256 _change, bool _increase) external {
        _onlyOwner();
        TokenLib.changeModuleBudget(_module, _change, _increase, polyToken, modulesToData);
    }

    /**
     * @notice updates the tokenDetails associated with the token
     * @param _newTokenDetails New token details
     */
    function updateTokenDetails(string calldata _newTokenDetails) external {
        _onlyOwner();
        emit UpdateTokenDetails(tokenDetails, _newTokenDetails);
        tokenDetails = _newTokenDetails;
    }

    /**
    * @notice Allows owner to change token granularity
    * @param _granularity granularity level of the token
    */
    function changeGranularity(uint256 _granularity) external {
        _onlyOwner();
        require(_granularity != 0, "Invalid granularity");
        emit GranularityChanged(granularity, _granularity);
        granularity = _granularity;
    }

    /**
    * @notice Allows owner to change data store
    * @param _dataStore Address of the token data store
    */
    function changeDataStore(address _dataStore) external {
        _onlyOwner();
        _zeroAddressCheck(_dataStore);
        dataStore = _dataStore;
    }

    /**
    * @notice Allows owner to change token name
    * @param _name new name of the token
    */
    function changeName(string calldata _name) external {
        _onlyOwner();
        emit UpdateTokenName(name, _name);
        name = _name;
    }

    /**
    * @notice Allows owner to change whether restrictions are logged
    * @param _logRestriction new value for logRestrictions
    */
    function changeLogRestrictions(bool _logRestriction) external onlyOwner {
        emit UpdateLogRestrictions(logRestrictions, _logRestriction);
        logRestrictions = _logRestriction;
    }

    /**
     * @notice Allows to change the treasury wallet address
     * @param _wallet Ethereum address of the treasury wallet
     */
    function changeTreasuryWallet(address _wallet) external {
        _onlyOwner();
        _zeroAddressCheck(_wallet);
        emit TreasuryWalletChanged(IDataStore(dataStore).getAddress(TREASURY), _wallet);
        IDataStore(dataStore).setAddress(TREASURY, _wallet);
    }

    /**
    * @notice Keeps track of the number of non-zero token holders
    * @param _from sender of transfer
    * @param _to receiver of transfer
    * @param _value value of transfer
    */
    function _adjustInvestorCount(address _from, address _to, uint256 _value) internal {
        holderCount = TokenLib.adjustInvestorCount(holderCount, _from, _to, _value, balanceOf(_to), balanceOf(_from), dataStore);
    }

    /**
     * @notice freezes transfers
     */
    function freezeTransfers() external {
        _onlyOwner();
        require(!transfersFrozen);
        transfersFrozen = true;
        /*solium-disable-next-line security/no-block-members*/
        emit FreezeTransfers(true);
    }

    /**
     * @notice Unfreeze transfers
     */
    function unfreezeTransfers() external {
        _onlyOwner();
        require(transfersFrozen);
        transfersFrozen = false;
        /*solium-disable-next-line security/no-block-members*/
        emit FreezeTransfers(false);
    }

    /**
     * @notice Internal - adjusts token holder balance at checkpoint before a token transfer
     * @param _investor address of the token holder affected
     */
    function _adjustBalanceCheckpoints(address _investor) internal {
        TokenLib.adjustCheckpoints(checkpointBalances[_investor], balanceOf(_investor), currentCheckpointId);
    }

    /**
     * @notice Overloaded version of the transfer function
     * @param _to receiver of transfer
     * @param _value value of transfer
     * @return bool success
     */
    function transfer(address _to, uint256 _value) public returns(bool success) {
        transferWithData(_to, _value, "");
        return true;
    }

    /**
     * @notice Transfer restrictions can take many forms and typically involve on-chain rules or whitelists.
     * However for many types of approved transfers, maintaining an on-chain list of approved transfers can be
     * cumbersome and expensive. An alternative is the co-signing approach, where in addition to the token holder
     * approving a token transfer, and authorised entity provides signed data which further validates the transfer.
     * @param _to address The address which you want to transfer to
     * @param _value uint256 the amount of tokens to be transferred
     * @param _data The `bytes _data` allows arbitrary data to be submitted alongside the transfer.
     * for the token contract to interpret or record. This could be signed data authorising the transfer
     * (e.g. a dynamic whitelist) but is flexible enough to accomadate other use-cases.
     */
    function transferWithData(address _to, uint256 _value, bytes memory _data) public {
        _transferWithData(msg.sender, _to, _value, _data);
    }

    function _transferWithData(address _from, address _to, uint256 _value, bytes memory _data) internal {
        _isValidTransfer(_updateTransfer(_from, _to, _value, _data));
        // Using the internal function instead of super.transfer() in the favour of reducing the code size 
        _transfer(_from, _to, _value);
    }

    /**
     * @notice Overloaded version of the transferFrom function
     * @param _from sender of transfer
     * @param _to receiver of transfer
     * @param _value value of transfer
     * @return bool success
     */
    function transferFrom(address _from, address _to, uint256 _value) public returns(bool) {
        transferFromWithData(_from, _to, _value, "");
        return true;
    }

    /**
     * @notice Transfer restrictions can take many forms and typically involve on-chain rules or whitelists.
     * However for many types of approved transfers, maintaining an on-chain list of approved transfers can be
     * cumbersome and expensive. An alternative is the co-signing approach, where in addition to the token holder
     * approving a token transfer, and authorised entity provides signed data which further validates the transfer.
     * @dev `msg.sender` MUST have a sufficient `allowance` set and this `allowance` must be debited by the `_value`.
     * @param _from address The address which you want to send tokens from
     * @param _to address The address which you want to transfer to
     * @param _value uint256 the amount of tokens to be transferred
     * @param _data The `bytes _data` allows arbitrary data to be submitted alongside the transfer.
     * for the token contract to interpret or record. This could be signed data authorising the transfer
     * (e.g. a dynamic whitelist) but is flexible enough to accomadate other use-cases.
     */
    function transferFromWithData(address _from, address _to, uint256 _value, bytes memory _data) public {
        _isValidTransfer(_updateTransfer(_from, _to, _value, _data));
        require(super.transferFrom(_from, _to, _value));
    }

    /**
     * @notice Get the balance according to the provided partitions
     * @param _partition Partition which differentiate the tokens.
     * @param _tokenHolder Whom balance need to queried
     * @return Amount of tokens as per the given partitions
     */
    function balanceOfByPartition(bytes32 _partition, address _tokenHolder) public view returns(uint256) {
        return _balanceOfByPartition(_partition, _tokenHolder, 0);
    }

    function _balanceOfByPartition(bytes32 _partition, address _tokenHolder, uint256 _additionalBalance) internal view returns(uint256 max) {
        address[] memory tms = modules[TRANSFER_KEY];
        uint256 amount;
        for (uint256 i = 0; i < tms.length; i++) {
            amount = ITransferManager(tms[i]).getTokensByPartition(_partition, _tokenHolder, _additionalBalance);
            if (max < amount) {
                max = amount;
            }
        }
    }

    /**
     * @notice Transfers the ownership of tokens from a specified partition from one address to another address
     * @param _partition The partition from which to transfer tokens
     * @param _to The address to which to transfer tokens to
     * @param _value The amount of tokens to transfer from `_partition`
     * @param _data Additional data attached to the transfer of tokens
     * @return The partition to which the transferred tokens were allocated for the _to address
     */
    function transferByPartition(bytes32 _partition, address _to, uint256 _value, bytes memory _data) public returns (bytes32) {
        return _transferByPartition(msg.sender, _to, _value, _partition, _data, address(0), "");
    }

    function _transferByPartition(
        address _from,
        address _to,
        uint256 _value,
        bytes32 _partition,
        bytes memory _data,
        address _operator,
        bytes memory _operatorData
    ) 
        internal
        returns(bytes32 toPartition) 
    {
        _isValidPartition(_partition);
        // Avoiding to add this check 
        // require(balanceOfByPartition(_partition, msg.sender) >= _value);
        // NB - Above condition will be automatically checked using the executeTransfer() function execution.
        // NB - passing `_additionalBalance` value is 0 because accessing the balance before transfer
        uint256 balanceBeforeTransferLocked = _balanceOfByPartition(_partition, _to, 0);
        _transferWithData(_from, _to, _value, _data);
        // NB - passing `_additonalBalance` valie is 0 because balance of `_to` was updated in the transfer call
        uint256 balanceAfterTransferLocked = _balanceOfByPartition(_partition, _to, 0);
        toPartition =  _returnPartition(balanceBeforeTransferLocked, balanceAfterTransferLocked, _value);
        emit TransferByPartition(_partition, _operator, _from, _to, _value, _data, _operatorData);
    }

    function _returnPartition(uint256 _beforeBalance, uint256 _afterBalance, uint256 _value) internal pure returns(bytes32 toPartition) {
        // return LOCKED only when the transaction `_value` should be equal to the change in the LOCKED partition
        // balance otherwise return UNLOCKED
        if (_afterBalance.sub(_beforeBalance) == _value)
            toPartition = LOCKED;
        // Returning the same partition UNLOCKED 
        toPartition = UNLOCKED;
    }

    ///////////////////////
    /// Operator Management
    ///////////////////////
    
    /**
     * @notice Authorises an operator for all partitions of `msg.sender`.
     * NB - Allowing investors to authorize an investor to be an operator of all partitions
     * but it doesn't mean we operator is allowed to transfer the LOCKED partition values.
     * Logic for this restriction is written in `operatorTransferByPartition()` function.
     * @param _operator An address which is being authorised.
     */ 
    function authorizeOperator(address _operator) public {
        _approve(msg.sender, _operator, uint(-1));
        emit AuthorizedOperator(_operator, msg.sender);
    }

    /**
     * @notice Revokes authorisation of an operator previously given for all partitions of `msg.sender`.
     * NB - Allowing investors to authorize an investor to be an operator of all partitions
     * but it doesn't mean we operator is allowed to transfer the LOCKED partition values.
     * Logic for this restriction is written in `operatorTransferByPartition()` function.
     * @param _operator An address which is being de-authorised
     */
    function revokeOperator(address _operator) public {
        _approve(msg.sender, _operator, 0);
        emit RevokedOperator(_operator, msg.sender);
    }

    /**
     * @notice Authorises an operator for a given partition of `msg.sender`
     * @param _partition The partition to which the operator is authorised
     * @param _operator An address which is being authorised
     */
    function authorizeOperatorByPartition(bytes32 _partition, address _operator) public {
        _isValidPartition(_partition);
        partitionApprovals[msg.sender][_partition][_operator] = true;
        emit AuthorizedOperatorByPartition(_partition, _operator, msg.sender);
    }

    /**
     * @notice Revokes authorisation of an operator previously given for a specified partition of `msg.sender`
     * @param _partition The partition to which the operator is de-authorised
     * @param _operator An address which is being de-authorised
     */
    function revokeOperatorByPartition(bytes32 _partition, address _operator) public {
        _isValidPartition(_partition);
        partitionApprovals[msg.sender][_partition][_operator] = false;
        emit RevokedOperatorByPartition(_partition, _operator, msg.sender);
    }

    /**
     * @notice Transfers the ownership of tokens from a specified partition from one address to another address
     * @param _partition The partition from which to transfer tokens.
     * @param _from The address from which to transfer tokens from
     * @param _to The address to which to transfer tokens to
     * @param _value The amount of tokens to transfer from `_partition`
     * @param _data Additional data attached to the transfer of tokens
     * @param _operatorData Additional data attached to the transfer of tokens by the operator
     * @return The partition to which the transferred tokens were allocated for the _to address
     */
    function operatorTransferByPartition(
        bytes32 _partition,
        address _from,
        address _to,
        uint256 _value,
        bytes calldata _data,
        bytes calldata _operatorData
    ) 
        external
        returns (bytes32) 
    {
        // For the current release we are only allowing UNLOCKED partition tokens to transact
        _validateOperatorAndPartition(_partition, _from, msg.sender);
        require(_operatorData[0] != 0);
        return _transferByPartition(_from, _to, _value, _partition, _data, msg.sender, _operatorData);
    }

    function _validateOperatorAndPartition(bytes32 _partition, address _from, address _operator) internal view {
        _isValidPartition(_partition);
        _isValidOperator(_from, _operator, _partition);
    }

    /**
     * @notice Updates internal variables when performing a transfer
     * @param _from sender of transfer
     * @param _to receiver of transfer
     * @param _value value of transfer
     * @param _data data to indicate validation
     * @return bool success
     */
    function _updateTransfer(address _from, address _to, uint256 _value, bytes memory _data) internal nonReentrant returns(bool verified) {
        // NB - the ordering in this function implies the following:
        //  - investor counts are updated before transfer managers are called - i.e. transfer managers will see
        //investor counts including the current transfer.
        //  - checkpoints are updated after the transfer managers are called. This allows TMs to create
        //checkpoints as though they have been created before the current transactions,
        //  - to avoid the situation where a transfer manager transfers tokens, and this function is called recursively,
        //the function is marked as nonReentrant. This means that no TM can transfer (or mint / burn) tokens.
        _adjustInvestorCount(_from, _to, _value);
        verified = _executeTransfer(_from, _to, _value, _data);
        _adjustBalanceCheckpoints(_from);
        _adjustBalanceCheckpoints(_to);
    }

    /**
     * @notice Validate transfer with TransferManager module if it exists
     * @dev TransferManager module has a key of 2
     * function (no change in the state).
     * @param _from sender of transfer
     * @param _to receiver of transfer
     * @param _value value of transfer
     * @param _data data to indicate validation
     * @return bool
     */
    function _executeTransfer(
        address _from,
        address _to,
        uint256 _value,
        bytes memory _data
    )
        internal
        checkGranularity(_value)
        returns(bool)
    {
        if (!transfersFrozen) {
            bool isInvalid;
            bool isValid;
            bool isForceValid;
            bool unarchived;
            bytes32[] memory logName = new bytes32[](modules[TRANSFER_KEY].length);
            bool[] memory logArchive = new bool[](modules[TRANSFER_KEY].length);
            ITransferManager.Result[] memory logValid = new ITransferManager.Result[](modules[TRANSFER_KEY].length);
            (unarchived, isForceValid, isInvalid, isValid) = _execute(modules[TRANSFER_KEY], _from, _to, _value, _data, logName, logArchive, logValid);
            if (logRestrictions) {
                emit Restrictions(modules[TRANSFER_KEY], logName, logArchive, logValid);
            }
            // If no unarchived modules, return true by default
            return unarchived ? (isForceValid ? true : (isInvalid ? false : isValid)) : true;
        }
        return false;
    }

    function _execute(address[] memory _modules, address _from, address _to, uint256 _value, bytes memory _data, bytes32[] memory _logName, bool[] memory _logArchive, ITransferManager.Result[] memory _logValid) internal returns (bool unarchived, bool isForceValid, bool isInvalid, bool isValid) {
        for (uint256 i = 0; i < _modules.length; i++) {
            if (logRestrictions) {
                _logName[i] = modulesToData[_modules[i]].name;
            }
            _logArchive[i] = modulesToData[_modules[i]].isArchived;
            if (!_logArchive[i]) {
                unarchived = true;
                _logValid[i] = ITransferManager(_modules[i]).executeTransfer(_from, _to, _value, _data);
                if (_logValid[i] == ITransferManager.Result.INVALID) {
                    isInvalid = true;
                } else if (_logValid[i] == ITransferManager.Result.VALID) {
                    isValid = true;
                } else if (_logValid[i] == ITransferManager.Result.FORCE_VALID) {
                    isForceValid = true;
                }
            }
        }
        return (unarchived, isForceValid, isInvalid, isValid);
    }

    /**
     * @notice Permanently freeze issuance of this security token.
     * @dev It MUST NOT be possible to increase `totalSuppy` after this function is called.
     */
<<<<<<< HEAD
    function freezeIssuance(bytes calldata _signature) external isIssuanceAllowed onlyOwner {
        require(owner() == TokenLib.recoverFreezeIssuanceAckSigner(_signature), "Incorrect sign");
=======
    function freezeIssuance(bytes calldata _signature) external {
        _onlyOwner();
        _isIssuanceAllowed();
        _isSignedByOwner(owner() == TokenLib.recoverFreezeIssuanceAckSigner(_signature));
>>>>>>> 3d69cace
        issuance = false;
        /*solium-disable-next-line security/no-block-members*/
        emit FreezeIssuance();
    }

    /**
     * @notice This function must be called to increase the total supply (Corresponds to mint function of ERC20).
     * @dev It only be called by the token issuer or the operator defined by the issuer. ERC1594 doesn't have
     * have the any logic related to operator but its superset ERC1400 have the operator logic and this function
     * is allowed to call by the operator.
     * @param _tokenHolder The account that will receive the created tokens (account should be whitelisted or KYCed).
     * @param _value The amount of tokens need to be issued
     * @param _data The `bytes _data` allows arbitrary data to be submitted alongside the transfer.
     */
    function issue(
        address _tokenHolder,
        uint256 _value,
        bytes memory _data
    )
        public // changed to public to save the code size and reuse the function 
    {
        _isIssuanceAllowed();
        _onlyModuleOrOwner(MINT_KEY);
        _issue(_tokenHolder, _value, _data);
    }

    function _issue(
        address _tokenHolder,
        uint256 _value,
        bytes memory _data
    )
        internal
    {
        // Add a function to validate the `_data` parameter
        _isValidTransfer(_updateTransfer(address(0), _tokenHolder, _value, _data));
        _mint(_tokenHolder, _value);
        emit Issued(msg.sender, _tokenHolder, _value, _data);
    }

    /**
     * @notice issue new tokens and assigns them to the target _tokenHolder.
     * @dev Can only be called by the issuer or STO attached to the token.
     * @param _tokenHolders A list of addresses to whom the minted tokens will be dilivered
     * @param _values A list of number of tokens get minted and transfer to corresponding address of the investor from _tokenHolders[] list
     * @return success
     */
    function issueMulti(address[] calldata _tokenHolders, uint256[] calldata _values) external {
        _isIssuanceAllowed();
        _onlyModuleOrOwner(MINT_KEY);
        // Remove reason string to reduce the code size 
        require(_tokenHolders.length == _values.length);
        for (uint256 i = 0; i < _tokenHolders.length; i++) {
            _issue(_tokenHolders[i], _values[i], "");
        }
    }

    /**
     * @notice Increases totalSupply and the corresponding amount of the specified owners partition
     * @param _partition The partition to allocate the increase in balance
     * @param _tokenHolder The token holder whose balance should be increased
     * @param _value The amount by which to increase the balance
     * @param _data Additional data attached to the minting of tokens
     */
    function issueByPartition(bytes32 _partition, address _tokenHolder, uint256 _value, bytes calldata _data) external {
        _isValidPartition(_partition);
        //Use issue instead of _issue function in the favour to saving code size
        issue(_tokenHolder, _value, _data);
        emit IssuedByPartition(_partition, _tokenHolder, _value, _data);
    }

    /**
     * @notice This function redeem an amount of the token of a msg.sender. For doing so msg.sender may incentivize
     * using different ways that could be implemented with in the `redeem` function definition. But those implementations
     * are out of the scope of the ERC1594.
     * @param _value The amount of tokens need to be redeemed
     * @param _data The `bytes _data` it can be used in the token contract to authenticate the redemption.
     */
    function redeem(uint256 _value, bytes calldata _data) external {
        _onlyModule(BURN_KEY);
        _redeem(msg.sender, _value, _data);
    }

    function _redeem(address _from, uint256 _value, bytes memory _data) internal {
        // Add a function to validate the `_data` parameter
        _isValidRedeem(_checkAndBurn(_from, _value, _data));
    }

    /**
     * @notice Decreases totalSupply and the corresponding amount of the specified partition of msg.sender
     * @param _partition The partition to allocate the decrease in balance
     * @param _value The amount by which to decrease the balance
     * @param _data Additional data attached to the burning of tokens
     */
    function redeemByPartition(bytes32 _partition, uint256 _value, bytes calldata _data) external {
        _onlyModule(BURN_KEY);
        _isValidPartition(_partition);
        _redeemByPartition(_partition, msg.sender, _value, address(0), _data, "");
    }

    function _redeemByPartition(
        bytes32 _partition,
        address _from,
        uint256 _value,
        address _operator,
        bytes memory _data,
        bytes memory _operatorData
    )   
        internal 
    {
        _redeem(_from, _value, _data);
        emit RedeemedByPartition(_partition, _operator, _from, _value, _data, _operatorData);
    }

    /**
     * @notice Decreases totalSupply and the corresponding amount of the specified partition of tokenHolder
     * @dev This function can only be called by the authorised operator.
     * @param _partition The partition to allocate the decrease in balance.
     * @param _tokenHolder The token holder whose balance should be decreased
     * @param _value The amount by which to decrease the balance
     * @param _data Additional data attached to the burning of tokens
     * @param _operatorData Additional data attached to the transfer of tokens by the operator
     */
    function operatorRedeemByPartition(
        bytes32 _partition,
        address _tokenHolder,
        uint256 _value,
        bytes calldata _data,
        bytes calldata _operatorData
    ) 
        external
    {
        _onlyModule(BURN_KEY); 
        require(_operatorData[0] != 0);
        _zeroAddressCheck(_tokenHolder);
        _validateOperatorAndPartition(_partition, _tokenHolder, msg.sender);
        _redeemByPartition(_partition, _tokenHolder, _value, msg.sender, _data, _operatorData);
    }

    function _checkAndBurn(address _from, uint256 _value, bytes memory _data) internal returns(bool verified) {
        verified = _updateTransfer(_from, address(0), _value, _data);
        _burn(_from, _value);
        emit Redeemed(address(0), msg.sender, _value, _data);
    }

    /**
     * @notice This function redeem an amount of the token of a msg.sender. For doing so msg.sender may incentivize
     * using different ways that could be implemented with in the `redeem` function definition. But those implementations
     * are out of the scope of the ERC1594.
     * @dev It is analogy to `transferFrom`
     * @param _tokenHolder The account whose tokens gets redeemed.
     * @param _value The amount of tokens need to be redeemed
     * @param _data The `bytes _data` it can be used in the token contract to authenticate the redemption.
     */
    function redeemFrom(address _tokenHolder, uint256 _value, bytes calldata _data) external {
        _onlyModule(BURN_KEY);
        // Add a function to validate the `_data` parameter
        _isValidRedeem(_updateTransfer(_tokenHolder, address(0), _value, _data));
        _burnFrom(_tokenHolder, _value);
        emit Redeemed(msg.sender, _tokenHolder, _value, _data);
    }

    /**
     * @notice Creates a checkpoint that can be used to query historical balances / totalSuppy
     * @return uint256
     */
    function createCheckpoint() external returns(uint256) {
        _onlyModuleOrOwner(CHECKPOINT_KEY);
        IDataStore dataStoreInstance = IDataStore(dataStore);
        // currentCheckpointId can only be incremented by 1 and hence it can not be overflowed
        currentCheckpointId = currentCheckpointId + 1;
        /*solium-disable-next-line security/no-block-members*/
        checkpointTimes.push(now);
        checkpointTotalSupply[currentCheckpointId] = totalSupply();
        emit CheckpointCreated(currentCheckpointId, dataStoreInstance.getAddressArrayLength(INVESTORSKEY));
        return currentCheckpointId;
    }

    /**
     * @notice Used by the issuer to set the controller addresses
     * @param _controller address of the controller
     */
    function setController(address _controller) external {
        _onlyOwner();
        require(isControllable());
        emit SetController(controller, _controller);
        controller = _controller;
    }

    /**
     * @notice Used by the issuer to permanently disable controller functionality
     * @dev enabled via feature switch "disableControllerAllowed"
     */
<<<<<<< HEAD
    function disableController(bytes calldata _signature) external onlyOwner {
        require(owner() == TokenLib.recoverDisableControllerAckSigner(_signature), "Invalid sign");
=======
    function disableController(bytes calldata _signature) external {
        _onlyOwner();
        _isSignedByOwner(owner() == TokenLib.recoverDisableControllerAckSigner(_signature));
>>>>>>> 3d69cace
        require(isControllable());
        controllerDisabled = true;
        delete controller;
        emit DisableController();
    }

    /**
     * @notice Transfers of securities may fail for a number of reasons. So this function will used to understand the
     * cause of failure by getting the byte value. Which will be the ESC that follows the EIP 1066. ESC can be mapped
     * with a reson string to understand the failure cause, table of Ethereum status code will always reside off-chain
     * @param _to address The address which you want to transfer to
     * @param _value uint256 the amount of tokens to be transferred
     * @param _data The `bytes _data` allows arbitrary data to be submitted alongside the transfer.
     * @return bool It signifies whether the transaction will be executed or not.
     * @return byte Ethereum status code (ESC)
     * @return bytes32 Application specific reason code
     */
    function canTransfer(address _to, uint256 _value, bytes calldata _data) external view returns (bool, byte, bytes32) {
        return _canTransfer(msg.sender, _to, _value, _data);
    }

    /**
     * @notice Transfers of securities may fail for a number of reasons. So this function will used to understand the
     * cause of failure by getting the byte value. Which will be the ESC that follows the EIP 1066. ESC can be mapped
     * with a reson string to understand the failure cause, table of Ethereum status code will always reside off-chain
     * @param _from address The address which you want to send tokens from
     * @param _to address The address which you want to transfer to
     * @param _value uint256 the amount of tokens to be transferred
     * @param _data The `bytes _data` allows arbitrary data to be submitted alongside the transfer.
     * @return bool It signifies whether the transaction will be executed or not.
     * @return byte Ethereum status code (ESC)
     * @return bytes32 Application specific reason code
     */
    function canTransferFrom(address _from, address _to, uint256 _value, bytes calldata _data) external view returns (bool success, byte reasonCode, bytes32 appCode) {
        (success, reasonCode, appCode) = _canTransfer(_from, _to, _value, _data);
        if (success && _value > allowance(_from, msg.sender)) {
            return (false, 0x53, bytes32(0));
        }
    }

    function _canTransfer(address _from, address _to, uint256 _value, bytes memory _data) internal view returns (bool, byte, bytes32) {
        bytes32 appCode;
        bool success;
        if (_value % granularity != 0) {
            return (false, 0x50, bytes32(0));
        }
        (success, appCode) = TokenLib.verifyTransfer(modules[TRANSFER_KEY], modulesToData, _from, _to, _value, _data, transfersFrozen);
        return TokenLib.canTransfer(success, appCode, _to, _value, balanceOf(_from), balanceOf(_to));
    }

    /**
     * @notice The standard provides an on-chain function to determine whether a transfer will succeed,
     * and return details indicating the reason if the transfer is not valid.
     * @param _from The address from whom the tokens get transferred.
     * @param _to The address to which to transfer tokens to.
     * @param _partition The partition from which to transfer tokens
     * @param _value The amount of tokens to transfer from `_partition`
     * @param _data Additional data attached to the transfer of tokens
     * @return ESC (Ethereum Status Code) following the EIP-1066 standard
     * @return Application specific reason codes with additional details
     * @return The partition to which the transferred tokens were allocated for the _to address
     */
    function canTransferByPartition(
        address _from,
        address _to,
        bytes32 _partition,
        uint256 _value,
        bytes calldata _data
    )
        external
        view
        returns (byte esc, bytes32 appStatusCode, bytes32 toPartition)
    {   
        if (_partition == UNLOCKED) {
            bool success;
            (success, esc, appStatusCode) = _canTransfer(_from, _to, _value, _data);
            if (success) {
                uint256 beforeBalance = _balanceOfByPartition(_partition, _to, 0);
                uint256 afterbalance = _balanceOfByPartition(_partition, _to, _value);
                toPartition = _returnPartition(beforeBalance, afterbalance, _value);
            }
            return (esc, appStatusCode, toPartition);
        }
        return (0x50, bytes32(0), bytes32(0));   
    }

    /**
     * @notice Used to attach a new document to the contract, or update the URI or hash of an existing attached document
     * @dev Can only be executed by the owner of the contract.
     * @param _name Name of the document. It should be unique always
     * @param _uri Off-chain uri of the document from where it is accessible to investors/advisors to read.
     * @param _documentHash hash (of the contents) of the document.
     */
    function setDocument(bytes32 _name, string calldata _uri, bytes32 _documentHash) external {
        _onlyOwner();
        TokenLib.setDocument(_documents, _docNames, _docIndexes, _name, _uri, _documentHash);
    }

    /**
     * @notice Used to remove an existing document from the contract by giving the name of the document.
     * @dev Can only be executed by the owner of the contract.
     * @param _name Name of the document. It should be unique always
     */
<<<<<<< HEAD
    function removeDocument(bytes32 _name) external onlyOwner {
        require(_documents[_name].lastModified != uint256(0), "Invalid name");
        uint256 index = _docIndexes[_name] - 1;
        if (index != _docNames.length - 1) {
            _docNames[index] = _docNames[_docNames.length - 1];
            _docIndexes[_docNames[index]] = index + 1;
        }
        _docNames.length--;
        emit DocumentRemoved(_name, _documents[_name].uri, _documents[_name].docHash);
        delete _documents[_name];
=======
    function removeDocument(bytes32 _name) external {
        _onlyOwner();
        TokenLib.removeDocument(_documents, _docNames, _docIndexes, _name);
>>>>>>> 3d69cace
    }

    /**
     * @notice In order to provide transparency over whether `controllerTransfer` / `controllerRedeem` are useable
     * or not `isControllable` function will be used.
     * @dev If `isControllable` returns `false` then it always return `false` and
     * `controllerTransfer` / `controllerRedeem` will always revert.
     * @return bool `true` when controller address is non-zero otherwise return `false`.
     */
    function isControllable() public view returns (bool) {
        return !controllerDisabled;
    }

    /**
     * @notice This function allows an authorised address to transfer tokens between any two token holders.
     * The transfer must still respect the balances of the token holders (so the transfer must be for at most
     * `balanceOf(_from)` tokens) and potentially also need to respect other transfer restrictions.
     * @dev This function can only be executed by the `controller` address.
     * @param _from Address The address which you want to send tokens from
     * @param _to Address The address which you want to transfer to
     * @param _value uint256 the amount of tokens to be transferred
     * @param _data data to validate the transfer. (It is not used in this reference implementation
     * because use of `_data` parameter is implementation specific).
     * @param _operatorData data attached to the transfer by controller to emit in event. (It is more like a reason string
     * for calling this function (aka force transfer) which provides the transparency on-chain).
     */
    function controllerTransfer(address _from, address _to, uint256 _value, bytes calldata _data, bytes calldata _operatorData) external {
        _onlyController();
        _updateTransfer(_from, _to, _value, _data);
        _transfer(_from, _to, _value);
        emit ControllerTransfer(msg.sender, _from, _to, _value, _data, _operatorData);
    }

    /**
     * @notice This function allows an authorised address to redeem tokens for any token holder.
     * The redemption must still respect the balances of the token holder (so the redemption must be for at most
     * `balanceOf(_tokenHolder)` tokens) and potentially also need to respect other transfer restrictions.
     * @dev This function can only be executed by the `controller` address.
     * @param _tokenHolder The account whose tokens will be redeemed.
     * @param _value uint256 the amount of tokens need to be redeemed.
     * @param _data data to validate the transfer. (It is not used in this reference implementation
     * because use of `_data` parameter is implementation specific).
     * @param _operatorData data attached to the transfer by controller to emit in event. (It is more like a reason string
     * for calling this function (aka force transfer) which provides the transparency on-chain).
     */
    function controllerRedeem(address _tokenHolder, uint256 _value, bytes calldata _data, bytes calldata _operatorData) external {
        _onlyController();
        _checkAndBurn(_tokenHolder, _value, _data);
        emit ControllerRedemption(msg.sender, _tokenHolder, _value, _data, _operatorData);
    }

    function _implementation() internal view returns(address) {
        return getterDelegate;
    }

    function updateFromRegistry() public {
        _onlyOwner();
        moduleRegistry = PolymathRegistry(polymathRegistry).getAddress("ModuleRegistry");
        securityTokenRegistry = PolymathRegistry(polymathRegistry).getAddress("SecurityTokenRegistry");
        polyToken = PolymathRegistry(polymathRegistry).getAddress("PolyToken");
    }

    //Ownable Functions

    /**
     * @return the address of the owner.
     */
    function owner() public view returns (address) {
        return _owner;
    }

    /**
     * @return true if `msg.sender` is the owner of the contract.
     */
    function isOwner() public view returns (bool) {
        return msg.sender == _owner;
    }

    /**
     * @dev Allows the current owner to transfer control of the contract to a newOwner.
     * @param newOwner The address to transfer ownership to.
     */
    function transferOwnership(address newOwner) external {
        _onlyOwner();
        _transferOwnership(newOwner);
    }

    /**
     * @dev Transfers control of the contract to a newOwner.
     * @param newOwner The address to transfer ownership to.
     */
    function _transferOwnership(address newOwner) internal {
        require(newOwner != address(0));
        emit OwnershipTransferred(_owner, newOwner);
        _owner = newOwner;
    }
}<|MERGE_RESOLUTION|>--- conflicted
+++ resolved
@@ -357,7 +357,8 @@
     * @notice Allows owner to change whether restrictions are logged
     * @param _logRestriction new value for logRestrictions
     */
-    function changeLogRestrictions(bool _logRestriction) external onlyOwner {
+    function changeLogRestrictions(bool _logRestriction) external {
+        _onlyOwner();
         emit UpdateLogRestrictions(logRestrictions, _logRestriction);
         logRestrictions = _logRestriction;
     }
@@ -441,7 +442,7 @@
 
     function _transferWithData(address _from, address _to, uint256 _value, bytes memory _data) internal {
         _isValidTransfer(_updateTransfer(_from, _to, _value, _data));
-        // Using the internal function instead of super.transfer() in the favour of reducing the code size 
+        // Using the internal function instead of super.transfer() in the favour of reducing the code size
         _transfer(_from, _to, _value);
     }
 
@@ -516,12 +517,12 @@
         bytes memory _data,
         address _operator,
         bytes memory _operatorData
-    ) 
+    )
         internal
-        returns(bytes32 toPartition) 
+        returns(bytes32 toPartition)
     {
         _isValidPartition(_partition);
-        // Avoiding to add this check 
+        // Avoiding to add this check
         // require(balanceOfByPartition(_partition, msg.sender) >= _value);
         // NB - Above condition will be automatically checked using the executeTransfer() function execution.
         // NB - passing `_additionalBalance` value is 0 because accessing the balance before transfer
@@ -538,21 +539,21 @@
         // balance otherwise return UNLOCKED
         if (_afterBalance.sub(_beforeBalance) == _value)
             toPartition = LOCKED;
-        // Returning the same partition UNLOCKED 
+        // Returning the same partition UNLOCKED
         toPartition = UNLOCKED;
     }
 
     ///////////////////////
     /// Operator Management
     ///////////////////////
-    
+
     /**
      * @notice Authorises an operator for all partitions of `msg.sender`.
      * NB - Allowing investors to authorize an investor to be an operator of all partitions
      * but it doesn't mean we operator is allowed to transfer the LOCKED partition values.
      * Logic for this restriction is written in `operatorTransferByPartition()` function.
      * @param _operator An address which is being authorised.
-     */ 
+     */
     function authorizeOperator(address _operator) public {
         _approve(msg.sender, _operator, uint(-1));
         emit AuthorizedOperator(_operator, msg.sender);
@@ -609,9 +610,9 @@
         uint256 _value,
         bytes calldata _data,
         bytes calldata _operatorData
-    ) 
+    )
         external
-        returns (bytes32) 
+        returns (bytes32)
     {
         // For the current release we are only allowing UNLOCKED partition tokens to transact
         _validateOperatorAndPartition(_partition, _from, msg.sender);
@@ -709,15 +710,10 @@
      * @notice Permanently freeze issuance of this security token.
      * @dev It MUST NOT be possible to increase `totalSuppy` after this function is called.
      */
-<<<<<<< HEAD
-    function freezeIssuance(bytes calldata _signature) external isIssuanceAllowed onlyOwner {
-        require(owner() == TokenLib.recoverFreezeIssuanceAckSigner(_signature), "Incorrect sign");
-=======
     function freezeIssuance(bytes calldata _signature) external {
         _onlyOwner();
         _isIssuanceAllowed();
         _isSignedByOwner(owner() == TokenLib.recoverFreezeIssuanceAckSigner(_signature));
->>>>>>> 3d69cace
         issuance = false;
         /*solium-disable-next-line security/no-block-members*/
         emit FreezeIssuance();
@@ -737,7 +733,7 @@
         uint256 _value,
         bytes memory _data
     )
-        public // changed to public to save the code size and reuse the function 
+        public // changed to public to save the code size and reuse the function
     {
         _isIssuanceAllowed();
         _onlyModuleOrOwner(MINT_KEY);
@@ -767,7 +763,7 @@
     function issueMulti(address[] calldata _tokenHolders, uint256[] calldata _values) external {
         _isIssuanceAllowed();
         _onlyModuleOrOwner(MINT_KEY);
-        // Remove reason string to reduce the code size 
+        // Remove reason string to reduce the code size
         require(_tokenHolders.length == _values.length);
         for (uint256 i = 0; i < _tokenHolders.length; i++) {
             _issue(_tokenHolders[i], _values[i], "");
@@ -824,8 +820,8 @@
         address _operator,
         bytes memory _data,
         bytes memory _operatorData
-    )   
-        internal 
+    )
+        internal
     {
         _redeem(_from, _value, _data);
         emit RedeemedByPartition(_partition, _operator, _from, _value, _data, _operatorData);
@@ -846,10 +842,10 @@
         uint256 _value,
         bytes calldata _data,
         bytes calldata _operatorData
-    ) 
+    )
         external
     {
-        _onlyModule(BURN_KEY); 
+        _onlyModule(BURN_KEY);
         require(_operatorData[0] != 0);
         _zeroAddressCheck(_tokenHolder);
         _validateOperatorAndPartition(_partition, _tokenHolder, msg.sender);
@@ -910,14 +906,9 @@
      * @notice Used by the issuer to permanently disable controller functionality
      * @dev enabled via feature switch "disableControllerAllowed"
      */
-<<<<<<< HEAD
-    function disableController(bytes calldata _signature) external onlyOwner {
-        require(owner() == TokenLib.recoverDisableControllerAckSigner(_signature), "Invalid sign");
-=======
     function disableController(bytes calldata _signature) external {
         _onlyOwner();
         _isSignedByOwner(owner() == TokenLib.recoverDisableControllerAckSigner(_signature));
->>>>>>> 3d69cace
         require(isControllable());
         controllerDisabled = true;
         delete controller;
@@ -990,7 +981,7 @@
         external
         view
         returns (byte esc, bytes32 appStatusCode, bytes32 toPartition)
-    {   
+    {
         if (_partition == UNLOCKED) {
             bool success;
             (success, esc, appStatusCode) = _canTransfer(_from, _to, _value, _data);
@@ -1001,7 +992,7 @@
             }
             return (esc, appStatusCode, toPartition);
         }
-        return (0x50, bytes32(0), bytes32(0));   
+        return (0x50, bytes32(0), bytes32(0));
     }
 
     /**
@@ -1021,22 +1012,9 @@
      * @dev Can only be executed by the owner of the contract.
      * @param _name Name of the document. It should be unique always
      */
-<<<<<<< HEAD
-    function removeDocument(bytes32 _name) external onlyOwner {
-        require(_documents[_name].lastModified != uint256(0), "Invalid name");
-        uint256 index = _docIndexes[_name] - 1;
-        if (index != _docNames.length - 1) {
-            _docNames[index] = _docNames[_docNames.length - 1];
-            _docIndexes[_docNames[index]] = index + 1;
-        }
-        _docNames.length--;
-        emit DocumentRemoved(_name, _documents[_name].uri, _documents[_name].docHash);
-        delete _documents[_name];
-=======
     function removeDocument(bytes32 _name) external {
         _onlyOwner();
         TokenLib.removeDocument(_documents, _docNames, _docIndexes, _name);
->>>>>>> 3d69cace
     }
 
     /**
