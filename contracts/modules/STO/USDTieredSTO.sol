--- conflicted
+++ resolved
@@ -6,12 +6,8 @@
 import "../../RegistryUpdater.sol";
 import "../../libraries/DecimalMath.sol";
 import "openzeppelin-solidity/contracts/math/SafeMath.sol";
-<<<<<<< HEAD
 import "openzeppelin-solidity/contracts/utils/ReentrancyGuard.sol";
-=======
-import "openzeppelin-solidity/contracts/ReentrancyGuard.sol";
 import "./USDTieredSTOStorage.sol";
->>>>>>> 1f5f42bf
 
 /**
  * @title STO module for standard capped crowdsale
@@ -92,18 +88,10 @@
     // STO Configuration //
     ///////////////////////
 
-<<<<<<< HEAD
-    constructor (address _securityToken, address _factory) public Module(_securityToken) {
-        oracleKeys[bytes32("ETH")][bytes32("USD")] = ETH_ORACLE;
-        oracleKeys[bytes32("POLY")][bytes32("USD")] = POLY_ORACLE;
-        require(_factory != address(0), "In-valid address");
-        factory = _factory;
-=======
     constructor (address _securityToken, address _polyAddress)
     public
     Module(_securityToken, _polyAddress)
     {
->>>>>>> 1f5f42bf
     }
 
     /**
@@ -439,35 +427,13 @@
         if (!allowBeneficialInvestments) {
             require(_beneficiary == msg.sender, "Beneficiary != funder");
         }
-        
+
         uint256 originalUSD = DecimalMath.mul(_rate, _investmentValue);
         uint256 allowedUSD = _buyTokensChecks(_beneficiary, _investmentValue, originalUSD);
 
-<<<<<<< HEAD
-        require(isOpen(), "STO is not open");
-        require(_investmentValue > 0, "No funds were sent");
-
-        uint256 investedUSD = DecimalMath.mul(_rate, _investmentValue);
-        uint256 spentValue = investedUSD;
-
-        // Check for minimum investment
-        require(investedUSD.add(investorInvestedUSD[_beneficiary]) >= minimumInvestmentUSD, "Total investment < minimumInvestmentUSD");
-
-        // Check for non-accredited cap
-        if (!accredited[_beneficiary]) {
-            uint256 investorLimitUSD = (nonAccreditedLimitUSDOverride[_beneficiary] == 0) ? nonAccreditedLimitUSD : nonAccreditedLimitUSDOverride[_beneficiary];
-            require(investorInvestedUSD[_beneficiary] < investorLimitUSD, "Non-accredited investor has reached limit");
-            if (investedUSD.add(investorInvestedUSD[_beneficiary]) > investorLimitUSD)
-                investedUSD = investorLimitUSD.sub(investorInvestedUSD[_beneficiary]);
-        }
-        uint256 spentUSD;
-        // Iterate over each tier and process payment
-        for (uint8 i = currentTier; i < ratePerTier.length; i++) {
-=======
         for (uint256 i = currentTier; i < tiers.length; i++) {
             bool gotoNextTier;
             uint256 tempSpentUSD;
->>>>>>> 1f5f42bf
             // Update current tier if needed
             if (currentTier != i)
                 currentTier = i;
@@ -489,13 +455,6 @@
             fundsRaisedUSD = fundsRaisedUSD.add(spentUSD);
         }
 
-<<<<<<< HEAD
-        // Calculate spent in base currency (ETH, DAI or POLY)
-        if (spentUSD == 0) {
-            spentValue = 0;
-        } else {
-            spentValue = DecimalMath.mul(DecimalMath.div(spentUSD, spentValue), _investmentValue);
-=======
         spentValue = DecimalMath.div(spentUSD, _rate);
     }
 
@@ -533,7 +492,6 @@
                 if (!gotoNextTier)
                     break;
             }
->>>>>>> 1f5f42bf
         }
 
         spentValue = DecimalMath.div(spentUSD, rate);
@@ -591,7 +549,7 @@
             tierData.mintedTotal = tierData.mintedTotal.add(tierPurchasedTokens);
         }
         // Now, if there is any remaining USD to be invested, purchase at non-discounted rate
-        if (investedUSD > 0 && 
+        if (investedUSD > 0 &&
             tierData.tokenTotal.sub(tierData.mintedTotal) > 0 &&
             (_fundRaiseType != FundRaiseType.POLY || tierData.tokensDiscountPoly <= tierData.mintedDiscountPoly)
         ) {
@@ -626,7 +584,7 @@
             _investedUSD = _investedUSD.sub(spentUSD);
         }
         // Now, if there is any remaining USD to be invested, purchase at non-discounted rate
-        if (_investedUSD > 0 && 
+        if (_investedUSD > 0 &&
             tierData.tokenTotal.sub(tierData.mintedTotal.add(tokensMinted)) > 0 &&
             (_fundRaiseType != FundRaiseType.POLY || tierData.tokensDiscountPoly <= tierData.mintedDiscountPoly)
         ) {
@@ -650,7 +608,7 @@
         if (purchasedTokens > 0) {
             require(ISecurityToken(securityToken).mint(_beneficiary, purchasedTokens), "Error in minting");
             emit TokenPurchase(msg.sender, _beneficiary, purchasedTokens, spentUSD, _tierPrice, _tier);
-        } 
+        }
     }
 
     function _purchaseTierAmount(
