import latestTime from "./helpers/latestTime";
import { duration, ensureException, promisifyLogWatch, latestBlock } from "./helpers/utils";
import { takeSnapshot, increaseTime, revertToSnapshot } from "./helpers/time";
import { encodeProxyCall, encodeModuleCall } from "./helpers/encodeCall";
import { catchRevert } from "./helpers/exceptions";
import { setUpPolymathNetwork, deployGPMAndVerifyed, deployUSDTieredSTOAndVerified } from "./helpers/createInstances";

const USDTieredSTO = artifacts.require("./USDTieredSTO.sol");
const MockOracle = artifacts.require("./MockOracle.sol");
const SecurityToken = artifacts.require("./SecurityToken.sol");
const GeneralTransferManager = artifacts.require("./GeneralTransferManager");
const PolyTokenFaucet = artifacts.require("./PolyTokenFaucet.sol");

const Web3 = require("web3");
let BN = Web3.utils.BN;
const web3 = new Web3(new Web3.providers.HttpProvider("http://localhost:8545")); // Hardcoded development port

contract("USDTieredSTO", async (accounts) => {
    let e18;
    let e16;
    // Accounts Variable declaration
    let POLYMATH;
    let ISSUER;
    let WALLET;
    let RESERVEWALLET;
    let INVESTOR1;
    let INVESTOR2;
    let INVESTOR3;
    let INVESTOR4;
    let ACCREDITED1;
    let ACCREDITED2;
    let NONACCREDITED1;
    let NONACCREDITED2;
    let ETH = 0;
    let POLY = 1;
    let DAI = 2;

    let MESSAGE = "Transaction Should Fail!";
    const GAS_PRICE = 0;

    // Contract Instance Declaration
    let I_GeneralPermissionManagerFactory;
    let I_SecurityTokenRegistryProxy;
    let I_GeneralTransferManagerFactory;
    let I_USDTieredSTOProxyFactory;
    let I_GeneralPermissionManager;
    let I_GeneralTransferManager;
    let I_ModuleRegistry;
    let I_ModuleRegistryProxy;
    let I_FeatureRegistry;
    let I_SecurityTokenRegistry;
    let I_USDTieredSTOFactory;
    let I_USDOracle;
    let I_POLYOracle;
    let I_STFactory;
    let I_SecurityToken;
    let I_STRProxied;
    let I_MRProxied;
    let I_USDTieredSTO_Array = [];
    let I_PolyToken;
    let I_DaiToken;
    let I_PolymathRegistry;
    let P_USDTieredSTOFactory;
    let I_STRGetter;

    // SecurityToken Details for funds raise Type ETH
    const NAME = "Team";
    const SYMBOL = "SAP";
    const TOKENDETAILS = "This is equity type of issuance";
    const DECIMALS = 18;

    // Module key
    const TMKEY = 2;
    const STOKEY = 3;
    let snapId;
    const address_zero = "0x0000000000000000000000000000000000000000";
    const one_address = "0x0000000000000000000000000000000000000001";

    // Initial fee for ticker registry and security token registry
    let REGFEE;
    const STOSetupCost = 0;

    // MockOracle USD prices
    let USDETH; // 500 USD/ETH
    let USDPOLY; // 0.25 USD/POLY

    // STO Configuration Arrays
    let _startTime = [];
    let _endTime = [];
    let _ratePerTier = [];
    let _ratePerTierDiscountPoly = [];
    let _tokensPerTierTotal = [];
    let _tokensPerTierDiscountPoly = [];
    let _nonAccreditedLimitUSD = [];
    let _minimumInvestmentUSD = [];
    let _fundRaiseTypes = [];
    let _wallet = [];
    let _reserveWallet = [];
    let _usdToken = [];

    /* function configure(
        uint256 _startTime,
        uint256 _endTime,
        uint256[] _ratePerTier,
        uint256[] _ratePerTierDiscountPoly,
        uint256[] _tokensPerTier,
        uint256[] _tokensPerTierDiscountPoly,
        uint256 _nonAccreditedLimitUSD,
        uint256 _minimumInvestmentUSD,
        uint8[] _fundRaiseTypes,
        address _wallet,
        address _reserveWallet,
        address _usdToken
    ) */
    const functionSignature = {
        name: "configure",
        type: "function",
        inputs: [
            {
                type: "uint256",
                name: "_startTime"
            },
            {
                type: "uint256",
                name: "_endTime"
            },
            {
                type: "uint256[]",
                name: "_ratePerTier"
            },
            {
                type: "uint256[]",
                name: "_ratePerTierDiscountPoly"
            },
            {
                type: "uint256[]",
                name: "_tokensPerTier"
            },
            {
                type: "uint256[]",
                name: "_tokensPerTierDiscountPoly"
            },
            {
                type: "uint256",
                name: "_nonAccreditedLimitUSD"
            },
            {
                type: "uint256",
                name: "_minimumInvestmentUSD"
            },
            {
                type: "uint8[]",
                name: "_fundRaiseTypes"
            },
            {
                type: "address",
                name: "_wallet"
            },
            {
                type: "address",
                name: "_reserveWallet"
            },
            {
                type: "address[]",
                name: "_usdTokens"
            }
        ]
    };

    async function convert(_stoID, _tier, _discount, _currencyFrom, _currencyTo, _amount) {
        let USDTOKEN;
<<<<<<< HEAD
        _amount = new BN(_amount);
        if (_discount) USDTOKEN = (await I_USDTieredSTO_Array[_stoID].tiers.call(_tier))[1];
        else USDTOKEN = (await I_USDTieredSTO_Array[_stoID].tiers.call(_tier))[0];
        USDTOKEN = new BN(USDTOKEN);
=======
        if (_discount) USDTOKEN = ((await I_USDTieredSTO_Array[_stoID].tiers.call(_tier))[1]);
        else USDTOKEN = ((await I_USDTieredSTO_Array[_stoID].tiers.call(_tier))[0]);
>>>>>>> 7e050219
        if (_currencyFrom == "TOKEN") {
            let tokenToUSD = new BN(_amount)
                .mul(USDTOKEN)
                .div(e18);
            if (_currencyTo == "USD") return tokenToUSD;
            if (_currencyTo == "ETH") {
                return await I_USDTieredSTO_Array[_stoID].convertFromUSD(ETH, tokenToUSD);
            } else if (_currencyTo == "POLY") {
                return await I_USDTieredSTO_Array[_stoID].convertFromUSD(POLY, tokenToUSD);
            }
        }
        if (_currencyFrom == "USD") {
            if (_currencyTo == "TOKEN") return _amount.div(USDTOKEN).mul(e18); // USD / USD/TOKEN = TOKEN
            if (_currencyTo == "ETH" || _currencyTo == "POLY")
                return await I_USDTieredSTO_Array[_stoID].convertFromUSD(_currencyTo == "ETH" ? ETH : POLY, _amount);
        }
        if (_currencyFrom == "ETH" || _currencyFrom == "POLY") {
            let ethToUSD = await I_USDTieredSTO_Array[_stoID].convertToUSD(_currencyTo == "ETH" ? ETH : POLY, _amount);
            if (_currencyTo == "USD") return ethToUSD;
            if (_currencyTo == "TOKEN") return ethToUSD.div(USDTOKEN).mul(e18); // USD / USD/TOKEN = TOKEN
        }
        return 0;
    }

    let currentTime;

    before(async () => {
        e18 = new BN(10).pow(new BN(18));
        e16 = new BN(10).pow(new BN(16));
        currentTime = new BN(await latestTime());
        REGFEE = new BN(web3.utils.toWei("250"));
        USDETH = new BN(500).mul(new BN(10).pow(new BN(18))); // 500 USD/ETH
        USDPOLY = new BN(25).mul(new BN(10).pow(new BN(16))); // 0.25 USD/POLY
        POLYMATH = accounts[0];
        ISSUER = accounts[1];
        WALLET = accounts[2];
        RESERVEWALLET = WALLET;
        ACCREDITED1 = accounts[3];
        ACCREDITED2 = accounts[4];
        NONACCREDITED1 = accounts[5];
        NONACCREDITED2 = accounts[6];
        INVESTOR1 = accounts[7];
        INVESTOR2 = accounts[8];
        INVESTOR3 = accounts[9];

         // Step:1 Create the polymath ecosystem contract instances
         let instances = await setUpPolymathNetwork(POLYMATH, ISSUER);

         [
             I_PolymathRegistry,
             I_PolyToken,
             I_FeatureRegistry,
             I_ModuleRegistry,
             I_ModuleRegistryProxy,
             I_MRProxied,
             I_GeneralTransferManagerFactory,
             I_STFactory,
             I_SecurityTokenRegistry,
             I_SecurityTokenRegistryProxy,
             I_STRProxied,
             I_STRGetter
         ] = instances;

        I_DaiToken = await PolyTokenFaucet.new({from: POLYMATH});
        // STEP 4: Deploy the GeneralDelegateManagerFactory
        [I_GeneralPermissionManagerFactory] = await deployGPMAndVerifyed(POLYMATH, I_MRProxied, 0);

        // STEP 5: Deploy the USDTieredSTOFactory
        [I_USDTieredSTOFactory] = await deployUSDTieredSTOAndVerified(POLYMATH, I_MRProxied, STOSetupCost);
        [P_USDTieredSTOFactory] = await deployUSDTieredSTOAndVerified(POLYMATH, I_MRProxied, new BN(web3.utils.toWei("500")));
        // Step 12: Deploy & Register Mock Oracles
        I_USDOracle = await MockOracle.new(address_zero, web3.utils.fromAscii("ETH"), web3.utils.fromAscii("USD"), USDETH, { from: POLYMATH }); // 500 dollars per POLY
        I_POLYOracle = await MockOracle.new(I_PolyToken.address, web3.utils.fromAscii("POLY"), web3.utils.fromAscii("USD"), USDPOLY, { from: POLYMATH }); // 25 cents per POLY
        await I_PolymathRegistry.changeAddress("EthUsdOracle", I_USDOracle.address, { from: POLYMATH });
        await I_PolymathRegistry.changeAddress("PolyUsdOracle", I_POLYOracle.address, { from: POLYMATH });

        // Printing all the contract addresses
        console.log(`
        --------------------- Polymath Network Smart Contracts: ---------------------
        PolymathRegistry:                  ${I_PolymathRegistry.address}
        SecurityTokenRegistryProxy:        ${I_SecurityTokenRegistryProxy.address}
        SecurityTokenRegistry:             ${I_SecurityTokenRegistry.address}
        ModuleRegistry:                    ${I_ModuleRegistry.address}
        FeatureRegistry:                   ${I_FeatureRegistry.address}

        STFactory:                         ${I_STFactory.address}
        GeneralTransferManagerFactory:     ${I_GeneralTransferManagerFactory.address}

        USDOracle:                         ${I_USDOracle.address}
        POLYOracle:                        ${I_POLYOracle.address}
        USDTieredSTOFactory:               ${I_USDTieredSTOFactory.address}
        -----------------------------------------------------------------------------
        `);
    });

    describe("Generate the SecurityToken", async () => {
        it("Should register the ticker before the generation of the security token", async () => {
            await I_PolyToken.getTokens(REGFEE, ISSUER);
            await I_PolyToken.approve(I_STRProxied.address, REGFEE, { from: ISSUER });
            let tx = await I_STRProxied.registerTicker(ISSUER, SYMBOL, NAME, { from: ISSUER });
            assert.equal(tx.logs[0].args._owner, ISSUER);
            assert.equal(tx.logs[0].args._ticker, SYMBOL);
        });

        it("Should generate the new security token with the same symbol as registered above", async () => {
            await I_PolyToken.getTokens(REGFEE, ISSUER);
            await I_PolyToken.approve(I_STRProxied.address, REGFEE, { from: ISSUER });
            
            let tx = await I_STRProxied.generateSecurityToken(NAME, SYMBOL, TOKENDETAILS, true, { from: ISSUER });
            assert.equal(tx.logs[2].args._ticker, SYMBOL, "SecurityToken doesn't get deployed");

            I_SecurityToken = await SecurityToken.at(tx.logs[2].args._securityTokenAddress);

            const log = (await I_SecurityToken.getPastEvents('ModuleAdded', {filter: {transactionHash: tx.transactionHash}}))[0];

            // Verify that GeneralTransferManager module get added successfully or not
            assert.equal(log.args._types[0].toString(), TMKEY);
            assert.equal(web3.utils.hexToString(log.args._name), "GeneralTransferManager");
        });

        it("Should intialize the auto attached modules", async () => {
            let moduleData = (await I_SecurityToken.getModulesByType(TMKEY))[0];
            I_GeneralTransferManager = await GeneralTransferManager.at(moduleData);
        });
    });

    describe("Test sto deployment", async () => {
        it("Should successfully attach the first STO module to the security token", async () => {
            let stoId = 0; // No discount

            _startTime.push(new BN(currentTime).add(new BN(duration.days(2))));
            _endTime.push(new BN(_startTime[stoId]).add(new BN(currentTime).add(new BN(duration.days(100)))));
            _ratePerTier.push([new BN(10).mul(e16), new BN(15).mul(e16)]); // [ 0.10 USD/Token, 0.15 USD/Token ]
            _ratePerTierDiscountPoly.push([new BN(10).mul(e16), new BN(15).mul(e16)]); // [ 0.10 USD/Token, 0.15 USD/Token ]
            _tokensPerTierTotal.push([new BN(100000000).mul(new BN(e18)), new BN(200000000).mul(new BN(e18))]); // [ 100m Token, 200m Token ]
            _tokensPerTierDiscountPoly.push([new BN(0), new BN(0)]); // [ new BN(0), 0 ]
            _nonAccreditedLimitUSD.push(new BN(10000).mul(new BN(e18))); // 10k USD
            _minimumInvestmentUSD.push(new BN(5).mul(e18)); // 5 USD
            _fundRaiseTypes.push([0, 1, 2]);
            _wallet.push(WALLET);
            _reserveWallet.push(RESERVEWALLET);
            _usdToken.push([I_DaiToken.address]);

            let config = [
                _startTime[stoId],
                _endTime[stoId],
                _ratePerTier[stoId],
                _ratePerTierDiscountPoly[stoId],
                _tokensPerTierTotal[stoId],
                _tokensPerTierDiscountPoly[stoId],
                _nonAccreditedLimitUSD[stoId],
                _minimumInvestmentUSD[stoId],
                _fundRaiseTypes[stoId],
                _wallet[stoId],
                _reserveWallet[stoId],
                _usdToken[stoId]
            ];

            let bytesSTO = web3.eth.abi.encodeFunctionCall(functionSignature, config);
            let tx = await I_SecurityToken.addModule(I_USDTieredSTOFactory.address, bytesSTO, new BN(0), new BN(0), { from: ISSUER, gasPrice: GAS_PRICE });
            console.log("          Gas addModule: ".grey + tx.receipt.gasUsed.toString().grey);
            assert.equal(tx.logs[2].args._types[0], STOKEY, "USDTieredSTO doesn't get deployed");
            assert.equal(web3.utils.hexToString(tx.logs[2].args._name), "USDTieredSTO", "USDTieredSTOFactory module was not added");
            I_USDTieredSTO_Array.push(await USDTieredSTO.at(tx.logs[2].args._module));

<<<<<<< HEAD
            assert.equal((await I_USDTieredSTO_Array[stoId].startTime.call()).toString(), _startTime[stoId].toString(), "Incorrect _startTime in config");
            assert.equal((await I_USDTieredSTO_Array[stoId].endTime.call()).toString(), _endTime[stoId].toString(), "Incorrect _endTime in config");
            for (var i = 0; i < _ratePerTier[stoId].length; i++) {
                assert.equal(
                    (await I_USDTieredSTO_Array[stoId].tiers.call(i))[0].toString(),
                    _ratePerTier[stoId][i].toString(),
                    "Incorrect _ratePerTier in config"
                );
                assert.equal(
                    (await I_USDTieredSTO_Array[stoId].tiers.call(i))[1].toString(),
                    _ratePerTierDiscountPoly[stoId][i].toString(),
                    "Incorrect _ratePerTierDiscountPoly in config"
                );
                assert.equal(
                    (await I_USDTieredSTO_Array[stoId].tiers.call(i))[2].toString(),
                    _tokensPerTierTotal[stoId][i].toString(),
                    "Incorrect _tokensPerTierTotal in config"
                );
                assert.equal(
                    (await I_USDTieredSTO_Array[stoId].tiers.call(i))[3].toString(),
                    _tokensPerTierDiscountPoly[stoId][i].toString(),
=======
            assert.equal((await I_USDTieredSTO_Array[stoId].startTime.call()).toNumber(), _startTime[stoId], "Incorrect _startTime in config");
            assert.equal(await I_USDTieredSTO_Array[stoId].endTime.call(), _endTime[stoId], "Incorrect _endTime in config");
            for (var i = 0; i < _ratePerTier[stoId].length; i++) {
                assert.equal(
                    (await I_USDTieredSTO_Array[stoId].tiers.call(i))[0].toNumber(),
                    _ratePerTier[stoId][i].toNumber(),
                    "Incorrect _ratePerTier in config"
                );
                assert.equal(
                    (await I_USDTieredSTO_Array[stoId].tiers.call(i))[1].toNumber(),
                    _ratePerTierDiscountPoly[stoId][i].toNumber(),
                    "Incorrect _ratePerTierDiscountPoly in config"
                );
                assert.equal(
                    (await I_USDTieredSTO_Array[stoId].tiers.call(i))[2].toNumber(),
                    _tokensPerTierTotal[stoId][i].toNumber(),
                    "Incorrect _tokensPerTierTotal in config"
                );
                assert.equal(
                    (await I_USDTieredSTO_Array[stoId].tiers.call(i))[3].toNumber(),
                    _tokensPerTierDiscountPoly[stoId][i].toNumber(),
>>>>>>> 7e050219
                    "Incorrect _tokensPerTierDiscountPoly in config"
                );
            }
            assert.equal(
                (await I_USDTieredSTO_Array[stoId].nonAccreditedLimitUSD.call()).toString(),
                _nonAccreditedLimitUSD[stoId].toString(),
                "Incorrect _nonAccreditedLimitUSD in config"
            );
            assert.equal(
                (await I_USDTieredSTO_Array[stoId].minimumInvestmentUSD.call()).toString(),
                _minimumInvestmentUSD[stoId].toString(),
                "Incorrect _minimumInvestmentUSD in config"
            );
            assert.equal(await I_USDTieredSTO_Array[stoId].wallet.call(), _wallet[stoId], "Incorrect _wallet in config");
            assert.equal(
                await I_USDTieredSTO_Array[stoId].reserveWallet.call(),
                _reserveWallet[stoId],
                "Incorrect _reserveWallet in config"
            );
            assert.equal(await I_USDTieredSTO_Array[stoId].usdTokens.call(0), _usdToken[stoId][0], "Incorrect _usdToken in config");
            assert.equal(
                await I_USDTieredSTO_Array[stoId].getNumberOfTiers(),
                _tokensPerTierTotal[stoId].length,
                "Incorrect number of tiers"
            );
            assert.equal((await I_USDTieredSTO_Array[stoId].getPermissions()).length, new BN(0), "Incorrect number of permissions");
        });

        it("Should attach the paid STO factory -- failed because of no tokens", async () => {
            let stoId = 0; // No discount
            let config = [
                _startTime[stoId],
                _endTime[stoId],
                _ratePerTier[stoId],
                _ratePerTierDiscountPoly[stoId],
                _tokensPerTierTotal[stoId],
                _tokensPerTierDiscountPoly[stoId],
                _nonAccreditedLimitUSD[stoId],
                _minimumInvestmentUSD[stoId],
                _fundRaiseTypes[stoId],
                _wallet[stoId],
                _reserveWallet[stoId],
                _usdToken[stoId]
            ];

            let bytesSTO = web3.eth.abi.encodeFunctionCall(functionSignature, config);
            await catchRevert(
                I_SecurityToken.addModule(P_USDTieredSTOFactory.address, bytesSTO, new BN(web3.utils.toWei("500")), new BN(0), {
                    from: ISSUER,
                    gasPrice: GAS_PRICE
                })
            );
        });

        it("Should attach the paid STO factory", async () => {
            let snapId = await takeSnapshot();
            let stoId = 0; // No discount
            let config = [
                _startTime[stoId],
                _endTime[stoId],
                _ratePerTier[stoId],
                _ratePerTierDiscountPoly[stoId],
                _tokensPerTierTotal[stoId],
                _tokensPerTierDiscountPoly[stoId],
                _nonAccreditedLimitUSD[stoId],
                _minimumInvestmentUSD[stoId],
                _fundRaiseTypes[stoId],
                _wallet[stoId],
                _reserveWallet[stoId],
                _usdToken[stoId]
            ];

            let bytesSTO = web3.eth.abi.encodeFunctionCall(functionSignature, config);
            await I_PolyToken.getTokens(new BN(web3.utils.toWei("500")), I_SecurityToken.address);
            let tx = await I_SecurityToken.addModule(P_USDTieredSTOFactory.address, bytesSTO, new BN(web3.utils.toWei("500")), new BN(0), {
                from: ISSUER,
                gasPrice: GAS_PRICE
            });
            await revertToSnapshot(snapId);
        });

        it("Should allow non-matching beneficiary", async () => {
            snapId = await takeSnapshot();
            await I_USDTieredSTO_Array[0].changeAllowBeneficialInvestments(true, { from: ISSUER });
            let allow = await I_USDTieredSTO_Array[0].allowBeneficialInvestments();
            assert.equal(allow, true, "allowBeneficialInvestments should be true");
        });

        it("Should allow non-matching beneficiary -- failed because it is already active", async () => {
            await catchRevert(I_USDTieredSTO_Array[0].changeAllowBeneficialInvestments(true, { from: ISSUER }));
            await revertToSnapshot(snapId);
        });

        it("Should successfully call the modifyTimes before starting the STO -- fail because of bad owner", async () => {
            await catchRevert(
                I_USDTieredSTO_Array[0].modifyTimes(new BN(currentTime).add(new BN(duration.days(15))), new BN(currentTime).add(new BN(duration.days(55))), { from: POLYMATH })
            );
        });

        it("Should successfully call the modifyTimes before starting the STO", async () => {
            let snapId = await takeSnapshot();
            let _startTime = new BN(currentTime).add(new BN(duration.days(15)));
            let _endTime = new BN(currentTime).add(new BN(duration.days(55)));
            await I_USDTieredSTO_Array[0].modifyTimes(_startTime, _endTime, { from: ISSUER });
            assert.equal((await I_USDTieredSTO_Array[0].startTime.call()).toString(), _startTime.toString(), "Incorrect _startTime in config");
            assert.equal((await I_USDTieredSTO_Array[0].endTime.call()).toString(), _endTime.toString(), "Incorrect _endTime in config");
            await revertToSnapshot(snapId);
        });

        it("Should successfully attach the second STO module to the security token", async () => {
            let stoId = 1; // No discount

            _startTime.push(new BN(currentTime).add(new BN(duration.days(2))));
            _endTime.push(new BN(_startTime[stoId]).add(new BN(currentTime).add(new BN(duration.days(100)))));
            _ratePerTier.push([
                new BN(10).mul(e16),
                new BN(15).mul(e16),
                new BN(15).mul(e16),
                new BN(15).mul(e16),
                new BN(15).mul(e16),
                new BN(15).mul(e16)
            ]);
            _ratePerTierDiscountPoly.push([
                new BN(10).mul(e16),
                new BN(15).mul(e16),
                new BN(15).mul(e16),
                new BN(15).mul(e16),
                new BN(15).mul(e16),
                new BN(15).mul(e16)
            ]);
            _tokensPerTierTotal.push([
                new BN(5).mul(e18),
                new BN(10).mul(e18),
                new BN(10).mul(e18),
                new BN(10).mul(e18),
                new BN(10).mul(e18),
                new BN(50).mul(e18)
            ]);
            _tokensPerTierDiscountPoly.push([new BN(0), new BN(0), new BN(0), new BN(0), new BN(0), new BN(0)]);
            _nonAccreditedLimitUSD.push(new BN(10000).mul(new BN(e18)));
            _minimumInvestmentUSD.push(new BN(0));
            _fundRaiseTypes.push([0, 1, 2]);
            _wallet.push(WALLET);
            _reserveWallet.push(RESERVEWALLET);
            _usdToken.push([I_DaiToken.address]);

            let config = [
                _startTime[stoId],
                _endTime[stoId],
                _ratePerTier[stoId],
                _ratePerTierDiscountPoly[stoId],
                _tokensPerTierTotal[stoId],
                _tokensPerTierDiscountPoly[stoId],
                _nonAccreditedLimitUSD[stoId],
                _minimumInvestmentUSD[stoId],
                _fundRaiseTypes[stoId],
                _wallet[stoId],
                _reserveWallet[stoId],
                _usdToken[stoId]
            ];

            let bytesSTO = web3.eth.abi.encodeFunctionCall(functionSignature, config);
            let tx = await I_SecurityToken.addModule(I_USDTieredSTOFactory.address, bytesSTO, new BN(0), new BN(0), { from: ISSUER, gasPrice: GAS_PRICE });
            console.log("          Gas addModule: ".grey + tx.receipt.gasUsed.toString().grey);
            assert.equal(tx.logs[2].args._types[0], STOKEY, "USDTieredSTO doesn't get deployed");
            assert.equal(web3.utils.hexToString(tx.logs[2].args._name), "USDTieredSTO", "USDTieredSTOFactory module was not added");
            I_USDTieredSTO_Array.push(await USDTieredSTO.at(tx.logs[2].args._module));

            assert.equal((await I_USDTieredSTO_Array[stoId].startTime.call()).toString(), _startTime[stoId].toString(), "Incorrect _startTime in config");
            assert.equal((await I_USDTieredSTO_Array[stoId].endTime.call()).toString(), _endTime[stoId].toString(), "Incorrect _endTime in config");
            for (var i = 0; i < _ratePerTier[stoId].length; i++) {
                assert.equal(
<<<<<<< HEAD
                    (await I_USDTieredSTO_Array[stoId].tiers.call(i))[0].toString(),
                    _ratePerTier[stoId][i].toString(),
                    "Incorrect _ratePerTier in config"
                );
                assert.equal(
                    (await I_USDTieredSTO_Array[stoId].tiers.call(i))[1].toString(),
                    _ratePerTierDiscountPoly[stoId][i].toString(),
                    "Incorrect _ratePerTierDiscountPoly in config"
                );
                assert.equal(
                    (await I_USDTieredSTO_Array[stoId].tiers.call(i))[2].toString(),
                    _tokensPerTierTotal[stoId][i].toString(),
                    "Incorrect _tokensPerTierTotal in config"
                );
                assert.equal(
                    (await I_USDTieredSTO_Array[stoId].tiers.call(i))[3].toString(),
                    _tokensPerTierDiscountPoly[stoId][i].toString(),
=======
                    (await I_USDTieredSTO_Array[stoId].tiers.call(i))[0].toNumber(),
                    _ratePerTier[stoId][i].toNumber(),
                    "Incorrect _ratePerTier in config"
                );
                assert.equal(
                    (await I_USDTieredSTO_Array[stoId].tiers.call(i))[1].toNumber(),
                    _ratePerTierDiscountPoly[stoId][i].toNumber(),
                    "Incorrect _ratePerTierDiscountPoly in config"
                );
                assert.equal(
                    (await I_USDTieredSTO_Array[stoId].tiers.call(i))[2].toNumber(),
                    _tokensPerTierTotal[stoId][i].toNumber(),
                    "Incorrect _tokensPerTierTotal in config"
                );
                assert.equal(
                    (await I_USDTieredSTO_Array[stoId].tiers.call(i))[3].toNumber(),
                    _tokensPerTierDiscountPoly[stoId][i].toNumber(),
>>>>>>> 7e050219
                    "Incorrect _tokensPerTierDiscountPoly in config"
                );
            }
            assert.equal(
                (await I_USDTieredSTO_Array[stoId].nonAccreditedLimitUSD.call()).toString(),
                _nonAccreditedLimitUSD[stoId].toString(),
                "Incorrect _nonAccreditedLimitUSD in config"
            );
            assert.equal(
                (await I_USDTieredSTO_Array[stoId].minimumInvestmentUSD.call()).toString(),
                _minimumInvestmentUSD[stoId].toString(),
                "Incorrect _minimumInvestmentUSD in config"
            );
            assert.equal(await I_USDTieredSTO_Array[stoId].wallet.call(), _wallet[stoId], "Incorrect _wallet in config");
            assert.equal(
                await I_USDTieredSTO_Array[stoId].reserveWallet.call(),
                _reserveWallet[stoId],
                "Incorrect _reserveWallet in config"
            );
            assert.equal(await I_USDTieredSTO_Array[stoId].usdTokens.call(0), _usdToken[stoId][0], "Incorrect _usdToken in config");
            assert.equal(
                await I_USDTieredSTO_Array[stoId].getNumberOfTiers(),
                _tokensPerTierTotal[stoId].length,
                "Incorrect number of tiers"
            );
            assert.equal((await I_USDTieredSTO_Array[stoId].getPermissions()).length, new BN(0), "Incorrect number of permissions");
        });

        it("Should successfully attach the third STO module to the security token", async () => {
            let stoId = 2; // Poly discount
            _startTime.push(new BN(currentTime).add(new BN(duration.days(2))));
            _endTime.push(new BN(_startTime[stoId]).add(new BN(currentTime).add(new BN(duration.days(100)))));
            _ratePerTier.push([new BN(1).mul(e18), new BN(150).mul(e16)]); // [ 1 USD/Token, 1.5 USD/Token ]
            _ratePerTierDiscountPoly.push([new BN(50).mul(e16), new BN(1).mul(e18)]); // [ 0.5 USD/Token, 1.5 USD/Token ]
            _tokensPerTierTotal.push([new BN(100).mul(e18), new BN(50).mul(e18)]); // [ 100 Token, 50 Token ]
            _tokensPerTierDiscountPoly.push([new BN(100).mul(e18), new BN(25).mul(e18)]); // [ 100 Token, 25 Token ]
            _nonAccreditedLimitUSD.push(new BN(25).mul(e18)); // [ 25 USD ]
            _minimumInvestmentUSD.push(new BN(5));
            _fundRaiseTypes.push([0, 1, 2]);
            _wallet.push(WALLET);
            _reserveWallet.push(RESERVEWALLET);
<<<<<<< HEAD
            _usdToken.push(I_DaiToken.address);
=======
            _usdToken.push([I_DaiToken.address]);

>>>>>>> 7e050219
            let config = [
                _startTime[stoId],
                _endTime[stoId],
                _ratePerTier[stoId],
                _ratePerTierDiscountPoly[stoId],
                _tokensPerTierTotal[stoId],
                _tokensPerTierDiscountPoly[stoId],
                _nonAccreditedLimitUSD[stoId],
                _minimumInvestmentUSD[stoId],
                _fundRaiseTypes[stoId],
                _wallet[stoId],
                _reserveWallet[stoId],
                _usdToken[stoId]
            ];
            let bytesSTO = web3.eth.abi.encodeFunctionCall(functionSignature, config);
            let tx = await I_SecurityToken.addModule(I_USDTieredSTOFactory.address, bytesSTO, new BN(0), new BN(0), { from: ISSUER, gasPrice: GAS_PRICE });
            console.log("          Gas addModule: ".grey + tx.receipt.gasUsed.toString().grey);
            assert.equal(tx.logs[2].args._types[0], STOKEY, "USDTieredSTO doesn't get deployed");
            assert.equal(web3.utils.hexToString(tx.logs[2].args._name), "USDTieredSTO", "USDTieredSTOFactory module was not added");
            I_USDTieredSTO_Array.push(await USDTieredSTO.at(tx.logs[2].args._module));
        });

        it("Should successfully attach the fourth STO module to the security token", async () => {
            let stoId = 3;

            _startTime.push(new BN(currentTime).add(new BN(duration.days(0.1))));
            _endTime.push(new BN(_startTime[stoId]).add(new BN(currentTime).add(new BN(duration.days(0.1)))));
            _ratePerTier.push([new BN(10).mul(e16), new BN(15).mul(e16)]);
            _ratePerTierDiscountPoly.push([new BN(10).mul(e16), new BN(12).mul(e16)]);
            _tokensPerTierTotal.push([new BN(100).mul(e18), new BN(200).mul( e18)]);
            _tokensPerTierDiscountPoly.push([new BN(0), new BN(50).mul( e18)]);
            _nonAccreditedLimitUSD.push(new BN(10000).mul(new BN(e18)));
            _minimumInvestmentUSD.push(new BN(0));
            _fundRaiseTypes.push([0, 1, 2]);
            _wallet.push(WALLET);
            _reserveWallet.push(RESERVEWALLET);
            _usdToken.push(I_DaiToken.address);

            let config = [
                _startTime[stoId],
                _endTime[stoId],
                _ratePerTier[stoId],
                _ratePerTierDiscountPoly[stoId],
                _tokensPerTierTotal[stoId],
                _tokensPerTierDiscountPoly[stoId],
                _nonAccreditedLimitUSD[stoId],
                _minimumInvestmentUSD[stoId],
                _fundRaiseTypes[stoId],
                _wallet[stoId],
                _reserveWallet[stoId],
                _usdToken[stoId]
            ];

            let bytesSTO = web3.eth.abi.encodeFunctionCall(functionSignature, config);
            let tx = await I_SecurityToken.addModule(I_USDTieredSTOFactory.address, bytesSTO, new BN(0), new BN(0), { from: ISSUER, gasPrice: GAS_PRICE });
            console.log("          Gas addModule: ".grey + tx.receipt.gasUsed.toString().grey);
            assert.equal(tx.logs[2].args._types[0], STOKEY, "USDTieredSTO doesn't get deployed");
            assert.equal(web3.utils.hexToString(tx.logs[2].args._name), "USDTieredSTO", "USDTieredSTOFactory module was not added");
            I_USDTieredSTO_Array.push(await USDTieredSTO.at(tx.logs[2].args._module));
        });

        it("Should successfully attach the fifth STO module to the security token", async () => {
            let stoId = 4; // Non-divisible tokens

            _startTime.push(new BN(currentTime).add(new BN(duration.days(2))));
            _endTime.push(new BN(_startTime[stoId]).add(new BN(currentTime).add(new BN(duration.days(100)))));
            _ratePerTier.push([new BN(1).mul(e18), new BN(150).mul(e16)]); // [ 1 USD/Token, 1.5 USD/Token ]
            _ratePerTierDiscountPoly.push([new BN(50).mul(e16), new BN(1).mul(e18)]); // [ 0.5 USD/Token, 1.5 USD/Token ]
            _tokensPerTierTotal.push([new BN(100).mul(e18), new BN(50).mul( e18)]); // [ 100 Token, 50 Token ]
            _tokensPerTierDiscountPoly.push([new BN(100).mul(e18), new BN(25).mul(e18)]); // [ 100 Token, 25 Token ]
            _nonAccreditedLimitUSD.push(new BN(25).mul(e18)); // [ 25 USD ]
            _minimumInvestmentUSD.push(new BN(5));
            _fundRaiseTypes.push([0, 1, 2]);
            _wallet.push(WALLET);
            _reserveWallet.push(RESERVEWALLET);
            _usdToken.push([I_DaiToken.address]);

            let config = [
                _startTime[stoId],
                _endTime[stoId],
                _ratePerTier[stoId],
                _ratePerTierDiscountPoly[stoId],
                _tokensPerTierTotal[stoId],
                _tokensPerTierDiscountPoly[stoId],
                _nonAccreditedLimitUSD[stoId],
                _minimumInvestmentUSD[stoId],
                _fundRaiseTypes[stoId],
                _wallet[stoId],
                _reserveWallet[stoId],
                _usdToken[stoId]
            ];

            let bytesSTO = web3.eth.abi.encodeFunctionCall(functionSignature, config);
            let tx = await I_SecurityToken.addModule(I_USDTieredSTOFactory.address, bytesSTO, 0, 0, { from: ISSUER, gasPrice: GAS_PRICE });
            console.log("          Gas addModule: ".grey + tx.receipt.gasUsed.toString().grey);
            assert.equal(tx.logs[2].args._types[0], STOKEY, "USDTieredSTO doesn't get deployed");
            assert.equal(web3.utils.hexToString(tx.logs[2].args._name), "USDTieredSTO", "USDTieredSTOFactory module was not added");
            I_USDTieredSTO_Array.push(USDTieredSTO.at(tx.logs[2].args._module));
            let tokens = await I_USDTieredSTO_Array[I_USDTieredSTO_Array.length - 1].getUsdTokens.call();
            assert.equal(tokens[0], I_DaiToken.address, "USD Tokens should match");
        });

        it("Should successfully attach the fifth STO module to the security token", async () => {
            let stoId = 4; // Non-divisible tokens

            _startTime.push(latestTime() + duration.days(2));
            _endTime.push(_startTime[stoId] + duration.days(100));
            _ratePerTier.push([BigNumber(1 * 10 ** 18), BigNumber(1.5 * 10 ** 18)]); // [ 1 USD/Token, 1.5 USD/Token ]
            _ratePerTierDiscountPoly.push([BigNumber(0.5 * 10 ** 18), BigNumber(1 * 10 ** 18)]); // [ 0.5 USD/Token, 1.5 USD/Token ]
            _tokensPerTierTotal.push([BigNumber(100 * 10 ** 18), BigNumber(50 * 10 ** 18)]); // [ 100 Token, 50 Token ]
            _tokensPerTierDiscountPoly.push([BigNumber(100 * 10 ** 18), BigNumber(25 * 10 ** 18)]); // [ 100 Token, 25 Token ]
            _nonAccreditedLimitUSD.push(BigNumber(25 * 10 ** 18)); // [ 25 USD ]
            _minimumInvestmentUSD.push(BigNumber(5));
            _fundRaiseTypes.push([0, 1, 2]);
            _wallet.push(WALLET);
            _reserveWallet.push(RESERVEWALLET);
            _usdToken.push([I_DaiToken.address]);

            let config = [
                _startTime[stoId],
                _endTime[stoId],
                _ratePerTier[stoId],
                _ratePerTierDiscountPoly[stoId],
                _tokensPerTierTotal[stoId],
                _tokensPerTierDiscountPoly[stoId],
                _nonAccreditedLimitUSD[stoId],
                _minimumInvestmentUSD[stoId],
                _fundRaiseTypes[stoId],
                _wallet[stoId],
                _reserveWallet[stoId],
                _usdToken[stoId]
            ];

            let bytesSTO = web3.eth.abi.encodeFunctionCall(functionSignature, config);
            let tx = await I_SecurityToken.addModule(I_USDTieredSTOFactory.address, bytesSTO, new BN(0), new BN(0), { from: ISSUER, gasPrice: GAS_PRICE });
            console.log("          Gas addModule: ".grey + tx.receipt.gasUsed.toString().grey);
            assert.equal(tx.logs[2].args._types[0], STOKEY, "USDTieredSTO doesn't get deployed");
            assert.equal(web3.utils.hexToString(tx.logs[2].args._name), "USDTieredSTO", "USDTieredSTOFactory module was not added");
            I_USDTieredSTO_Array.push(await USDTieredSTO.at(tx.logs[2].args._module));
        });

        it("Should fail because rates and tier array of different length", async () => {
            let stoId = 0;

            let ratePerTier = [10];
            let ratePerTierDiscountPoly = [10];
            let tokensPerTierTotal = [10];
            let tokensPerTierDiscountPoly = [10];
            let config = [
                [
                    _startTime[stoId],
                    _endTime[stoId],
                    ratePerTier,
                    _ratePerTierDiscountPoly[stoId],
                    _tokensPerTierTotal[stoId],
                    _tokensPerTierDiscountPoly[stoId],
                    _nonAccreditedLimitUSD[stoId],
                    _minimumInvestmentUSD[stoId],
                    _fundRaiseTypes[stoId],
                    _wallet[stoId],
                    _reserveWallet[stoId],
                    _usdToken[stoId]
                ],
                [
                    _startTime[stoId],
                    _endTime[stoId],
                    _ratePerTier[stoId],
                    ratePerTierDiscountPoly,
                    _tokensPerTierTotal[stoId],
                    _tokensPerTierDiscountPoly[stoId],
                    _nonAccreditedLimitUSD[stoId],
                    _minimumInvestmentUSD[stoId],
                    _fundRaiseTypes[stoId],
                    _wallet[stoId],
                    _reserveWallet[stoId],
                    _usdToken[stoId]
                ],
                [
                    _startTime[stoId],
                    _endTime[stoId],
                    _ratePerTier[stoId],
                    _ratePerTierDiscountPoly[stoId],
                    tokensPerTierTotal,
                    _tokensPerTierDiscountPoly[stoId],
                    _nonAccreditedLimitUSD[stoId],
                    _minimumInvestmentUSD[stoId],
                    _fundRaiseTypes[stoId],
                    _wallet[stoId],
                    _reserveWallet[stoId],
                    _usdToken[stoId]
                ],
                [
                    _startTime[stoId],
                    _endTime[stoId],
                    _ratePerTier[stoId],
                    _ratePerTierDiscountPoly[stoId],
                    _tokensPerTierTotal[stoId],
                    tokensPerTierDiscountPoly,
                    _nonAccreditedLimitUSD[stoId],
                    _minimumInvestmentUSD[stoId],
                    _fundRaiseTypes[stoId],
                    _wallet[stoId],
                    _reserveWallet[stoId],
                    _usdToken[stoId]
                ]
            ];
            for (var i = 0; i < config.length; i++) {
                let bytesSTO = web3.eth.abi.encodeFunctionCall(functionSignature, config[i]);

                await catchRevert(I_SecurityToken.addModule(I_USDTieredSTOFactory.address, bytesSTO, new BN(0), new BN(0), { from: ISSUER }));
            }
        });

        it("Should fail because rate of token should be greater than 0", async () => {
            let stoId = 0;

            let ratePerTier = [new BN(10).mul(e16), new BN(0)];
            let config = [
                _startTime[stoId],
                _endTime[stoId],
                ratePerTier,
                _ratePerTierDiscountPoly[stoId],
                _tokensPerTierTotal[stoId],
                _tokensPerTierDiscountPoly[stoId],
                _nonAccreditedLimitUSD[stoId],
                _minimumInvestmentUSD[stoId],
                _fundRaiseTypes[stoId],
                _wallet[stoId],
                _reserveWallet[stoId],
                _usdToken[stoId]
            ];
            let bytesSTO = web3.eth.abi.encodeFunctionCall(functionSignature, config);

            await catchRevert(I_SecurityToken.addModule(I_USDTieredSTOFactory.address, bytesSTO, new BN(0), new BN(0), { from: ISSUER }));
        });

        it("Should fail because Zero address is not permitted for wallet", async () => {
            let stoId = 0;

            let wallet = address_zero;
            let config = [
                _startTime[stoId],
                _endTime[stoId],
                _ratePerTier[stoId],
                _ratePerTierDiscountPoly[stoId],
                _tokensPerTierTotal[stoId],
                _tokensPerTierDiscountPoly[stoId],
                _nonAccreditedLimitUSD[stoId],
                _minimumInvestmentUSD[stoId],
                _fundRaiseTypes[stoId],
                wallet,
                _reserveWallet[stoId],
                _usdToken[stoId]
            ];
            let bytesSTO = web3.eth.abi.encodeFunctionCall(functionSignature, config);

            await catchRevert(I_SecurityToken.addModule(I_USDTieredSTOFactory.address, bytesSTO, new BN(0), new BN(0), { from: ISSUER }));
        });

        it("Should fail because Zero address is not permitted for reserveWallet", async () => {
            let stoId = 0;

            let reserveWallet = address_zero;
            let config = [
                _startTime[stoId],
                _endTime[stoId],
                _ratePerTier[stoId],
                _ratePerTierDiscountPoly[stoId],
                _tokensPerTierTotal[stoId],
                _tokensPerTierDiscountPoly[stoId],
                _nonAccreditedLimitUSD[stoId],
                _minimumInvestmentUSD[stoId],
                _fundRaiseTypes[stoId],
                _wallet[stoId],
                reserveWallet,
                _usdToken[stoId]
            ];
            let bytesSTO = web3.eth.abi.encodeFunctionCall(functionSignature, config);

            await catchRevert(I_SecurityToken.addModule(I_USDTieredSTOFactory.address, bytesSTO, new BN(0), new BN(0), { from: ISSUER }));
        });

        it("Should fail because end time before start time", async () => {
            let stoId = 0;

            let startTime = await latestTime() + duration.days(35);
            let endTime = await latestTime() + duration.days(1);
            let config = [
                startTime,
                endTime,
                _ratePerTier[stoId],
                _ratePerTierDiscountPoly[stoId],
                _tokensPerTierTotal[stoId],
                _tokensPerTierDiscountPoly[stoId],
                _nonAccreditedLimitUSD[stoId],
                _minimumInvestmentUSD[stoId],
                _fundRaiseTypes[stoId],
                _wallet[stoId],
                _reserveWallet[stoId],
                _usdToken[stoId]
            ];
            let bytesSTO = web3.eth.abi.encodeFunctionCall(functionSignature, config);

            await catchRevert(I_SecurityToken.addModule(I_USDTieredSTOFactory.address, bytesSTO, new BN(0), new BN(0), { from: ISSUER }));
        });

        it("Should fail because start time is in the past", async () => {
            let stoId = 0;

            let startTime = await latestTime() - duration.days(35);
            let endTime = startTime + duration.days(50);
            let config = [
                startTime,
                endTime,
                _ratePerTier[stoId],
                _ratePerTierDiscountPoly[stoId],
                _tokensPerTierTotal[stoId],
                _tokensPerTierDiscountPoly[stoId],
                _nonAccreditedLimitUSD[stoId],
                _minimumInvestmentUSD[stoId],
                _fundRaiseTypes[stoId],
                _wallet[stoId],
                _reserveWallet[stoId],
                _usdToken[stoId]
            ];
            let bytesSTO = web3.eth.abi.encodeFunctionCall(functionSignature, config);

            await catchRevert(I_SecurityToken.addModule(I_USDTieredSTOFactory.address, bytesSTO, new BN(0), new BN(0), { from: ISSUER }));
        });
    });

    describe("Test modifying configuration", async () => {
        it("Should successfully change config before startTime - funding", async () => {
            let stoId = 3;
            await I_USDTieredSTO_Array[stoId].modifyFunding([0], { from: ISSUER });
            assert.equal(await I_USDTieredSTO_Array[stoId].fundRaiseTypes.call(0), true, "STO Configuration doesn't set as expected");
            assert.equal(await I_USDTieredSTO_Array[stoId].fundRaiseTypes.call(1), false, "STO Configuration doesn't set as expected");

            await I_USDTieredSTO_Array[stoId].modifyFunding([1], { from: ISSUER });
            assert.equal(await I_USDTieredSTO_Array[stoId].fundRaiseTypes.call(0), false, "STO Configuration doesn't set as expected");
            assert.equal(await I_USDTieredSTO_Array[stoId].fundRaiseTypes.call(1), true, "STO Configuration doesn't set as expected");

            await I_USDTieredSTO_Array[stoId].modifyFunding([0, 1], { from: ISSUER });
            assert.equal(await I_USDTieredSTO_Array[stoId].fundRaiseTypes.call(0), true, "STO Configuration doesn't set as expected");
            assert.equal(await I_USDTieredSTO_Array[stoId].fundRaiseTypes.call(1), true, "STO Configuration doesn't set as expected");
        });

        it("Should successfully change config before startTime - limits and tiers, times, addresses", async () => {
            let stoId = 3;

            await I_USDTieredSTO_Array[stoId].modifyLimits(new BN(1).mul(e18), new BN(15).mul(e18), { from: ISSUER });
            assert.equal(
                (await I_USDTieredSTO_Array[stoId].minimumInvestmentUSD.call()).toString(),
                new BN(15).mul(e18).toString(),
                "STO Configuration doesn't set as expected"
            );
            assert.equal(
                (await I_USDTieredSTO_Array[stoId].nonAccreditedLimitUSD.call()).toString(),
                new BN(1).mul(e18).toString(),
                "STO Configuration doesn't set as expected"
            );

            await I_USDTieredSTO_Array[stoId].modifyTiers(
                [new BN(15).mul(e18)],
                [new BN(13).mul(e18)],
                [new BN(1500).mul(e18)],
                [new BN(1500).mul(e18)],
                { from: ISSUER }
            );
            assert.equal(
<<<<<<< HEAD
                (await I_USDTieredSTO_Array[stoId].tiers.call(0))[0].toString(),
                new BN(15).mul(e18).toString(),
                "STO Configuration doesn't set as expected"
            );
            assert.equal(
                (await I_USDTieredSTO_Array[stoId].tiers.call(0))[1].toString(),
                new BN(13).mul(e18).toString(),
                "STO Configuration doesn't set as expected"
            );
            assert.equal(
                (await I_USDTieredSTO_Array[stoId].tiers.call(0))[2].toString(),
                new BN(1500).mul(e18).toString(),
                "STO Configuration doesn't set as expected"
            );
            assert.equal(
                (await I_USDTieredSTO_Array[stoId].tiers.call(0))[3].toString(),
                new BN(1500).mul(e18).toString(),
=======
                (await I_USDTieredSTO_Array[stoId].tiers.call(0))[0].toNumber(),
                BigNumber(15 * 10 ** 18).toNumber(),
                "STO Configuration doesn't set as expected"
            );
            assert.equal(
                (await I_USDTieredSTO_Array[stoId].tiers.call(0))[1].toNumber(),
                BigNumber(13 * 10 ** 18).toNumber(),
                "STO Configuration doesn't set as expected"
            );
            assert.equal(
                (await I_USDTieredSTO_Array[stoId].tiers.call(0))[2],
                BigNumber(15 * 10 ** 20).toNumber(),
                "STO Configuration doesn't set as expected"
            );
            assert.equal(
                (await I_USDTieredSTO_Array[stoId].tiers.call(0))[3],
                BigNumber(15 * 10 ** 20).toNumber(),
>>>>>>> 7e050219
                "STO Configuration doesn't set as expected"
            );

            let tempTime1 = new BN(currentTime).add(new BN(duration.days(0.1)));
            let tempTime2 = new BN(currentTime).add(new BN(duration.days(0.2)));

            await I_USDTieredSTO_Array[stoId].modifyTimes(new BN(tempTime1), new BN(tempTime2), { from: ISSUER });
            assert.equal((await I_USDTieredSTO_Array[stoId].startTime.call()).toString(), tempTime1.toString(), "STO Configuration doesn't set as expected");
            assert.equal((await I_USDTieredSTO_Array[stoId].endTime.call()).toString(), tempTime2.toString(), "STO Configuration doesn't set as expected");

            await I_USDTieredSTO_Array[stoId].modifyAddresses(
                "0x0000000000000000000000000400000000000000",
                "0x0000000000000000000003000000000000000000",
                [0x0000000000000000000003000000000000057a00],
                { from: ISSUER }
            );
            assert.equal(
                await I_USDTieredSTO_Array[stoId].wallet.call(),
                "0x0000000000000000000000000400000000000000",
                "STO Configuration doesn't set as expected"
            );
            assert.equal(
                await I_USDTieredSTO_Array[stoId].reserveWallet.call(),
                "0x0000000000000000000003000000000000000000",
                "STO Configuration doesn't set as expected"
            );
<<<<<<< HEAD
            assert.equal(await I_USDTieredSTO_Array[stoId].usdToken.call(), address_zero, "STO Configuration doesn't set as expected");
=======
            assert.equal(
                await I_USDTieredSTO_Array[stoId].usdTokens.call(0),
                "0x0000000000000000000003000000000000057a00",
                "STO Configuration doesn't set as expected"
            );
>>>>>>> 7e050219
        });

        it("Should fail to change config after endTime", async () => {
            let stoId = 3;

            let snapId = await takeSnapshot();
            await increaseTime(duration.days(1));

            await catchRevert(I_USDTieredSTO_Array[stoId].modifyFunding([0, 1], { from: ISSUER }));

            await catchRevert(I_USDTieredSTO_Array[stoId].modifyLimits(new BN(15).mul(e18), new BN(1).mul(e18), { from: ISSUER }));

            await catchRevert(
                I_USDTieredSTO_Array[stoId].modifyTiers(
                    [new BN(15).mul(e18)],
                    [new BN(13).mul(e18)],
                    [new BN(1500).mul(e18)],
                    [new BN(1500).mul(e18)],
                    { from: ISSUER }
                )
            );

<<<<<<< HEAD
            let tempTime1 = await latestTime();
            let tempTime2 = await latestTime() + duration.days(3);
=======
            let tempTime1 = latestTime() + duration.days(1);
            let tempTime2 = latestTime() + duration.days(3);
>>>>>>> 7e050219

            await catchRevert(I_USDTieredSTO_Array[stoId].modifyTimes(tempTime1, tempTime2, { from: ISSUER }));

            await revertToSnapshot(snapId);
        });
    });

    describe("Test buying failure conditions", async () => {
        it("should fail if before STO start time", async () => {
            let stoId = 0;
            let snapId = await takeSnapshot();

            assert.equal(await I_USDTieredSTO_Array[stoId].isOpen(), false, "STO is not showing correct status");

            // Whitelist
            let fromTime = await latestTime();
            let toTime = await latestTime() + duration.days(15);
            let expiryTime = toTime + duration.days(100);
            let whitelisted = true;

            await I_GeneralTransferManager.modifyWhitelist(ACCREDITED1, fromTime, toTime, expiryTime, whitelisted, { from: ISSUER });
            await I_GeneralTransferManager.modifyWhitelist(NONACCREDITED1, fromTime, toTime, expiryTime, whitelisted, { from: ISSUER });

            // // Advance time to after STO start
            // await increaseTime(duration.days(3));

            // Set as accredited
            await I_USDTieredSTO_Array[stoId].changeAccredited([ACCREDITED1], [true], { from: ISSUER });

            // Prep for investments
            let investment_ETH = new BN(web3.utils.toWei("1", "ether")); // Invest 1 ETH
            let investment_POLY = new BN(web3.utils.toWei("10000", "ether")); // Invest 10000 POLY
            await I_PolyToken.getTokens(investment_POLY, NONACCREDITED1);
            await I_PolyToken.approve(I_USDTieredSTO_Array[stoId].address, investment_POLY, { from: NONACCREDITED1 });
            await I_PolyToken.getTokens(investment_POLY, ACCREDITED1);
            await I_PolyToken.approve(I_USDTieredSTO_Array[stoId].address, investment_POLY, { from: ACCREDITED1 });
            let investment_DAI = new BN(web3.utils.toWei("500", "ether")); // Invest 10000 POLY
            await I_DaiToken.getTokens(investment_DAI, NONACCREDITED1);
            await I_DaiToken.approve(I_USDTieredSTO_Array[stoId].address, investment_DAI, { from: NONACCREDITED1 });
            await I_DaiToken.getTokens(investment_DAI, ACCREDITED1);
            await I_DaiToken.approve(I_USDTieredSTO_Array[stoId].address, investment_DAI, { from: ACCREDITED1 });
            // NONACCREDITED ETH
            await catchRevert(I_USDTieredSTO_Array[stoId].buyWithETH(NONACCREDITED1, { from: NONACCREDITED1, value: investment_ETH }));
            // NONACCREDITED POLY
            await catchRevert(I_USDTieredSTO_Array[stoId].buyWithPOLY(NONACCREDITED1, investment_POLY, { from: NONACCREDITED1 }));
            // NONACCREDITED DAI
<<<<<<< HEAD
            await catchRevert(I_USDTieredSTO_Array[stoId].buyWithUSD(NONACCREDITED1, investment_DAI, { from: NONACCREDITED1 }));
=======
            await catchRevert(I_USDTieredSTO_Array[stoId].buyWithUSD(NONACCREDITED1, investment_DAI, I_DaiToken.address, { from: NONACCREDITED1 }));
>>>>>>> 7e050219
            // ACCREDITED ETH
            await catchRevert(I_USDTieredSTO_Array[stoId].buyWithETH(ACCREDITED1, { from: ACCREDITED1, value: investment_ETH }));
            // ACCREDITED POLY
            await catchRevert(I_USDTieredSTO_Array[stoId].buyWithPOLY(ACCREDITED1, investment_POLY, { from: ACCREDITED1 }));
            // ACCREDITED DAI
<<<<<<< HEAD
            await catchRevert(I_USDTieredSTO_Array[stoId].buyWithUSD(ACCREDITED1, investment_DAI, { from: ACCREDITED1 }));
=======
            await catchRevert(I_USDTieredSTO_Array[stoId].buyWithUSD(ACCREDITED1, investment_DAI, I_DaiToken.address, { from: ACCREDITED1 }));
>>>>>>> 7e050219
            await revertToSnapshot(snapId);
        });

        it("should fail if not whitelisted", async () => {
            let stoId = 0;
            let snapId = await takeSnapshot();

            // // Whitelist
            // let fromTime = await latestTime();
            // let toTime = await latestTime() + duration.days(15);
            // let expiryTime = toTime + duration.days(100);
            // let whitelisted = true;
            //
            // await I_GeneralTransferManager.modifyWhitelist(ACCREDITED1, fromTime, toTime, expiryTime, whitelisted,{ from: ISSUER });
            // await I_GeneralTransferManager.modifyWhitelist(NONACCREDITED1, fromTime, toTime, expiryTime, whitelisted,{ from: ISSUER });

            // Advance time to after STO start
            await increaseTime(duration.days(3));

            // Set as accredited
            await I_USDTieredSTO_Array[stoId].changeAccredited([ACCREDITED1], [true], { from: ISSUER });

            // Prep for investments
            let investment_ETH = new BN(web3.utils.toWei("1", "ether")); // Invest 1 ETH
            let investment_POLY = new BN(web3.utils.toWei("10000", "ether")); // Invest 10000 POLY
            await I_PolyToken.getTokens(investment_POLY, NONACCREDITED1);
            await I_PolyToken.approve(I_USDTieredSTO_Array[stoId].address, investment_POLY, { from: NONACCREDITED1 });
            await I_PolyToken.getTokens(investment_POLY, ACCREDITED1);
            await I_PolyToken.approve(I_USDTieredSTO_Array[stoId].address, investment_POLY, { from: ACCREDITED1 });
            let investment_DAI = new BN(web3.utils.toWei("500", "ether")); // Invest 10000 POLY
            await I_DaiToken.getTokens(investment_DAI, NONACCREDITED1);
            await I_DaiToken.approve(I_USDTieredSTO_Array[stoId].address, investment_DAI, { from: NONACCREDITED1 });
            await I_DaiToken.getTokens(investment_DAI, ACCREDITED1);
            await I_DaiToken.approve(I_USDTieredSTO_Array[stoId].address, investment_DAI, { from: ACCREDITED1 });

            // NONACCREDITED ETH
            await catchRevert(I_USDTieredSTO_Array[stoId].buyWithETH(NONACCREDITED1, { from: NONACCREDITED1, value: investment_ETH }));

            // NONACCREDITED POLY
            await catchRevert(I_USDTieredSTO_Array[stoId].buyWithPOLY(NONACCREDITED1, investment_POLY, { from: NONACCREDITED1 }));

            // NONACCREDITED DAI
            await catchRevert(I_USDTieredSTO_Array[stoId].buyWithUSD(NONACCREDITED1, investment_DAI, I_DaiToken.address, { from: NONACCREDITED1 }));

            // ACCREDITED ETH
            await catchRevert(I_USDTieredSTO_Array[stoId].buyWithETH(ACCREDITED1, { from: ACCREDITED1, value: investment_ETH }));

            // ACCREDITED POLY
            await catchRevert(I_USDTieredSTO_Array[stoId].buyWithPOLY(ACCREDITED1, investment_POLY, { from: ACCREDITED1 }));

            // ACCREDITED DAI
            await catchRevert(I_USDTieredSTO_Array[stoId].buyWithUSD(ACCREDITED1, investment_DAI, I_DaiToken.address, { from: ACCREDITED1 }));

            await revertToSnapshot(snapId);
        });

        it("should fail if minimumInvestmentUSD not met", async () => {
            let stoId = 0;
            let tierId = 0;
            let snapId = await takeSnapshot();

            // Whitelist
            let fromTime = await latestTime();
            let toTime = await latestTime() + duration.days(15);
            let expiryTime = toTime + duration.days(100);
            let whitelisted = true;

            await I_GeneralTransferManager.modifyWhitelist(ACCREDITED1, fromTime, toTime, expiryTime, whitelisted, { from: ISSUER });
            await I_GeneralTransferManager.modifyWhitelist(NONACCREDITED1, fromTime, toTime, expiryTime, whitelisted, { from: ISSUER });

            // Advance time to after STO start
            await increaseTime(duration.days(3));

            // Set as accredited
            await I_USDTieredSTO_Array[stoId].changeAccredited([ACCREDITED1], [true], { from: ISSUER });

            let investment_USD = new BN(2).mul(e18);
            let investment_ETH = await convert(stoId, tierId, false, "USD", "ETH", investment_USD);
            let investment_POLY = await convert(stoId, tierId, false, "USD", "POLY", investment_USD);
            let investment_DAI = investment_USD;

            await I_PolyToken.getTokens(investment_POLY, NONACCREDITED1);
            await I_PolyToken.approve(I_USDTieredSTO_Array[stoId].address, investment_POLY, { from: NONACCREDITED1 });
            await I_PolyToken.getTokens(investment_POLY, ACCREDITED1);
            await I_PolyToken.approve(I_USDTieredSTO_Array[stoId].address, investment_POLY, { from: ACCREDITED1 });

            await I_DaiToken.getTokens(investment_DAI, NONACCREDITED1);
            await I_DaiToken.approve(I_USDTieredSTO_Array[stoId].address, investment_DAI, { from: NONACCREDITED1 });
            await I_DaiToken.getTokens(investment_DAI, ACCREDITED1);
            await I_DaiToken.approve(I_USDTieredSTO_Array[stoId].address, investment_DAI, { from: ACCREDITED1 });

            // NONACCREDITED ETH
            await catchRevert(I_USDTieredSTO_Array[stoId].buyWithETH(NONACCREDITED1, { from: NONACCREDITED1, value: investment_ETH }));

            // NONACCREDITED POLY
            await catchRevert(I_USDTieredSTO_Array[stoId].buyWithPOLY(NONACCREDITED1, investment_POLY, { from: NONACCREDITED1 }));

            // NONACCREDITED DAI
            await catchRevert(I_USDTieredSTO_Array[stoId].buyWithUSD(NONACCREDITED1, investment_DAI, I_DaiToken.address, { from: NONACCREDITED1 }));

            // ACCREDITED ETH
            await catchRevert(I_USDTieredSTO_Array[stoId].buyWithETH(ACCREDITED1, { from: ACCREDITED1, value: investment_ETH }));

            // ACCREDITED POLY
            await catchRevert(I_USDTieredSTO_Array[stoId].buyWithPOLY(ACCREDITED1, investment_POLY, { from: ACCREDITED1 }));

            // ACCREDITED DAI
            await catchRevert(I_USDTieredSTO_Array[stoId].buyWithUSD(ACCREDITED1, investment_DAI, I_DaiToken.address, { from: ACCREDITED1 }));

            await revertToSnapshot(snapId);
        });

        it("should successfully pause the STO and make investments fail, then unpause and succeed", async () => {
            let stoId = 0;
            let snapId = await takeSnapshot();

            // Whitelist
            let fromTime = await latestTime();
            let toTime = await latestTime() + duration.days(15);
            let expiryTime = toTime + duration.days(100);
            let whitelisted = true;

            await I_GeneralTransferManager.modifyWhitelist(ACCREDITED1, fromTime, toTime, expiryTime, whitelisted, { from: ISSUER });
            await I_GeneralTransferManager.modifyWhitelist(NONACCREDITED1, fromTime, toTime, expiryTime, whitelisted, { from: ISSUER });

            // Advance time to after STO start
            await increaseTime(duration.days(3));

            // Set as accredited
            await I_USDTieredSTO_Array[stoId].changeAccredited([ACCREDITED1], [true], { from: ISSUER });

            // Pause the STO
            await I_USDTieredSTO_Array[stoId].pause({ from: ISSUER });
            assert.equal(await I_USDTieredSTO_Array[stoId].paused.call(), true, "STO did not pause successfully");

            // Prep for investments
            let investment_ETH = new BN(web3.utils.toWei("1", "ether")); // Invest 1 ETH
            let investment_POLY = new BN(web3.utils.toWei("10000", "ether")); // Invest 10000 POLY
            await I_PolyToken.getTokens(investment_POLY, NONACCREDITED1);
            await I_PolyToken.approve(I_USDTieredSTO_Array[stoId].address, investment_POLY, { from: NONACCREDITED1 });
            await I_PolyToken.getTokens(investment_POLY, ACCREDITED1);
            await I_PolyToken.approve(I_USDTieredSTO_Array[stoId].address, investment_POLY, { from: ACCREDITED1 });

            let investment_DAI = new BN(web3.utils.toWei("500", "ether")); // Invest 10000 POLY
            await I_DaiToken.getTokens(investment_DAI, NONACCREDITED1);
            await I_DaiToken.approve(I_USDTieredSTO_Array[stoId].address, investment_DAI, { from: NONACCREDITED1 });
            await I_DaiToken.getTokens(investment_DAI, ACCREDITED1);
            await I_DaiToken.approve(I_USDTieredSTO_Array[stoId].address, investment_DAI, { from: ACCREDITED1 });

            // NONACCREDITED ETH
            await catchRevert(I_USDTieredSTO_Array[stoId].buyWithETH(NONACCREDITED1, { from: NONACCREDITED1, value: investment_ETH }));

            // NONACCREDITED POLY
            await catchRevert(I_USDTieredSTO_Array[stoId].buyWithPOLY(NONACCREDITED1, investment_POLY, { from: NONACCREDITED1 }));

            // NONACCREDITED DAI
            await catchRevert(I_USDTieredSTO_Array[stoId].buyWithUSD(NONACCREDITED1, investment_DAI, I_DaiToken.address, { from: NONACCREDITED1 }));

            // ACCREDITED ETH
            await catchRevert(I_USDTieredSTO_Array[stoId].buyWithETH(ACCREDITED1, { from: ACCREDITED1, value: investment_ETH }));

            // ACCREDITED POLY
            await catchRevert(I_USDTieredSTO_Array[stoId].buyWithPOLY(ACCREDITED1, investment_POLY, { from: ACCREDITED1 }));

            // ACCREDITED DAI
            await catchRevert(I_USDTieredSTO_Array[stoId].buyWithUSD(ACCREDITED1, investment_DAI, I_DaiToken.address, { from: ACCREDITED1 }));

            // Unpause the STO
            await I_USDTieredSTO_Array[stoId].unpause({ from: ISSUER });
            assert.equal(await I_USDTieredSTO_Array[stoId].paused.call(), false, "STO did not unpause successfully");

            await I_USDTieredSTO_Array[stoId].buyWithETH(NONACCREDITED1, { from: NONACCREDITED1, value: investment_ETH });
            await I_USDTieredSTO_Array[stoId].buyWithPOLY(NONACCREDITED1, investment_POLY, { from: NONACCREDITED1 });
            await I_USDTieredSTO_Array[stoId].buyWithUSD(NONACCREDITED1, investment_DAI, I_DaiToken.address, { from: NONACCREDITED1 });

            await I_USDTieredSTO_Array[stoId].buyWithETH(ACCREDITED1, { from: ACCREDITED1, value: investment_ETH });
            await I_USDTieredSTO_Array[stoId].buyWithPOLY(ACCREDITED1, investment_POLY, { from: ACCREDITED1 });
            await I_USDTieredSTO_Array[stoId].buyWithUSD(ACCREDITED1, investment_DAI, I_DaiToken.address, { from: ACCREDITED1 });

            await revertToSnapshot(snapId);
        });

        it("should allow changing stable coin address in middle of STO", async () => {
            let stoId = 0;
            let snapId = await takeSnapshot();

            // Whitelist
            let fromTime = latestTime();
            let toTime = latestTime() + duration.days(15);
            let expiryTime = toTime + duration.days(100);
            let whitelisted = true;

            await I_GeneralTransferManager.modifyWhitelist(ACCREDITED1, fromTime, toTime, expiryTime, whitelisted, { from: ISSUER });
            await I_GeneralTransferManager.modifyWhitelist(NONACCREDITED1, fromTime, toTime, expiryTime, whitelisted, { from: ISSUER });

            // Advance time to after STO start
            await increaseTime(duration.days(3));

            // Set as accredited
            await I_USDTieredSTO_Array[stoId].changeAccredited([ACCREDITED1], [true], { from: ISSUER });

            // Prep for investments
            let investment_DAI = web3.utils.toWei("500", "ether"); // Invest 10000 POLY
            await I_DaiToken.getTokens(investment_DAI, NONACCREDITED1);
            await I_DaiToken.approve(I_USDTieredSTO_Array[stoId].address, investment_DAI, { from: NONACCREDITED1 });
            await I_DaiToken.getTokens(investment_DAI, ACCREDITED1);
            await I_DaiToken.approve(I_USDTieredSTO_Array[stoId].address, investment_DAI, { from: ACCREDITED1 });

            // Make sure buying works before changing
            await I_USDTieredSTO_Array[stoId].buyWithUSD(NONACCREDITED1, investment_DAI, I_DaiToken.address, { from: NONACCREDITED1 });

            // Change Stable coin address
            await I_USDTieredSTO_Array[stoId].modifyAddresses(WALLET, RESERVEWALLET, [I_PolyToken.address], { from: ISSUER });

            // NONACCREDITED DAI
            await catchRevert(I_USDTieredSTO_Array[stoId].buyWithUSD(NONACCREDITED1, investment_DAI, I_DaiToken.address, { from: NONACCREDITED1 }));

            // ACCREDITED DAI
            await catchRevert(I_USDTieredSTO_Array[stoId].buyWithUSD(ACCREDITED1, investment_DAI, I_DaiToken.address, { from: ACCREDITED1 }));

            // Revert stable coin address
            await I_USDTieredSTO_Array[stoId].modifyAddresses(WALLET, RESERVEWALLET, [I_DaiToken.address], { from: ISSUER });

            // Make sure buying works again
            await I_USDTieredSTO_Array[stoId].buyWithUSD(ACCREDITED1, investment_DAI, I_DaiToken.address, { from: ACCREDITED1 });

            await revertToSnapshot(snapId);
        });

        it("should fail if after STO end time", async () => {
            let stoId = 3;
            let snapId = await takeSnapshot();

            // Whitelist
            let fromTime = await latestTime();
            let toTime = await latestTime() + duration.days(15);
            let expiryTime = toTime + duration.days(100);
            let whitelisted = true;

            await I_GeneralTransferManager.modifyWhitelist(ACCREDITED1, fromTime, toTime, expiryTime, whitelisted, { from: ISSUER });
            await I_GeneralTransferManager.modifyWhitelist(NONACCREDITED1, fromTime, toTime, expiryTime, whitelisted, { from: ISSUER });

            // Advance time to after STO end
            await increaseTime(duration.days(3));

            assert.equal(await I_USDTieredSTO_Array[stoId].isOpen(), false, "STO is not showing correct status");

            // Set as accredited
            await I_USDTieredSTO_Array[stoId].changeAccredited([ACCREDITED1], [true], { from: ISSUER });

            // Prep for investments
            let investment_ETH = new BN(web3.utils.toWei("1", "ether")); // Invest 1 ETH
            let investment_POLY = new BN(web3.utils.toWei("10000", "ether")); // Invest 10000 POLY
            await I_PolyToken.getTokens(investment_POLY, NONACCREDITED1);
            await I_PolyToken.approve(I_USDTieredSTO_Array[stoId].address, investment_POLY, { from: NONACCREDITED1 });
            await I_PolyToken.getTokens(investment_POLY, ACCREDITED1);
            await I_PolyToken.approve(I_USDTieredSTO_Array[stoId].address, investment_POLY, { from: ACCREDITED1 });
            let investment_DAI = new BN(web3.utils.toWei("500", "ether")); // Invest 10000 POLY
            await I_DaiToken.getTokens(investment_DAI, NONACCREDITED1);
            await I_DaiToken.approve(I_USDTieredSTO_Array[stoId].address, investment_DAI, { from: NONACCREDITED1 });
            await I_DaiToken.getTokens(investment_DAI, ACCREDITED1);
            await I_DaiToken.approve(I_USDTieredSTO_Array[stoId].address, investment_DAI, { from: ACCREDITED1 });

            // NONACCREDITED ETH
            await catchRevert(I_USDTieredSTO_Array[stoId].buyWithETH(NONACCREDITED1, { from: NONACCREDITED1, value: investment_ETH }));

            // NONACCREDITED POLY
            await catchRevert(I_USDTieredSTO_Array[stoId].buyWithPOLY(NONACCREDITED1, investment_POLY, { from: NONACCREDITED1 }));

            // NONACCREDITED DAI
            await catchRevert(I_USDTieredSTO_Array[stoId].buyWithUSD(NONACCREDITED1, investment_DAI, I_DaiToken.address, { from: NONACCREDITED1 }));

            // ACCREDITED ETH
            await catchRevert(I_USDTieredSTO_Array[stoId].buyWithETH(ACCREDITED1, { from: ACCREDITED1, value: investment_ETH }));

            // ACCREDITED POLY
            await catchRevert(I_USDTieredSTO_Array[stoId].buyWithPOLY(ACCREDITED1, investment_POLY, { from: ACCREDITED1 }));

            // ACCREDITED DAI
            await catchRevert(I_USDTieredSTO_Array[stoId].buyWithUSD(ACCREDITED1, investment_DAI, I_DaiToken.address, { from: ACCREDITED1 }));

            await revertToSnapshot(snapId);
        });

        it("should fail if finalized", async () => {
            let stoId = 0;
            let snapId = await takeSnapshot();

            // Whitelist
            let fromTime = await latestTime();
            let toTime = await latestTime();
            let expiryTime = toTime + duration.days(100);
            let whitelisted = true;

            await I_GeneralTransferManager.modifyWhitelist(ACCREDITED1, fromTime, toTime, expiryTime, whitelisted, { from: ISSUER });
            await I_GeneralTransferManager.modifyWhitelist(NONACCREDITED1, fromTime, toTime, expiryTime, whitelisted, { from: ISSUER });
            await I_GeneralTransferManager.modifyWhitelist(RESERVEWALLET, fromTime, toTime, expiryTime, whitelisted, { from: ISSUER });

            // Advance time to after STO start
            await increaseTime(duration.days(3));

            // Set as accredited
            await I_USDTieredSTO_Array[stoId].changeAccredited([ACCREDITED1], [true], { from: ISSUER });

            // Finalize STO
            await I_USDTieredSTO_Array[stoId].finalize({ from: ISSUER });
            assert.equal(await I_USDTieredSTO_Array[stoId].isFinalized.call(), true, "STO has not been finalized");
            assert.equal(await I_USDTieredSTO_Array[stoId].isOpen(), false, "STO is not showing correct status");

            // Attempt to call function again
            await catchRevert(I_USDTieredSTO_Array[stoId].finalize({ from: ISSUER }));

            // Prep for investments
            let investment_ETH = new BN(web3.utils.toWei("1", "ether")); // Invest 1 ETH
            let investment_POLY = new BN(web3.utils.toWei("10000", "ether")); // Invest 10000 POLY
            await I_PolyToken.getTokens(investment_POLY, NONACCREDITED1);
            await I_PolyToken.approve(I_USDTieredSTO_Array[stoId].address, investment_POLY, { from: NONACCREDITED1 });
            await I_PolyToken.getTokens(investment_POLY, ACCREDITED1);
            await I_PolyToken.approve(I_USDTieredSTO_Array[stoId].address, investment_POLY, { from: ACCREDITED1 });
            let investment_DAI = new BN(web3.utils.toWei("500", "ether")); // Invest 10000 POLY
            await I_DaiToken.getTokens(investment_DAI, NONACCREDITED1);
            await I_DaiToken.approve(I_USDTieredSTO_Array[stoId].address, investment_DAI, { from: NONACCREDITED1 });
            await I_DaiToken.getTokens(investment_DAI, ACCREDITED1);
            await I_DaiToken.approve(I_USDTieredSTO_Array[stoId].address, investment_DAI, { from: ACCREDITED1 });

            // NONACCREDITED ETH
            await catchRevert(I_USDTieredSTO_Array[stoId].buyWithETH(NONACCREDITED1, { from: NONACCREDITED1, value: investment_ETH }));

            // NONACCREDITED POLY
            await catchRevert(I_USDTieredSTO_Array[stoId].buyWithPOLY(NONACCREDITED1, investment_POLY, { from: NONACCREDITED1 }));

            // NONACCREDITED DAI
            await catchRevert(I_USDTieredSTO_Array[stoId].buyWithUSD(NONACCREDITED1, investment_DAI, I_DaiToken.address, { from: NONACCREDITED1 }));

            // ACCREDITED ETH
            await catchRevert(I_USDTieredSTO_Array[stoId].buyWithETH(ACCREDITED1, { from: ACCREDITED1, value: investment_ETH }));

            // ACCREDITED POLY
            await catchRevert(I_USDTieredSTO_Array[stoId].buyWithPOLY(ACCREDITED1, investment_POLY, { from: ACCREDITED1 }));

            // ACCREDITED DAI
            await catchRevert(I_USDTieredSTO_Array[stoId].buyWithUSD(ACCREDITED1, investment_DAI, I_DaiToken.address, { from: ACCREDITED1 }));

            await revertToSnapshot(snapId);
        });
    });

    describe("Prep STO", async () => {
        it("should jump forward to after STO start", async () => {
            let stoId = 0;
            await increaseTime(duration.days(3));
            assert.equal(await I_USDTieredSTO_Array[stoId].isOpen(), true, "STO is not showing correct status");
        });

        it("should whitelist ACCREDITED1 and NONACCREDITED1", async () => {
            let stoId = 0;

            let fromTime = await latestTime();
            let toTime = await latestTime() + duration.days(15);
            let expiryTime = toTime + duration.days(100);
            let whitelisted = true;

            const tx1 = await I_GeneralTransferManager.modifyWhitelist(NONACCREDITED1, fromTime, toTime, expiryTime, whitelisted, {
                from: ISSUER
            });
            assert.equal(tx1.logs[0].args._investor, NONACCREDITED1, "Failed in adding the investor in whitelist");
            const tx2 = await I_GeneralTransferManager.modifyWhitelist(ACCREDITED1, fromTime, toTime, expiryTime, whitelisted, {
                from: ISSUER
            });
            assert.equal(tx2.logs[0].args._investor, ACCREDITED1, "Failed in adding the investor in whitelist");
        });

        it("should successfully modify accredited addresses for first STO", async () => {
            let stoId = 0;
            let investorStatus = await I_USDTieredSTO_Array[stoId].investors.call(NONACCREDITED1);
            let status1 = investorStatus[0].toNumber();
            assert.equal(status1, 0, "Initial accreditation is set to true");

            await I_USDTieredSTO_Array[stoId].changeAccredited([NONACCREDITED1], [true], { from: ISSUER });
            investorStatus = await I_USDTieredSTO_Array[stoId].investors.call(NONACCREDITED1);
            let status2 = investorStatus[0].toNumber();
            assert.equal(status2, 1, "Failed to set single address");

            await I_USDTieredSTO_Array[stoId].changeAccredited([NONACCREDITED1, ACCREDITED1], [false, true], { from: ISSUER });
            investorStatus = await I_USDTieredSTO_Array[stoId].investors.call(NONACCREDITED1);
            let status3 = investorStatus[0].toNumber();
            assert.equal(status3, 0, "Failed to set multiple addresses");
            investorStatus = await I_USDTieredSTO_Array[stoId].investors.call(ACCREDITED1);
            let status4 = investorStatus[0].toNumber();
            assert.equal(status4, 1, "Failed to set multiple addresses");

            let totalStatus = await I_USDTieredSTO_Array[stoId].getAccreditedData.call();

            assert.equal(totalStatus[0][0], NONACCREDITED1, "Account match");
            assert.equal(totalStatus[0][1], ACCREDITED1, "Account match");
            assert.equal(totalStatus[1][0], false, "Account match");
            assert.equal(totalStatus[1][1], true, "Account match");
            assert.equal(totalStatus[2][0].toNumber(), 0, "override match");
            assert.equal(totalStatus[2][1].toNumber(), 0, "override match");
            await catchRevert(I_USDTieredSTO_Array[stoId].changeAccredited([NONACCREDITED1, ACCREDITED1], [true], { from: ISSUER }));
        });

        it("should successfully modify accredited addresses for second STO", async () => {
            let stoId = 1;

            await I_USDTieredSTO_Array[stoId].changeAccredited([NONACCREDITED1, ACCREDITED1], [false, true], { from: ISSUER });
            let investorStatus = await I_USDTieredSTO_Array[stoId].investors.call(NONACCREDITED1);
            let status1 = investorStatus[0].toNumber();
            investorStatus = await I_USDTieredSTO_Array[stoId].investors.call(ACCREDITED1);
            let status2 = investorStatus[0].toNumber();
            assert.equal(status1, 0, "Failed to set multiple address");
            assert.equal(status2, 1, "Failed to set multiple address");
        });
    });

    describe("Buy Tokens with no discount", async () => {
        it("should successfully buy using fallback at tier 0 for NONACCREDITED1", async () => {
            let stoId = 0;
            let tierId = 0;

            let investment_Token = new BN(50).mul(e18);
            let investment_USD = await convert(stoId, tierId, false, "TOKEN", "USD", investment_Token);
            let investment_ETH = await convert(stoId, tierId, false, "TOKEN", "ETH", investment_Token);
            let investment_POLY = await convert(stoId, tierId, false, "TOKEN", "POLY", investment_Token);

            let init_TokenSupply = await I_SecurityToken.totalSupply();
            let init_InvestorTokenBal = await I_SecurityToken.balanceOf(NONACCREDITED1);
            let init_InvestorETHBal = new BN(await web3.eth.getBalance(NONACCREDITED1));
            let init_InvestorPOLYBal = await I_PolyToken.balanceOf(NONACCREDITED1);
            let init_STOTokenSold = await I_USDTieredSTO_Array[stoId].getTokensSold();
            let init_STOETHBal = new BN(await web3.eth.getBalance(I_USDTieredSTO_Array[stoId].address));
            let init_STOPOLYBal = await I_PolyToken.balanceOf(I_USDTieredSTO_Array[stoId].address);
            let init_RaisedUSD = await I_USDTieredSTO_Array[stoId].fundsRaisedUSD.call();
            let init_RaisedETH = await I_USDTieredSTO_Array[stoId].fundsRaised.call(ETH);
            let init_RaisedPOLY = await I_USDTieredSTO_Array[stoId].fundsRaised.call(POLY);
            let init_RaisedDAI = await I_USDTieredSTO_Array[stoId].fundsRaised.call(DAI);
            let init_WalletETHBal = new BN(await web3.eth.getBalance(WALLET));
            let init_WalletPOLYBal = await I_PolyToken.balanceOf(WALLET);

            let tx1 = await web3.eth.sendTransaction({
                from: NONACCREDITED1,
                to: I_USDTieredSTO_Array[stoId].address,
                value: investment_ETH,
                gasPrice: GAS_PRICE,
                gas: 7000000
            });
            let gasCost1 = new BN(GAS_PRICE).mul(new BN(tx1.gasUsed));
            console.log("          Gas fallback purchase: ".grey + new BN(tx1.gasUsed).toString().grey);

            let final_TokenSupply = await I_SecurityToken.totalSupply();
            let final_InvestorTokenBal = await I_SecurityToken.balanceOf(NONACCREDITED1);
            let final_InvestorETHBal = new BN(await web3.eth.getBalance(NONACCREDITED1));
            let final_InvestorPOLYBal = await I_PolyToken.balanceOf(NONACCREDITED1);
            let final_STOTokenSold = await I_USDTieredSTO_Array[stoId].getTokensSold();
            let final_STOETHBal = new BN(await web3.eth.getBalance(I_USDTieredSTO_Array[stoId].address));
            let final_STOPOLYBal = await I_PolyToken.balanceOf(I_USDTieredSTO_Array[stoId].address);
            let final_RaisedUSD = await I_USDTieredSTO_Array[stoId].fundsRaisedUSD.call();
            let final_RaisedETH = await I_USDTieredSTO_Array[stoId].fundsRaised.call(ETH);
            let final_RaisedPOLY = await I_USDTieredSTO_Array[stoId].fundsRaised.call(POLY);
            let final_RaisedDAI = await I_USDTieredSTO_Array[stoId].fundsRaised.call(DAI);
            let final_WalletETHBal = new BN(await web3.eth.getBalance(WALLET));
            let final_WalletPOLYBal = await I_PolyToken.balanceOf(WALLET);

            assert.equal(
                final_TokenSupply.toString(),
                init_TokenSupply.add(investment_Token).toString(),
                "Token Supply not changed as expected"
            );
            assert.equal(
                final_InvestorTokenBal.toString(),
                init_InvestorTokenBal.add(investment_Token).toString(),
                "Investor Token Balance not changed as expected"
            );
            assert.equal(
                final_InvestorETHBal.toString(),
                init_InvestorETHBal
                    .sub(gasCost1)
                    .sub(investment_ETH)
                    .toString(),
                "Investor ETH Balance not changed as expected"
            );
            assert.equal(
                final_InvestorPOLYBal.toString(),
                init_InvestorPOLYBal.toString(),
                "Investor POLY Balance not changed as expected"
            );
            assert.equal(
                final_STOTokenSold.toString(),
                init_STOTokenSold.add(investment_Token).toString(),
                "STO Token Sold not changed as expected"
            );
            assert.equal(final_STOETHBal.toString(), init_STOETHBal.toString(), "STO ETH Balance not changed as expected");
            assert.equal(final_STOPOLYBal.toString(), init_STOPOLYBal.toString(), "STO POLY Balance not changed as expected");
            assert.equal(final_RaisedUSD.toString(), init_RaisedUSD.add(investment_USD).toString(), "Raised USD not changed as expected");
            assert.equal(final_RaisedETH.toString(), init_RaisedETH.add(investment_ETH).toString(), "Raised ETH not changed as expected");
            assert.equal(final_RaisedPOLY.toString(), init_RaisedPOLY.toString(), "Raised POLY not changed as expected");
            assert.equal(final_RaisedDAI.toString(), init_RaisedDAI.toString(), "Raised POLY not changed as expected");
            assert.equal(
                final_WalletETHBal.toString(),
                init_WalletETHBal.add(investment_ETH).toString(),
                "Wallet ETH Balance not changed as expected"
            );
            assert.equal(final_WalletPOLYBal.toString(), init_WalletPOLYBal.toString(), "Wallet POLY Balance not changed as expected");

            // Additional checks on getters
            assert.equal((await I_USDTieredSTO_Array[stoId].investorCount.call()).toString(), 1, "Investor count not changed as expected");
            assert.equal(
                (await I_USDTieredSTO_Array[stoId].getTokensSold()).toString(),
                investment_Token.toString(),
                "getTokensSold not changed as expected"
            );
            assert.equal(
                (await I_USDTieredSTO_Array[stoId].getTokensMinted()).toString(),
                investment_Token.toString(),
                "getTokensMinted not changed as expected"
            );
            assert.equal(
                (await I_USDTieredSTO_Array[stoId].getTokensSoldFor(ETH)).toString(),
                investment_Token.toString(),
                "getTokensSoldForETH not changed as expected"
            );
            assert.equal(
                (await I_USDTieredSTO_Array[stoId].getTokensSoldFor(POLY)).toString(),
                new BN(0),
                "getTokensSoldForPOLY not changed as expected"
            );
            assert.equal(
                (await I_USDTieredSTO_Array[stoId].investorInvestedUSD.call(NONACCREDITED1)).toString(),
                investment_USD.toString(),
                "investorInvestedUSD not changed as expected"
            );
            assert.equal(
                (await I_USDTieredSTO_Array[stoId].investorInvested.call(NONACCREDITED1, ETH)).toString(),
                investment_ETH.toString(),
                "investorInvestedETH not changed as expected"
            );
            assert.equal(
                (await I_USDTieredSTO_Array[stoId].investorInvested.call(NONACCREDITED1, POLY)).toString(),
                new BN(0),
                "investorInvestedPOLY not changed as expected"
            );
        });

        it("should successfully buy using buyWithETH at tier 0 for NONACCREDITED1", async () => {
            let stoId = 0;
            let tierId = 0;

            let investment_Token = new BN(50).mul(e18);
            let investment_USD = await convert(stoId, tierId, false, "TOKEN", "USD", investment_Token);
            let investment_ETH = await convert(stoId, tierId, false, "TOKEN", "ETH", investment_Token);
            let investment_POLY = await convert(stoId, tierId, false, "TOKEN", "POLY", investment_Token);

            let init_TokenSupply = await I_SecurityToken.totalSupply();
            let init_InvestorTokenBal = await I_SecurityToken.balanceOf(NONACCREDITED1);
            let init_InvestorETHBal = new BN(await web3.eth.getBalance(NONACCREDITED1));
            let init_InvestorPOLYBal = await I_PolyToken.balanceOf(NONACCREDITED1);
            let init_STOTokenSold = await I_USDTieredSTO_Array[stoId].getTokensSold();
            let init_STOETHBal = new BN(await web3.eth.getBalance(I_USDTieredSTO_Array[stoId].address));
            let init_STOPOLYBal = await I_PolyToken.balanceOf(I_USDTieredSTO_Array[stoId].address);
            let init_RaisedETH = await I_USDTieredSTO_Array[stoId].fundsRaised.call(ETH);
            let init_RaisedPOLY = await I_USDTieredSTO_Array[stoId].fundsRaised.call(POLY);
            let init_RaisedDAI = await I_USDTieredSTO_Array[stoId].fundsRaised.call(DAI);
            let init_WalletETHBal = new BN(await web3.eth.getBalance(WALLET));
            let init_WalletPOLYBal = await I_PolyToken.balanceOf(WALLET);

            let tx1 = await I_USDTieredSTO_Array[stoId].buyWithETH(NONACCREDITED1, {
                from: NONACCREDITED1,
                value: investment_ETH,
                gasPrice: GAS_PRICE
            });
            let gasCost1 = new BN(GAS_PRICE).mul(new BN(tx1.receipt.gasUsed));
            console.log("          Gas buyWithETH: ".grey + new BN(tx1.receipt.gasUsed).toString().grey);

            let final_TokenSupply = await I_SecurityToken.totalSupply();
            let final_InvestorTokenBal = await I_SecurityToken.balanceOf(NONACCREDITED1);
            let final_InvestorETHBal = new BN(await web3.eth.getBalance(NONACCREDITED1));
            let final_InvestorPOLYBal = await I_PolyToken.balanceOf(NONACCREDITED1);
            let final_STOTokenSold = await I_USDTieredSTO_Array[stoId].getTokensSold();
            let final_STOETHBal = new BN(await web3.eth.getBalance(I_USDTieredSTO_Array[stoId].address));
            let final_STOPOLYBal = await I_PolyToken.balanceOf(I_USDTieredSTO_Array[stoId].address);
            let final_RaisedETH = await I_USDTieredSTO_Array[stoId].fundsRaised.call(ETH);
            let final_RaisedPOLY = await I_USDTieredSTO_Array[stoId].fundsRaised.call(POLY);
            let final_RaisedDAI = await I_USDTieredSTO_Array[stoId].fundsRaised.call(DAI);
            let final_WalletETHBal = new BN(await web3.eth.getBalance(WALLET));
            let final_WalletPOLYBal = await I_PolyToken.balanceOf(WALLET);

            assert.equal(
                final_TokenSupply.toString(),
                init_TokenSupply.add(investment_Token).toString(),
                "Token Supply not changed as expected"
            );
            assert.equal(
                final_InvestorTokenBal.toString(),
                init_InvestorTokenBal.add(investment_Token).toString(),
                "Investor Token Balance not changed as expected"
            );
            assert.equal(
                final_InvestorETHBal.toString(),
                init_InvestorETHBal
                    .sub(gasCost1)
                    .sub(investment_ETH)
                    .toString(),
                "Investor ETH Balance not changed as expected"
            );
            assert.equal(
                final_InvestorPOLYBal.toString(),
                init_InvestorPOLYBal.toString(),
                "Investor POLY Balance not changed as expected"
            );
            assert.equal(
                final_STOTokenSold.toString(),
                init_STOTokenSold.add(investment_Token).toString(),
                "STO Token Sold not changed as expected"
            );
            assert.equal(final_STOETHBal.toString(), init_STOETHBal.toString(), "STO ETH Balance not changed as expected");
            assert.equal(final_STOPOLYBal.toString(), init_STOPOLYBal.toString(), "STO POLY Balance not changed as expected");
            assert.equal(final_RaisedETH.toString(), init_RaisedETH.add(investment_ETH).toString(), "Raised ETH not changed as expected");
            assert.equal(final_RaisedPOLY.toString(), init_RaisedPOLY.toString(), "Raised POLY not changed as expected");
            assert.equal(final_RaisedDAI.toString(), init_RaisedDAI.toString(), "Raised DAI not changed as expected");
            assert.equal(
                final_WalletETHBal.toString(),
                init_WalletETHBal.add(investment_ETH).toString(),
                "Wallet ETH Balance not changed as expected"
            );
            assert.equal(final_WalletPOLYBal.toString(), init_WalletPOLYBal.toString(), "Wallet POLY Balance not changed as expected");
        });

        it("should successfully buy using buyWithPOLY at tier 0 for NONACCREDITED1", async () => {
            let stoId = 0;
            let tierId = 0;

            let investment_Token = new BN(50).mul(e18);
            let investment_USD = await convert(stoId, tierId, false, "TOKEN", "USD", investment_Token);
            let investment_ETH = await convert(stoId, tierId, false, "TOKEN", "ETH", investment_Token);
            let investment_POLY = await convert(stoId, tierId, false, "TOKEN", "POLY", investment_Token);

            await I_PolyToken.getTokens(investment_POLY, NONACCREDITED1);
            await I_PolyToken.approve(I_USDTieredSTO_Array[stoId].address, investment_POLY, { from: NONACCREDITED1 });

            let init_TokenSupply = await I_SecurityToken.totalSupply();
            let init_InvestorTokenBal = await I_SecurityToken.balanceOf(NONACCREDITED1);
            let init_InvestorETHBal = new BN(await web3.eth.getBalance(NONACCREDITED1));
            let init_InvestorPOLYBal = await I_PolyToken.balanceOf(NONACCREDITED1);
            let init_STOTokenSold = await I_USDTieredSTO_Array[stoId].getTokensSold();
            let init_STOETHBal = new BN(await web3.eth.getBalance(I_USDTieredSTO_Array[stoId].address));
            let init_STOPOLYBal = await I_PolyToken.balanceOf(I_USDTieredSTO_Array[stoId].address);
            let init_RaisedETH = await I_USDTieredSTO_Array[stoId].fundsRaised.call(ETH);
            let init_RaisedPOLY = await I_USDTieredSTO_Array[stoId].fundsRaised.call(POLY);
            let init_RaisedDAI = await I_USDTieredSTO_Array[stoId].fundsRaised.call(DAI);
            let init_WalletETHBal = new BN(await web3.eth.getBalance(WALLET));
            let init_WalletPOLYBal = await I_PolyToken.balanceOf(WALLET);

            // Buy With POLY
            let tx2 = await I_USDTieredSTO_Array[stoId].buyWithPOLY(NONACCREDITED1, investment_POLY, {
                from: NONACCREDITED1,
                gasPrice: GAS_PRICE
            });
            let gasCost2 = new BN(GAS_PRICE).mul(new BN(tx2.receipt.gasUsed));
            console.log("          Gas buyWithPOLY: ".grey + new BN(tx2.receipt.gasUsed).toString().grey);

            let final_TokenSupply = await I_SecurityToken.totalSupply();
            let final_InvestorTokenBal = await I_SecurityToken.balanceOf(NONACCREDITED1);
            let final_InvestorETHBal = new BN(await web3.eth.getBalance(NONACCREDITED1));
            let final_InvestorPOLYBal = await I_PolyToken.balanceOf(NONACCREDITED1);
            let final_STOTokenSold = await I_USDTieredSTO_Array[stoId].getTokensSold();
            let final_STOETHBal = new BN(await web3.eth.getBalance(I_USDTieredSTO_Array[stoId].address));
            let final_STOPOLYBal = await I_PolyToken.balanceOf(I_USDTieredSTO_Array[stoId].address);
            let final_RaisedETH = await I_USDTieredSTO_Array[stoId].fundsRaised.call(ETH);
            let final_RaisedPOLY = await I_USDTieredSTO_Array[stoId].fundsRaised.call(POLY);
            let final_RaisedDAI = await I_USDTieredSTO_Array[stoId].fundsRaised.call(DAI);
            let final_WalletETHBal = new BN(await web3.eth.getBalance(WALLET));
            let final_WalletPOLYBal = await I_PolyToken.balanceOf(WALLET);

            assert.equal(
                final_TokenSupply.toString(),
                init_TokenSupply.add(investment_Token).toString(),
                "Token Supply not changed as expected"
            );
            assert.equal(
                final_InvestorTokenBal.toString(),
                init_InvestorTokenBal.add(investment_Token).toString(),
                "Investor Token Balance not changed as expected"
            );
            assert.equal(
                final_InvestorETHBal.toString(),
                init_InvestorETHBal.sub(gasCost2).toString(),
                "Investor ETH Balance not changed as expected"
            );
            assert.equal(
                final_InvestorPOLYBal.toString(),
                init_InvestorPOLYBal.sub(investment_POLY).toString(),
                "Investor POLY Balance not changed as expected"
            );
            assert.equal(
                final_STOTokenSold.toString(),
                init_STOTokenSold.add(investment_Token).toString(),
                "STO Token Sold not changed as expected"
            );
            assert.equal(final_STOETHBal.toString(), init_STOETHBal.toString(), "STO ETH Balance not changed as expected");
            assert.equal(final_STOPOLYBal.toString(), init_STOPOLYBal.toString(), "STO POLY Balance not changed as expected");
            assert.equal(final_RaisedETH.toString(), init_RaisedETH.toString(), "Raised ETH not changed as expected");
            assert.equal(
                final_RaisedPOLY.toString(),
                init_RaisedPOLY.add(investment_POLY).toString(),
                "Raised POLY not changed as expected"
            );
            assert.equal(final_RaisedDAI.toString(), init_RaisedDAI.toString(), "Raised POLY not changed as expected");
            assert.equal(final_WalletETHBal.toString(), init_WalletETHBal.toString(), "Wallet ETH Balance not changed as expected");
            assert.equal(
                final_WalletPOLYBal.toString(),
                init_WalletPOLYBal.add(investment_POLY).toString(),
                "Wallet POLY Balance not changed as expected"
            );
        });

        it("should successfully buy using buyWithUSD at tier 0 for NONACCREDITED1", async () => {
            let stoId = 0;
            let tierId = 0;

            let investment_Token = new BN(50).mul(e18);
            let investment_USD = await convert(stoId, tierId, false, "TOKEN", "USD", investment_Token);
            let investment_ETH = await convert(stoId, tierId, false, "TOKEN", "ETH", investment_Token);
            let investment_POLY = await convert(stoId, tierId, false, "TOKEN", "POLY", investment_Token);
            let investment_DAI = investment_USD;

            await I_DaiToken.getTokens(investment_DAI, NONACCREDITED1);
            await I_DaiToken.approve(I_USDTieredSTO_Array[stoId].address, investment_DAI, { from: NONACCREDITED1 });

            let init_TokenSupply = await I_SecurityToken.totalSupply();
            let init_InvestorTokenBal = await I_SecurityToken.balanceOf(NONACCREDITED1);
            let init_InvestorETHBal = new BN(await web3.eth.getBalance(NONACCREDITED1));
            let init_InvestorPOLYBal = await I_PolyToken.balanceOf(NONACCREDITED1);
            let init_InvestorDAIBal = await I_DaiToken.balanceOf(NONACCREDITED1);
            let init_STOTokenSold = await I_USDTieredSTO_Array[stoId].getTokensSold();
            let init_STOETHBal = new BN(await web3.eth.getBalance(I_USDTieredSTO_Array[stoId].address));
            let init_STOPOLYBal = await I_PolyToken.balanceOf(I_USDTieredSTO_Array[stoId].address);
            let init_RaisedETH = await I_USDTieredSTO_Array[stoId].fundsRaised.call(ETH);
            let init_RaisedPOLY = await I_USDTieredSTO_Array[stoId].fundsRaised.call(POLY);
            let init_RaisedDAI = await I_USDTieredSTO_Array[stoId].fundsRaised.call(DAI);
            let init_WalletETHBal = new BN(await web3.eth.getBalance(WALLET));
            let init_WalletPOLYBal = await I_PolyToken.balanceOf(WALLET);
            let init_WalletDAIBal = await I_DaiToken.balanceOf(WALLET);

            // Buy With DAI
            let tx2 = await I_USDTieredSTO_Array[stoId].buyWithUSD(NONACCREDITED1, investment_DAI, I_DaiToken.address, {
                from: NONACCREDITED1,
                gasPrice: GAS_PRICE
            });
            let gasCost2 = new BN(GAS_PRICE).mul(new BN(tx2.receipt.gasUsed));
            console.log("          Gas buyWithUSD: ".grey + new BN(tx2.receipt.gasUsed).toString().grey);

            let final_TokenSupply = await I_SecurityToken.totalSupply();
            let final_InvestorTokenBal = await I_SecurityToken.balanceOf(NONACCREDITED1);
            let final_InvestorETHBal = new BN(await web3.eth.getBalance(NONACCREDITED1));
            let final_InvestorPOLYBal = await I_PolyToken.balanceOf(NONACCREDITED1);
            let final_InvestorDAIBal = await I_DaiToken.balanceOf(NONACCREDITED1);
            let final_STOTokenSold = await I_USDTieredSTO_Array[stoId].getTokensSold();
            let final_STOETHBal = new BN(await web3.eth.getBalance(I_USDTieredSTO_Array[stoId].address));
            let final_STOPOLYBal = await I_PolyToken.balanceOf(I_USDTieredSTO_Array[stoId].address);
            let final_RaisedETH = await I_USDTieredSTO_Array[stoId].fundsRaised.call(ETH);
            let final_RaisedPOLY = await I_USDTieredSTO_Array[stoId].fundsRaised.call(POLY);
            let final_RaisedDAI = await I_USDTieredSTO_Array[stoId].fundsRaised.call(DAI);
            let final_WalletETHBal = new BN(await web3.eth.getBalance(WALLET));
            let final_WalletPOLYBal = await I_PolyToken.balanceOf(WALLET);
            let final_WalletDAIBal = await I_DaiToken.balanceOf(WALLET);

            assert.equal(
                final_TokenSupply.toString(),
                init_TokenSupply.add(investment_Token).toString(),
                "Token Supply not changed as expected"
            );
            assert.equal(
                final_InvestorTokenBal.toString(),
                init_InvestorTokenBal.add(investment_Token).toString(),
                "Investor Token Balance not changed as expected"
            );
            assert.equal(
                final_InvestorETHBal.toString(),
                init_InvestorETHBal.sub(gasCost2).toString(),
                "Investor ETH Balance not changed as expected"
            );
            assert.equal(
                final_InvestorPOLYBal.toString(),
                init_InvestorPOLYBal.toString(),
                "Investor POLY Balance not changed as expected"
            );
            assert.equal(
                final_InvestorDAIBal.toString(),
                init_InvestorDAIBal.sub(investment_DAI).toString(),
                "Investor DAI Balance not changed as expected"
            );
            assert.equal(
                final_STOTokenSold.toString(),
                init_STOTokenSold.add(investment_Token).toString(),
                "STO Token Sold not changed as expected"
            );
            assert.equal(final_STOETHBal.toString(), init_STOETHBal.toString(), "STO ETH Balance not changed as expected");
            assert.equal(final_STOPOLYBal.toString(), init_STOPOLYBal.toString(), "STO POLY Balance not changed as expected");
            assert.equal(final_RaisedETH.toString(), init_RaisedETH.toString(), "Raised ETH not changed as expected");
            assert.equal(final_RaisedPOLY.toString(), init_RaisedPOLY.toString(), "Raised POLY not changed as expected");
            assert.equal(final_RaisedDAI.toString(), init_RaisedDAI.add(investment_DAI).toString(), "Raised POLY not changed as expected");
            assert.equal(final_WalletETHBal.toString(), init_WalletETHBal.toString(), "Wallet ETH Balance not changed as expected");
            assert.equal(final_WalletPOLYBal.toString(), init_WalletPOLYBal.toString(), "Wallet POLY Balance not changed as expected");
            assert.equal(
                final_WalletDAIBal.toString(),
                init_WalletDAIBal.add(investment_DAI).toString(),
                "Wallet DAI Balance not changed as expected"
            );
            assert.equal(
                (await I_USDTieredSTO_Array[stoId].stableCoinsRaised.call(I_DaiToken.address)).toNumber(),
                investment_DAI.toNumber(),
                "DAI Raised not changed as expected"
            );
        });

        it("should successfully buy using fallback at tier 0 for ACCREDITED1", async () => {
            let stoId = 0;
            let tierId = 0;

            await I_USDTieredSTO_Array[stoId].changeAccredited([ACCREDITED1], [true], { from: ISSUER });

            let investment_Token = new BN(50).mul(e18);
            let investment_USD = await convert(stoId, tierId, false, "TOKEN", "USD", investment_Token);
            let investment_ETH = await convert(stoId, tierId, false, "TOKEN", "ETH", investment_Token);
            let investment_POLY = await convert(stoId, tierId, false, "TOKEN", "POLY", investment_Token);

            let init_TokenSupply = await I_SecurityToken.totalSupply();
            let init_InvestorTokenBal = await I_SecurityToken.balanceOf(ACCREDITED1);
            let init_InvestorETHBal = new BN(await web3.eth.getBalance(ACCREDITED1));
            let init_InvestorPOLYBal = await I_PolyToken.balanceOf(ACCREDITED1);
            let init_STOTokenSold = await I_USDTieredSTO_Array[stoId].getTokensSold();
            let init_STOETHBal = new BN(await web3.eth.getBalance(I_USDTieredSTO_Array[stoId].address));
            let init_STOPOLYBal = await I_PolyToken.balanceOf(I_USDTieredSTO_Array[stoId].address);
            let init_RaisedETH = await I_USDTieredSTO_Array[stoId].fundsRaised.call(ETH);
            let init_RaisedPOLY = await I_USDTieredSTO_Array[stoId].fundsRaised.call(POLY);
            let init_WalletETHBal = new BN(await web3.eth.getBalance(WALLET));
            let init_WalletPOLYBal = await I_PolyToken.balanceOf(WALLET);

            let tx1 = await web3.eth.sendTransaction({
                from: ACCREDITED1,
                to: I_USDTieredSTO_Array[stoId].address,
                value: investment_ETH,
                gasPrice: GAS_PRICE,
                gas: 7000000
            });
            let gasCost1 = new BN(GAS_PRICE).mul(new BN(tx1.gasUsed));
            console.log("          Gas fallback purchase: ".grey + new BN(tx1.gasUsed).toString().grey);

            let final_TokenSupply = await I_SecurityToken.totalSupply();
            let final_InvestorTokenBal = await I_SecurityToken.balanceOf(ACCREDITED1);
            let final_InvestorETHBal = new BN(await web3.eth.getBalance(ACCREDITED1));
            let final_InvestorPOLYBal = await I_PolyToken.balanceOf(ACCREDITED1);
            let final_STOTokenSold = await I_USDTieredSTO_Array[stoId].getTokensSold();
            let final_STOETHBal = new BN(await web3.eth.getBalance(I_USDTieredSTO_Array[stoId].address));
            let final_STOPOLYBal = await I_PolyToken.balanceOf(I_USDTieredSTO_Array[stoId].address);
            let final_RaisedETH = await I_USDTieredSTO_Array[stoId].fundsRaised.call(ETH);
            let final_RaisedPOLY = await I_USDTieredSTO_Array[stoId].fundsRaised.call(POLY);
            let final_WalletETHBal = new BN(await web3.eth.getBalance(WALLET));
            let final_WalletPOLYBal = await I_PolyToken.balanceOf(WALLET);

            assert.equal(
                final_TokenSupply.toString(),
                init_TokenSupply.add(investment_Token).toString(),
                "Token Supply not changed as expected"
            );
            assert.equal(
                final_InvestorTokenBal.toString(),
                init_InvestorTokenBal.add(investment_Token).toString(),
                "Investor Token Balance not changed as expected"
            );
            assert.equal(
                final_InvestorETHBal.toString(),
                init_InvestorETHBal
                    .sub(gasCost1)
                    .sub(investment_ETH)
                    .toString(),
                "Investor ETH Balance not changed as expected"
            );
            assert.equal(
                final_InvestorPOLYBal.toString(),
                init_InvestorPOLYBal.toString(),
                "Investor POLY Balance not changed as expected"
            );
            assert.equal(
                final_STOTokenSold.toString(),
                init_STOTokenSold.add(investment_Token).toString(),
                "STO Token Sold not changed as expected"
            );
            assert.equal(final_STOETHBal.toString(), init_STOETHBal.toString(), "STO ETH Balance not changed as expected");
            assert.equal(final_STOPOLYBal.toString(), init_STOPOLYBal.toString(), "STO POLY Balance not changed as expected");
            assert.equal(final_RaisedETH.toString(), init_RaisedETH.add(investment_ETH).toString(), "Raised ETH not changed as expected");
            assert.equal(final_RaisedPOLY.toString(), init_RaisedPOLY.toString(), "Raised POLY not changed as expected");
            assert.equal(
                final_WalletETHBal.toString(),
                init_WalletETHBal.add(investment_ETH).toString(),
                "Wallet ETH Balance not changed as expected"
            );
            assert.equal(final_WalletPOLYBal.toString(), init_WalletPOLYBal.toString(), "Wallet POLY Balance not changed as expected");
        });

        it("should successfully buy using buyWithETH at tier 0 for ACCREDITED1", async () => {
            let stoId = 0;
            let tierId = 0;

            let investment_Token = new BN(50).mul(e18);
            let investment_USD = await convert(stoId, tierId, false, "TOKEN", "USD", investment_Token);
            let investment_ETH = await convert(stoId, tierId, false, "TOKEN", "ETH", investment_Token);
            let investment_POLY = await convert(stoId, tierId, false, "TOKEN", "POLY", investment_Token);

            let init_TokenSupply = await I_SecurityToken.totalSupply();
            let init_InvestorTokenBal = await I_SecurityToken.balanceOf(ACCREDITED1);
            let init_InvestorETHBal = new BN(await web3.eth.getBalance(ACCREDITED1));
            let init_InvestorPOLYBal = await I_PolyToken.balanceOf(ACCREDITED1);
            let init_STOTokenSold = await I_USDTieredSTO_Array[stoId].getTokensSold();
            let init_STOETHBal = new BN(await web3.eth.getBalance(I_USDTieredSTO_Array[stoId].address));
            let init_STOPOLYBal = await I_PolyToken.balanceOf(I_USDTieredSTO_Array[stoId].address);
            let init_RaisedETH = await I_USDTieredSTO_Array[stoId].fundsRaised.call(ETH);
            let init_RaisedPOLY = await I_USDTieredSTO_Array[stoId].fundsRaised.call(POLY);
            let init_WalletETHBal = new BN(await web3.eth.getBalance(WALLET));
            let init_WalletPOLYBal = await I_PolyToken.balanceOf(WALLET);

            let tx1 = await I_USDTieredSTO_Array[stoId].buyWithETH(ACCREDITED1, {
                from: ACCREDITED1,
                value: investment_ETH,
                gasPrice: GAS_PRICE
            });
            let gasCost1 = new BN(GAS_PRICE).mul(new BN(tx1.receipt.gasUsed));
            console.log("          Gas buyWithETH: ".grey + new BN(tx1.receipt.gasUsed).toString().grey);

            let final_TokenSupply = await I_SecurityToken.totalSupply();
            let final_InvestorTokenBal = await I_SecurityToken.balanceOf(ACCREDITED1);
            let final_InvestorETHBal = new BN(await web3.eth.getBalance(ACCREDITED1));
            let final_InvestorPOLYBal = await I_PolyToken.balanceOf(ACCREDITED1);
            let final_STOTokenSold = await I_USDTieredSTO_Array[stoId].getTokensSold();
            let final_STOETHBal = new BN(await web3.eth.getBalance(I_USDTieredSTO_Array[stoId].address));
            let final_STOPOLYBal = await I_PolyToken.balanceOf(I_USDTieredSTO_Array[stoId].address);
            let final_RaisedETH = await I_USDTieredSTO_Array[stoId].fundsRaised.call(ETH);
            let final_RaisedPOLY = await I_USDTieredSTO_Array[stoId].fundsRaised.call(POLY);
            let final_WalletETHBal = new BN(await web3.eth.getBalance(WALLET));
            let final_WalletPOLYBal = await I_PolyToken.balanceOf(WALLET);

            assert.equal(
                final_TokenSupply.toString(),
                init_TokenSupply.add(investment_Token).toString(),
                "Token Supply not changed as expected"
            );
            assert.equal(
                final_InvestorTokenBal.toString(),
                init_InvestorTokenBal.add(investment_Token).toString(),
                "Investor Token Balance not changed as expected"
            );
            assert.equal(
                final_InvestorETHBal.toString(),
                init_InvestorETHBal
                    .sub(gasCost1)
                    .sub(investment_ETH)
                    .toString(),
                "Investor ETH Balance not changed as expected"
            );
            assert.equal(
                final_InvestorPOLYBal.toString(),
                init_InvestorPOLYBal.toString(),
                "Investor POLY Balance not changed as expected"
            );
            assert.equal(
                final_STOTokenSold.toString(),
                init_STOTokenSold.add(investment_Token).toString(),
                "STO Token Sold not changed as expected"
            );
            assert.equal(final_STOETHBal.toString(), init_STOETHBal.toString(), "STO ETH Balance not changed as expected");
            assert.equal(final_STOPOLYBal.toString(), init_STOPOLYBal.toString(), "STO POLY Balance not changed as expected");
            assert.equal(final_RaisedETH.toString(), init_RaisedETH.add(investment_ETH).toString(), "Raised ETH not changed as expected");
            assert.equal(final_RaisedPOLY.toString(), init_RaisedPOLY.toString(), "Raised POLY not changed as expected");
            assert.equal(
                final_WalletETHBal.toString(),
                init_WalletETHBal.add(investment_ETH).toString(),
                "Wallet ETH Balance not changed as expected"
            );
            assert.equal(final_WalletPOLYBal.toString(), init_WalletPOLYBal.toString(), "Wallet POLY Balance not changed as expected");
        });

        it("should successfully buy using buyWithPOLY at tier 0 for ACCREDITED1", async () => {
            let stoId = 0;
            let tierId = 0;

            let investment_Token = new BN(50).mul(e18);
            let investment_USD = await convert(stoId, tierId, false, "TOKEN", "USD", investment_Token);
            let investment_ETH = await convert(stoId, tierId, false, "TOKEN", "ETH", investment_Token);
            let investment_POLY = await convert(stoId, tierId, false, "TOKEN", "POLY", investment_Token);

            await I_PolyToken.getTokens(investment_POLY, ACCREDITED1);
            await I_PolyToken.approve(I_USDTieredSTO_Array[stoId].address, investment_POLY, { from: ACCREDITED1 });

            // Additional checks on getters
            let init_getTokensSold = await I_USDTieredSTO_Array[stoId].getTokensSold();
            let init_getTokensMinted = await I_USDTieredSTO_Array[stoId].getTokensMinted();
            let init_getTokensSoldForETH = await I_USDTieredSTO_Array[stoId].getTokensSoldFor(ETH);
            let init_getTokensSoldForPOLY = await I_USDTieredSTO_Array[stoId].getTokensSoldFor(POLY);
            let init_investorInvestedUSD = await I_USDTieredSTO_Array[stoId].investorInvestedUSD.call(ACCREDITED1);
            let init_investorInvestedETH = await I_USDTieredSTO_Array[stoId].investorInvested.call(ACCREDITED1, ETH);
            let init_investorInvestedPOLY = await I_USDTieredSTO_Array[stoId].investorInvested.call(ACCREDITED1, POLY);

            let init_TokenSupply = await I_SecurityToken.totalSupply();
            let init_InvestorTokenBal = await I_SecurityToken.balanceOf(ACCREDITED1);
            let init_InvestorETHBal = new BN(await web3.eth.getBalance(ACCREDITED1));
            let init_InvestorPOLYBal = await I_PolyToken.balanceOf(ACCREDITED1);
            let init_STOTokenSold = await I_USDTieredSTO_Array[stoId].getTokensSold();
            let init_STOETHBal = new BN(await web3.eth.getBalance(I_USDTieredSTO_Array[stoId].address));
            let init_STOPOLYBal = await I_PolyToken.balanceOf(I_USDTieredSTO_Array[stoId].address);
            let init_RaisedETH = await I_USDTieredSTO_Array[stoId].fundsRaised.call(ETH);
            let init_RaisedPOLY = await I_USDTieredSTO_Array[stoId].fundsRaised.call(POLY);
            let init_WalletETHBal = new BN(await web3.eth.getBalance(WALLET));
            let init_WalletPOLYBal = await I_PolyToken.balanceOf(WALLET);

            // Buy With POLY
            let tx2 = await I_USDTieredSTO_Array[stoId].buyWithPOLY(ACCREDITED1, investment_POLY, {
                from: ACCREDITED1,
                gasPrice: GAS_PRICE
            });
            let gasCost2 = new BN(GAS_PRICE).mul(new BN(tx2.receipt.gasUsed));
            console.log("          Gas buyWithPOLY: ".grey + new BN(tx2.receipt.gasUsed).toString().grey);

            let final_TokenSupply = await I_SecurityToken.totalSupply();
            let final_InvestorTokenBal = await I_SecurityToken.balanceOf(ACCREDITED1);
            let final_InvestorETHBal = new BN(await web3.eth.getBalance(ACCREDITED1));
            let final_InvestorPOLYBal = await I_PolyToken.balanceOf(ACCREDITED1);
            let final_STOTokenSold = await I_USDTieredSTO_Array[stoId].getTokensSold();
            let final_STOETHBal = new BN(await web3.eth.getBalance(I_USDTieredSTO_Array[stoId].address));
            let final_STOPOLYBal = await I_PolyToken.balanceOf(I_USDTieredSTO_Array[stoId].address);
            let final_RaisedETH = await I_USDTieredSTO_Array[stoId].fundsRaised.call(ETH);
            let final_RaisedPOLY = await I_USDTieredSTO_Array[stoId].fundsRaised.call(POLY);
            let final_WalletETHBal = new BN(await web3.eth.getBalance(WALLET));
            let final_WalletPOLYBal = await I_PolyToken.balanceOf(WALLET);

            assert.equal(
                final_TokenSupply.toString(),
                init_TokenSupply.add(investment_Token).toString(),
                "Token Supply not changed as expected"
            );
            assert.equal(
                final_InvestorTokenBal.toString(),
                init_InvestorTokenBal.add(investment_Token).toString(),
                "Investor Token Balance not changed as expected"
            );
            assert.equal(
                final_InvestorETHBal.toString(),
                init_InvestorETHBal.sub(gasCost2).toString(),
                "Investor ETH Balance not changed as expected"
            );
            assert.equal(
                final_InvestorPOLYBal.toString(),
                init_InvestorPOLYBal.sub(investment_POLY).toString(),
                "Investor POLY Balance not changed as expected"
            );
            assert.equal(
                final_STOTokenSold.toString(),
                init_STOTokenSold.add(investment_Token).toString(),
                "STO Token Sold not changed as expected"
            );
            assert.equal(final_STOETHBal.toString(), init_STOETHBal.toString(), "STO ETH Balance not changed as expected");
            assert.equal(final_STOPOLYBal.toString(), init_STOPOLYBal.toString(), "STO POLY Balance not changed as expected");
            assert.equal(final_RaisedETH.toString(), init_RaisedETH.toString(), "Raised ETH not changed as expected");
            assert.equal(
                final_RaisedPOLY.toString(),
                init_RaisedPOLY.add(investment_POLY).toString(),
                "Raised POLY not changed as expected"
            );
            assert.equal(final_WalletETHBal.toString(), init_WalletETHBal.toString(), "Wallet ETH Balance not changed as expected");
            assert.equal(
                final_WalletPOLYBal.toString(),
                init_WalletPOLYBal.add(investment_POLY).toString(),
                "Wallet POLY Balance not changed as expected"
            );

            // Additional checks on getters
            assert.equal((await I_USDTieredSTO_Array[stoId].investorCount.call()).toString(), 2, "Investor count not changed as expected");
            assert.equal(
                (await I_USDTieredSTO_Array[stoId].getTokensSold()).toString(),
                init_getTokensSold.add(investment_Token).toString(),
                "getTokensSold not changed as expected"
            );
            assert.equal(
                (await I_USDTieredSTO_Array[stoId].getTokensMinted()).toString(),
                init_getTokensMinted.add(investment_Token).toString(),
                "getTokensMinted not changed as expected"
            );
            assert.equal(
                (await I_USDTieredSTO_Array[stoId].getTokensSoldFor(ETH)).toString(),
                init_getTokensSoldForETH.toString(),
                "getTokensSoldForETH not changed as expected"
            );
            assert.equal(
                (await I_USDTieredSTO_Array[stoId].getTokensSoldFor(POLY)).toString(),
                init_getTokensSoldForPOLY.add(investment_Token).toString(),
                "getTokensSoldForPOLY not changed as expected"
            );
            assert.equal(
                (await I_USDTieredSTO_Array[stoId].investorInvestedUSD.call(ACCREDITED1)).toString(),
                init_investorInvestedUSD.add(investment_USD).toString(),
                "investorInvestedUSD not changed as expected"
            );
            assert.equal(
                (await I_USDTieredSTO_Array[stoId].investorInvested.call(ACCREDITED1, ETH)).toString(),
                init_investorInvestedETH.toString(),
                "investorInvestedETH not changed as expected"
            );
            assert.equal(
                (await I_USDTieredSTO_Array[stoId].investorInvested.call(ACCREDITED1, POLY)).toString(),
                init_investorInvestedPOLY.add(investment_POLY).toString(),
                "investorInvestedPOLY not changed as expected"
            );
        });

        it("should successfully modify NONACCREDITED cap for NONACCREDITED1", async () => {
            let stoId = 0;
            let tierId = 0;
            console.log("Current investment: " + (await I_USDTieredSTO_Array[stoId].investorInvestedUSD.call(NONACCREDITED1)).toString());
            await I_USDTieredSTO_Array[stoId].changeNonAccreditedLimit([NONACCREDITED1], [_nonAccreditedLimitUSD[stoId].div(new BN(2))], {
                from: ISSUER
            });
<<<<<<< HEAD
            console.log("Current limit: " + (await I_USDTieredSTO_Array[stoId].nonAccreditedLimitUSDOverride(NONACCREDITED1)).toString());
=======
            let investorStatus = await I_USDTieredSTO_Array[stoId].investors.call(NONACCREDITED1);
            console.log("Current limit: " + investorStatus[2].toNumber());
            let totalStatus = await I_USDTieredSTO_Array[stoId].getAccreditedData.call();
            
            assert.equal(totalStatus[0][0], NONACCREDITED1, "Account match");
            assert.equal(totalStatus[0][1], ACCREDITED1, "Account match");
            assert.equal(totalStatus[1][0], false, "Account match");
            assert.equal(totalStatus[1][1], true, "Account match");
            assert.equal(totalStatus[2][0].toNumber(), _nonAccreditedLimitUSD[stoId].div(2), "override match");
            assert.equal(totalStatus[2][1].toNumber(), 0, "override match");

>>>>>>> 7e050219
        });

        it("should successfully buy a partial amount and refund balance when reaching NONACCREDITED cap", async () => {
            let stoId = 0;
            let tierId = 0;

            let investorStatus = await I_USDTieredSTO_Array[stoId].investors.call(NONACCREDITED1);
            let investment_USD = investorStatus[2];//await I_USDTieredSTO_Array[stoId].nonAccreditedLimitUSDOverride(NONACCREDITED1); //_nonAccreditedLimitUSD[stoId];
            let investment_Token = await convert(stoId, tierId, false, "USD", "TOKEN", investment_USD);
            let investment_ETH = await convert(stoId, tierId, false, "USD", "ETH", investment_USD);
            let investment_POLY = await convert(stoId, tierId, false, "USD", "POLY", investment_USD);

            let refund_USD = await I_USDTieredSTO_Array[stoId].investorInvestedUSD.call(NONACCREDITED1);
            let refund_Token = await convert(stoId, tierId, false, "USD", "TOKEN", refund_USD);
            let refund_ETH = await convert(stoId, tierId, false, "USD", "ETH", refund_USD);
            let refund_POLY = await convert(stoId, tierId, false, "USD", "POLY", refund_USD);

            console.log("Expected refund in tokens: " + refund_Token.toString());

            let snap = await takeSnapshot();

            let init_TokenSupply = await I_SecurityToken.totalSupply();
            let init_InvestorTokenBal = await I_SecurityToken.balanceOf(NONACCREDITED1);
            let init_InvestorETHBal = new BN(await web3.eth.getBalance(NONACCREDITED1));
            let init_InvestorPOLYBal = await I_PolyToken.balanceOf(NONACCREDITED1);
            let init_STOTokenSold = await I_USDTieredSTO_Array[stoId].getTokensSold();
            let init_STOETHBal = new BN(await web3.eth.getBalance(I_USDTieredSTO_Array[stoId].address));
            let init_STOPOLYBal = await I_PolyToken.balanceOf(I_USDTieredSTO_Array[stoId].address);
            let init_RaisedETH = await I_USDTieredSTO_Array[stoId].fundsRaised.call(ETH);
            let init_RaisedPOLY = await I_USDTieredSTO_Array[stoId].fundsRaised.call(POLY);
            let init_WalletETHBal = new BN(await web3.eth.getBalance(WALLET));
            let init_WalletPOLYBal = await I_PolyToken.balanceOf(WALLET);

            // Buy with ETH
            let tx1 = await I_USDTieredSTO_Array[stoId].buyWithETH(NONACCREDITED1, {
                from: NONACCREDITED1,
                value: investment_ETH,
                gasPrice: GAS_PRICE
            });
            let gasCost1 = new BN(GAS_PRICE).mul(new BN(tx1.receipt.gasUsed));
            console.log("          Gas buyWithETH: ".grey + new BN(tx1.receipt.gasUsed).toString().grey);

            let final_TokenSupply = await I_SecurityToken.totalSupply();
            let final_InvestorTokenBal = await I_SecurityToken.balanceOf(NONACCREDITED1);
            let final_InvestorETHBal = new BN(await web3.eth.getBalance(NONACCREDITED1));
            let final_InvestorPOLYBal = await I_PolyToken.balanceOf(NONACCREDITED1);
            let final_STOTokenSold = await I_USDTieredSTO_Array[stoId].getTokensSold();
            let final_STOETHBal = new BN(await web3.eth.getBalance(I_USDTieredSTO_Array[stoId].address));
            let final_STOPOLYBal = await I_PolyToken.balanceOf(I_USDTieredSTO_Array[stoId].address);
            let final_RaisedETH = await I_USDTieredSTO_Array[stoId].fundsRaised.call(ETH);
            let final_RaisedPOLY = await I_USDTieredSTO_Array[stoId].fundsRaised.call(POLY);
            let final_WalletETHBal = new BN(await web3.eth.getBalance(WALLET));
            let final_WalletPOLYBal = await I_PolyToken.balanceOf(WALLET);

            assert.equal(
                final_TokenSupply.toString(),
                init_TokenSupply
                    .add(investment_Token)
                    .sub(refund_Token)
                    .toString(),
                "Token Supply not changed as expected"
            );
            assert.equal(
                final_InvestorTokenBal.toString(),
                init_InvestorTokenBal
                    .add(investment_Token)
                    .sub(refund_Token)
                    .toString(),
                "Investor Token Balance not changed as expected"
            );
            assert.equal(
                final_InvestorETHBal.toString(),
                init_InvestorETHBal
                    .sub(gasCost1)
                    .sub(investment_ETH)
                    .add(refund_ETH)
                    .toString(),
                "Investor ETH Balance not changed as expected"
            );
            assert.equal(
                final_InvestorPOLYBal.toString(),
                init_InvestorPOLYBal.toString(),
                "Investor POLY Balance not changed as expected"
            );
            assert.equal(
                final_STOTokenSold.toString(),
                init_STOTokenSold
                    .add(investment_Token)
                    .sub(refund_Token)
                    .toString(),
                "STO Token Sold not changed as expected"
            );
            assert.equal(final_STOETHBal.toString(), init_STOETHBal.toString(), "STO ETH Balance not changed as expected");
            assert.equal(final_STOPOLYBal.toString(), init_STOPOLYBal.toString(), "STO POLY Balance not changed as expected");
            assert.equal(
                final_RaisedETH.toString(),
                init_RaisedETH
                    .add(investment_ETH)
                    .sub(refund_ETH)
                    .toString(),
                "Raised ETH not changed as expected"
            );
            assert.equal(final_RaisedPOLY.toString(), init_RaisedPOLY.toString(), "Raised POLY not changed as expected");
            assert.equal(
                final_WalletETHBal.toString(),
                init_WalletETHBal
                    .add(investment_ETH)
                    .sub(refund_ETH)
                    .toString(),
                "Wallet ETH Balance not changed as expected"
            );
            assert.equal(final_WalletPOLYBal.toString(), init_WalletPOLYBal.toString(), "Wallet POLY Balance not changed as expected");

            await revertToSnapshot(snap);

            await I_PolyToken.getTokens(investment_POLY, NONACCREDITED1);
            await I_PolyToken.approve(I_USDTieredSTO_Array[stoId].address, investment_POLY, { from: NONACCREDITED1 });

            init_TokenSupply = await I_SecurityToken.totalSupply();
            init_InvestorTokenBal = await I_SecurityToken.balanceOf(NONACCREDITED1);
            init_InvestorETHBal = new BN(await web3.eth.getBalance(NONACCREDITED1));
            init_InvestorPOLYBal = await I_PolyToken.balanceOf(NONACCREDITED1);
            init_STOTokenSold = await I_USDTieredSTO_Array[stoId].getTokensSold();
            init_STOETHBal = new BN(await web3.eth.getBalance(I_USDTieredSTO_Array[stoId].address));
            init_STOPOLYBal = await I_PolyToken.balanceOf(I_USDTieredSTO_Array[stoId].address);
            init_RaisedETH = await I_USDTieredSTO_Array[stoId].fundsRaised.call(ETH);
            init_RaisedPOLY = await I_USDTieredSTO_Array[stoId].fundsRaised.call(POLY);
            init_WalletETHBal = new BN(await web3.eth.getBalance(WALLET));
            init_WalletPOLYBal = await I_PolyToken.balanceOf(WALLET);

            // Buy With POLY
            let tx2 = await I_USDTieredSTO_Array[stoId].buyWithPOLY(NONACCREDITED1, investment_POLY, {
                from: NONACCREDITED1,
                gasPrice: GAS_PRICE
            });
            let gasCost2 = new BN(GAS_PRICE).mul(new BN(tx2.receipt.gasUsed));
            console.log("          Gas buyWithPOLY: ".grey + new BN(tx2.receipt.gasUsed).toString().grey);

            final_TokenSupply = await I_SecurityToken.totalSupply();
            final_InvestorTokenBal = await I_SecurityToken.balanceOf(NONACCREDITED1);
            final_InvestorETHBal = new BN(await web3.eth.getBalance(NONACCREDITED1));
            final_InvestorPOLYBal = await I_PolyToken.balanceOf(NONACCREDITED1);
            final_STOTokenSold = await I_USDTieredSTO_Array[stoId].getTokensSold();
            final_STOETHBal = new BN(await web3.eth.getBalance(I_USDTieredSTO_Array[stoId].address));
            final_STOPOLYBal = await I_PolyToken.balanceOf(I_USDTieredSTO_Array[stoId].address);
            final_RaisedETH = await I_USDTieredSTO_Array[stoId].fundsRaised.call(ETH);
            final_RaisedPOLY = await I_USDTieredSTO_Array[stoId].fundsRaised.call(POLY);
            final_WalletETHBal = new BN(await web3.eth.getBalance(WALLET));
            final_WalletPOLYBal = await I_PolyToken.balanceOf(WALLET);

            assert.equal(
                final_TokenSupply.toString(),
                init_TokenSupply
                    .add(investment_Token)
                    .sub(refund_Token)
                    .toString(),
                "Token Supply not changed as expected"
            );
            assert.equal(
                final_InvestorTokenBal.toString(),
                init_InvestorTokenBal
                    .add(investment_Token)
                    .sub(refund_Token)
                    .toString(),
                "Investor Token Balance not changed as expected"
            );
            assert.equal(
                final_InvestorETHBal.toString(),
                init_InvestorETHBal.sub(gasCost2).toString(),
                "Investor ETH Balance not changed as expected"
            );
            assert.equal(
                final_InvestorPOLYBal.toString(),
                init_InvestorPOLYBal
                    .sub(investment_POLY)
                    .add(refund_POLY)
                    .toString(),
                "Investor POLY Balance not changed as expected"
            );
            assert.equal(
                final_STOTokenSold.toString(),
                init_STOTokenSold
                    .add(investment_Token)
                    .sub(refund_Token)
                    .toString(),
                "STO Token Sold not changed as expected"
            );
            assert.equal(final_STOETHBal.toString(), init_STOETHBal.toString(), "STO ETH Balance not changed as expected");
            assert.equal(final_STOPOLYBal.toString(), init_STOPOLYBal.toString(), "STO POLY Balance not changed as expected");
            assert.equal(final_RaisedETH.toString(), init_RaisedETH.toString(), "Raised ETH not changed as expected");
            assert.equal(
                final_RaisedPOLY.toString(),
                init_RaisedPOLY
                    .add(investment_POLY)
                    .sub(refund_POLY)
                    .toString(),
                "Raised POLY not changed as expected"
            );
            assert.equal(final_WalletETHBal.toString(), init_WalletETHBal.toString(), "Wallet ETH Balance not changed as expected");
            assert.equal(
                final_WalletPOLYBal.toString(),
                init_WalletPOLYBal
                    .add(investment_POLY)
                    .sub(refund_POLY)
                    .toString(),
                "Wallet POLY Balance not changed as expected"
            );
        });

        it("should fail and revert when NONACCREDITED cap reached", async () => {
            let stoId = 0;
            let tierId = 0;

            let investment_Token = new BN(50).mul(e18);
            let investment_USD = await convert(stoId, tierId, false, "TOKEN", "USD", investment_Token);
            let investment_ETH = await convert(stoId, tierId, false, "TOKEN", "ETH", investment_Token);
            let investment_POLY = await convert(stoId, tierId, false, "TOKEN", "POLY", investment_Token);

            await I_PolyToken.getTokens(investment_POLY, NONACCREDITED1);
            await I_PolyToken.approve(I_USDTieredSTO_Array[stoId].address, investment_POLY, { from: NONACCREDITED1, gasPrice: GAS_PRICE });

            // Buy with ETH NONACCREDITED
            await catchRevert(
                I_USDTieredSTO_Array[stoId].buyWithETH(NONACCREDITED1, { from: NONACCREDITED1, value: investment_ETH, gasPrice: GAS_PRICE })
            );

            // Buy with POLY NONACCREDITED
            await catchRevert(
                I_USDTieredSTO_Array[stoId].buyWithPOLY(NONACCREDITED1, investment_POLY, { from: NONACCREDITED1, gasPrice: GAS_PRICE })
            );
        });

        it("should fail and revert despite oracle price change when NONACCREDITED cap reached", async () => {
            let stoId = 0;
            let tierId;

            // set new exchange rates
            let high_USDETH = new BN(1000).mul(e18); // 1000 USD per ETH
            let high_USDPOLY = new BN(50).mul(e16); // 0.5 USD per POLY
            let low_USDETH = new BN(250).mul(e18); // 250 USD per ETH
            let low_USDPOLY = new BN(20).mul(e16); // 0.2 USD per POLY

            let investment_USD = new BN(web3.utils.toWei("50")); // USD
            let investment_ETH_high = investment_USD.div(high_USDETH).mul(e18); // USD / USD/ETH = ETH
            let investment_POLY_high = investment_USD.div(high_USDPOLY).mul(e18); // USD / USD/POLY = POLY
            let investment_ETH_low = investment_USD.div(low_USDETH).mul(e18); // USD / USD/ETH = ETH
            let investment_POLY_low = investment_USD.div(low_USDPOLY).mul(e18); // USD / USD/POLY = POLY

            await I_PolyToken.getTokens(investment_POLY_low, NONACCREDITED1);
            await I_PolyToken.approve(I_USDTieredSTO_Array[stoId].address, investment_POLY_low, { from: NONACCREDITED1 });

            // Change exchange rates up
            await I_USDOracle.changePrice(high_USDETH, { from: POLYMATH });
            await I_POLYOracle.changePrice(high_USDPOLY, { from: POLYMATH });

            // Buy with ETH NONACCREDITED

            await catchRevert(
                I_USDTieredSTO_Array[stoId].buyWithETH(NONACCREDITED1, {
                    from: NONACCREDITED1,
                    value: investment_ETH_high,
                    gasPrice: GAS_PRICE
                })
            );

            // Buy with POLY NONACCREDITED

            await catchRevert(
                I_USDTieredSTO_Array[stoId].buyWithPOLY(NONACCREDITED1, investment_POLY_high, { from: NONACCREDITED1, gasPrice: GAS_PRICE })
            );

            // Change exchange rates down
            await I_USDOracle.changePrice(low_USDETH, { from: POLYMATH });
            await I_POLYOracle.changePrice(low_USDPOLY, { from: POLYMATH });

            // Buy with ETH NONACCREDITED

            await catchRevert(
                I_USDTieredSTO_Array[stoId].buyWithETH(NONACCREDITED1, {
                    from: NONACCREDITED1,
                    value: investment_ETH_low,
                    gasPrice: GAS_PRICE
                })
            );

            // Buy with POLY NONACCREDITED

            await catchRevert(
                I_USDTieredSTO_Array[stoId].buyWithPOLY(NONACCREDITED1, investment_POLY_low, { from: NONACCREDITED1, gasPrice: GAS_PRICE })
            );

            // Reset exchange rates
            await I_USDOracle.changePrice(USDETH, { from: POLYMATH });
            await I_POLYOracle.changePrice(USDPOLY, { from: POLYMATH });
        });

        it("should successfully buy across tiers for NONACCREDITED ETH", async () => {
            let stoId = 1;
            let startTier = 0;
            let endTier = 1;

            assert.equal(
                (await I_USDTieredSTO_Array[stoId].currentTier.call()).toString(),
                startTier,
                "currentTier not changed as expected"
            );

            let delta_Token = new BN(5).mul(e18);
            let ethTier0 = await convert(stoId, startTier, false, "TOKEN", "ETH", delta_Token);
            let ethTier1 = await convert(stoId, endTier, false, "TOKEN", "ETH", delta_Token);

            let investment_Token = delta_Token.add(delta_Token); // 10 Token
            let investment_ETH = ethTier0.add(ethTier1); // 0.0025 ETH

            // Process investment
            let init_TokenSupply = await I_SecurityToken.totalSupply();
            let init_InvestorTokenBal = await I_SecurityToken.balanceOf(NONACCREDITED1);
            let init_InvestorETHBal = new BN(await web3.eth.getBalance(NONACCREDITED1));
            let init_InvestorPOLYBal = await I_PolyToken.balanceOf(NONACCREDITED1);
            let init_STOTokenSold = await I_USDTieredSTO_Array[stoId].getTokensSold();
            let init_STOETHBal = new BN(await web3.eth.getBalance(I_USDTieredSTO_Array[stoId].address));
            let init_STOPOLYBal = await I_PolyToken.balanceOf(I_USDTieredSTO_Array[stoId].address);
            let init_RaisedETH = await I_USDTieredSTO_Array[stoId].fundsRaised.call(ETH);
            let init_RaisedPOLY = await I_USDTieredSTO_Array[stoId].fundsRaised.call(POLY);
            let init_WalletETHBal = new BN(await web3.eth.getBalance(WALLET));
            let init_WalletPOLYBal = await I_PolyToken.balanceOf(WALLET);

            let tx1 = await I_USDTieredSTO_Array[stoId].buyWithETH(NONACCREDITED1, {
                from: NONACCREDITED1,
                value: investment_ETH,
                gasPrice: GAS_PRICE
            });
            let gasCost1 = new BN(GAS_PRICE).mul(new BN(tx1.receipt.gasUsed));
            console.log("          Gas buyWithETH: ".grey + new BN(tx1.receipt.gasUsed).toString().grey);

            let final_TokenSupply = await I_SecurityToken.totalSupply();
            let final_InvestorTokenBal = await I_SecurityToken.balanceOf(NONACCREDITED1);
            let final_InvestorETHBal = new BN(await web3.eth.getBalance(NONACCREDITED1));
            let final_InvestorPOLYBal = await I_PolyToken.balanceOf(NONACCREDITED1);
            let final_STOTokenSold = await I_USDTieredSTO_Array[stoId].getTokensSold();
            let final_STOETHBal = new BN(await web3.eth.getBalance(I_USDTieredSTO_Array[stoId].address));
            let final_STOPOLYBal = await I_PolyToken.balanceOf(I_USDTieredSTO_Array[stoId].address);
            let final_RaisedETH = await I_USDTieredSTO_Array[stoId].fundsRaised.call(ETH);
            let final_RaisedPOLY = await I_USDTieredSTO_Array[stoId].fundsRaised.call(POLY);
            let final_WalletETHBal = new BN(await web3.eth.getBalance(WALLET));
            let final_WalletPOLYBal = await I_PolyToken.balanceOf(WALLET);

            assert.equal(
                final_TokenSupply.toString(),
                init_TokenSupply.add(investment_Token).toString(),
                "Token Supply not changed as expected"
            );
            assert.equal(
                final_InvestorTokenBal.toString(),
                init_InvestorTokenBal.add(investment_Token).toString(),
                "Investor Token Balance not changed as expected"
            );
            assert.equal(
                final_InvestorETHBal.toString(),
                init_InvestorETHBal
                    .sub(gasCost1)
                    .sub(investment_ETH)
                    .toString(),
                "Investor ETH Balance not changed as expected"
            );
            assert.equal(
                final_InvestorPOLYBal.toString(),
                init_InvestorPOLYBal.toString(),
                "Investor POLY Balance not changed as expected"
            );
            assert.equal(
                final_STOTokenSold.toString(),
                init_STOTokenSold.add(investment_Token).toString(),
                "STO Token Sold not changed as expected"
            );
            assert.equal(final_STOETHBal.toString(), init_STOETHBal.toString(), "STO ETH Balance not changed as expected");
            assert.equal(final_STOPOLYBal.toString(), init_STOPOLYBal.toString(), "STO POLY Balance not changed as expected");
            assert.equal(final_RaisedETH.toString(), init_RaisedETH.add(investment_ETH).toString(), "Raised ETH not changed as expected");
            assert.equal(final_RaisedPOLY.toString(), init_RaisedPOLY.toString(), "Raised POLY not changed as expected");
            assert.equal(
                final_WalletETHBal.toString(),
                init_WalletETHBal.add(investment_ETH).toString(),
                "Wallet ETH Balance not changed as expected"
            );
            assert.equal(final_WalletPOLYBal.toString(), init_WalletPOLYBal.toString(), "Wallet POLY Balance not changed as expected");

            // Additional Checks
            assert.equal((await I_USDTieredSTO_Array[stoId].currentTier.call()).toString(), endTier, "currentTier not changed as expected");
        });

        it("should successfully buy across tiers for NONACCREDITED POLY", async () => {
            let stoId = 1;
            let startTier = 1;
            let endTier = 2;

            assert.equal(
                (await I_USDTieredSTO_Array[stoId].currentTier.call()).toString(),
                startTier,
                "currentTier not changed as expected"
            );

            let delta_Token = new BN(5).mul(e18); // Token
            let polyTier0 = await convert(stoId, startTier, false, "TOKEN", "POLY", delta_Token);
            let polyTier1 = await convert(stoId, endTier, false, "TOKEN", "POLY", delta_Token);

            let investment_Token = delta_Token.add(delta_Token); // 10 Token
            let investment_POLY = polyTier0.add(polyTier1); // 0.0025 ETH

            await I_PolyToken.getTokens(investment_POLY, NONACCREDITED1);
            await I_PolyToken.approve(I_USDTieredSTO_Array[stoId].address, investment_POLY, { from: NONACCREDITED1 });

            // Process investment
            let init_TokenSupply = await I_SecurityToken.totalSupply();
            let init_InvestorTokenBal = await I_SecurityToken.balanceOf(NONACCREDITED1);
            let init_InvestorETHBal = new BN(await web3.eth.getBalance(NONACCREDITED1));
            let init_InvestorPOLYBal = await I_PolyToken.balanceOf(NONACCREDITED1);
            let init_STOTokenSold = await I_USDTieredSTO_Array[stoId].getTokensSold();
            let init_STOETHBal = new BN(await web3.eth.getBalance(I_USDTieredSTO_Array[stoId].address));
            let init_STOPOLYBal = await I_PolyToken.balanceOf(I_USDTieredSTO_Array[stoId].address);
            let init_RaisedETH = await I_USDTieredSTO_Array[stoId].fundsRaised.call(ETH);
            let init_RaisedPOLY = await I_USDTieredSTO_Array[stoId].fundsRaised.call(POLY);
            let init_WalletETHBal = new BN(await web3.eth.getBalance(WALLET));
            let init_WalletPOLYBal = await I_PolyToken.balanceOf(WALLET);

            let tx2 = await I_USDTieredSTO_Array[stoId].buyWithPOLY(NONACCREDITED1, investment_POLY, {
                from: NONACCREDITED1,
                gasPrice: GAS_PRICE
            });
            let gasCost2 = new BN(GAS_PRICE).mul(new BN(tx2.receipt.gasUsed));
            console.log("          Gas buyWithPOLY: ".grey + new BN(tx2.receipt.gasUsed).toString().grey);

            let final_TokenSupply = await I_SecurityToken.totalSupply();
            let final_InvestorTokenBal = await I_SecurityToken.balanceOf(NONACCREDITED1);
            let final_InvestorETHBal = new BN(await web3.eth.getBalance(NONACCREDITED1));
            let final_InvestorPOLYBal = await I_PolyToken.balanceOf(NONACCREDITED1);
            let final_STOTokenSold = await I_USDTieredSTO_Array[stoId].getTokensSold();
            let final_STOETHBal = new BN(await web3.eth.getBalance(I_USDTieredSTO_Array[stoId].address));
            let final_STOPOLYBal = await I_PolyToken.balanceOf(I_USDTieredSTO_Array[stoId].address);
            let final_RaisedETH = await I_USDTieredSTO_Array[stoId].fundsRaised.call(ETH);
            let final_RaisedPOLY = await I_USDTieredSTO_Array[stoId].fundsRaised.call(POLY);
            let final_WalletETHBal = new BN(await web3.eth.getBalance(WALLET));
            let final_WalletPOLYBal = await I_PolyToken.balanceOf(WALLET);

            assert.equal(
                final_TokenSupply.toString(),
                init_TokenSupply.add(investment_Token).toString(),
                "Token Supply not changed as expected"
            );
            assert.equal(
                final_InvestorTokenBal.toString(),
                init_InvestorTokenBal.add(investment_Token).toString(),
                "Investor Token Balance not changed as expected"
            );
            assert.equal(
                final_InvestorETHBal.toString(),
                init_InvestorETHBal.sub(gasCost2).toString(),
                "Investor ETH Balance not changed as expected"
            );
            assert.equal(
                final_InvestorPOLYBal.toString(),
                init_InvestorPOLYBal.sub(investment_POLY).toString(),
                "Investor POLY Balance not changed as expected"
            );
            assert.equal(
                final_STOTokenSold.toString(),
                init_STOTokenSold.add(investment_Token).toString(),
                "STO Token Sold not changed as expected"
            );
            assert.equal(final_STOETHBal.toString(), init_STOETHBal.toString(), "STO ETH Balance not changed as expected");
            assert.equal(final_STOPOLYBal.toString(), init_STOPOLYBal.toString(), "STO POLY Balance not changed as expected");
            assert.equal(final_RaisedETH.toString(), init_RaisedETH.toString(), "Raised ETH not changed as expected");
            assert.equal(
                final_RaisedPOLY.toString(),
                init_RaisedPOLY.add(investment_POLY).toString(),
                "Raised POLY not changed as expected"
            );
            assert.equal(final_WalletETHBal.toString(), init_WalletETHBal.toString(), "Wallet ETH Balance not changed as expected");
            assert.equal(
                final_WalletPOLYBal.toString(),
                init_WalletPOLYBal.add(investment_POLY).toString(),
                "Wallet POLY Balance not changed as expected"
            );

            // Additional Checks
            assert.equal((await I_USDTieredSTO_Array[stoId].currentTier.call()).toString(), endTier, "currentTier not changed as expected");
        });

        it("should successfully buy across tiers for ACCREDITED ETH", async () => {
            let stoId = 1;
            let startTier = 2;
            let endTier = 3;

            await I_USDTieredSTO_Array[stoId].changeAccredited([ACCREDITED1], [true], { from: ISSUER });

            assert.equal(
                (await I_USDTieredSTO_Array[stoId].currentTier.call()).toString(),
                startTier,
                "currentTier not changed as expected"
            );

            let delta_Token = new BN(5).mul(e18); // Token
            let ethTier0 = await convert(stoId, startTier, false, "TOKEN", "ETH", delta_Token);
            let ethTier1 = await convert(stoId, endTier, false, "TOKEN", "ETH", delta_Token);

            let investment_Token = delta_Token.add(delta_Token); // 10 Token
            let investment_ETH = ethTier0.add(ethTier1); // 0.0025 ETH

            // Process investment
            let init_TokenSupply = await I_SecurityToken.totalSupply();
            let init_InvestorTokenBal = await I_SecurityToken.balanceOf(ACCREDITED1);
            let init_InvestorETHBal = new BN(await web3.eth.getBalance(ACCREDITED1));
            let init_InvestorPOLYBal = await I_PolyToken.balanceOf(ACCREDITED1);
            let init_STOTokenSold = await I_USDTieredSTO_Array[stoId].getTokensSold();
            let init_STOETHBal = new BN(await web3.eth.getBalance(I_USDTieredSTO_Array[stoId].address));
            let init_STOPOLYBal = await I_PolyToken.balanceOf(I_USDTieredSTO_Array[stoId].address);
            let init_RaisedETH = await I_USDTieredSTO_Array[stoId].fundsRaised.call(ETH);
            let init_RaisedPOLY = await I_USDTieredSTO_Array[stoId].fundsRaised.call(POLY);
            let init_WalletETHBal = new BN(await web3.eth.getBalance(WALLET));
            let init_WalletPOLYBal = await I_PolyToken.balanceOf(WALLET);

            let tx1 = await I_USDTieredSTO_Array[stoId].buyWithETH(ACCREDITED1, {
                from: ACCREDITED1,
                value: investment_ETH,
                gasPrice: GAS_PRICE
            });
            let gasCost1 = new BN(GAS_PRICE).mul(new BN(tx1.receipt.gasUsed));
            console.log("          Gas buyWithETH: ".grey + new BN(tx1.receipt.gasUsed).toString().grey);

            let final_TokenSupply = await I_SecurityToken.totalSupply();
            let final_InvestorTokenBal = await I_SecurityToken.balanceOf(ACCREDITED1);
            let final_InvestorETHBal = new BN(await web3.eth.getBalance(ACCREDITED1));
            let final_InvestorPOLYBal = await I_PolyToken.balanceOf(ACCREDITED1);
            let final_STOTokenSold = await I_USDTieredSTO_Array[stoId].getTokensSold();
            let final_STOETHBal = new BN(await web3.eth.getBalance(I_USDTieredSTO_Array[stoId].address));
            let final_STOPOLYBal = await I_PolyToken.balanceOf(I_USDTieredSTO_Array[stoId].address);
            let final_RaisedETH = await I_USDTieredSTO_Array[stoId].fundsRaised.call(ETH);
            let final_RaisedPOLY = await I_USDTieredSTO_Array[stoId].fundsRaised.call(POLY);
            let final_WalletETHBal = new BN(await web3.eth.getBalance(WALLET));
            let final_WalletPOLYBal = await I_PolyToken.balanceOf(WALLET);

            assert.equal(
                final_TokenSupply.toString(),
                init_TokenSupply.add(investment_Token).toString(),
                "Token Supply not changed as expected"
            );
            assert.equal(
                final_InvestorTokenBal.toString(),
                init_InvestorTokenBal.add(investment_Token).toString(),
                "Investor Token Balance not changed as expected"
            );
            assert.equal(
                final_InvestorETHBal.toString(),
                init_InvestorETHBal
                    .sub(gasCost1)
                    .sub(investment_ETH)
                    .toString(),
                "Investor ETH Balance not changed as expected"
            );
            assert.equal(
                final_InvestorPOLYBal.toString(),
                init_InvestorPOLYBal.toString(),
                "Investor POLY Balance not changed as expected"
            );
            assert.equal(
                final_STOTokenSold.toString(),
                init_STOTokenSold.add(investment_Token).toString(),
                "STO Token Sold not changed as expected"
            );
            assert.equal(final_STOETHBal.toString(), init_STOETHBal.toString(), "STO ETH Balance not changed as expected");
            assert.equal(final_STOPOLYBal.toString(), init_STOPOLYBal.toString(), "STO POLY Balance not changed as expected");
            assert.equal(final_RaisedETH.toString(), init_RaisedETH.add(investment_ETH).toString(), "Raised ETH not changed as expected");
            assert.equal(final_RaisedPOLY.toString(), init_RaisedPOLY.toString(), "Raised POLY not changed as expected");
            assert.equal(
                final_WalletETHBal.toString(),
                init_WalletETHBal.add(investment_ETH).toString(),
                "Wallet ETH Balance not changed as expected"
            );
            assert.equal(final_WalletPOLYBal.toString(), init_WalletPOLYBal.toString(), "Wallet POLY Balance not changed as expected");

            // Additional Checks
            assert.equal((await I_USDTieredSTO_Array[stoId].currentTier.call()).toString(), endTier, "currentTier not changed as expected");
        });

        it("should successfully buy across tiers for ACCREDITED DAI", async () => {
            let stoId = 1;
            let startTier = 3;
            let endTier = 4;

            assert.equal(
                (await I_USDTieredSTO_Array[stoId].currentTier.call()).toString(),
                startTier,
                "currentTier not changed as expected"
            );

            let delta_Token = new BN(5).mul(e18); // Token
            let daiTier0 = await convert(stoId, startTier, false, "TOKEN", "USD", delta_Token);
            let daiTier1 = await convert(stoId, endTier, false, "TOKEN", "USD", delta_Token);

            let investment_Token = delta_Token.add(delta_Token); // 10 Token
            let investment_DAI = daiTier0.add(daiTier1);

            await I_DaiToken.getTokens(investment_DAI, ACCREDITED1);
            await I_DaiToken.approve(I_USDTieredSTO_Array[stoId].address, investment_DAI, { from: ACCREDITED1 });

            // Process investment
            let init_TokenSupply = await I_SecurityToken.totalSupply();
            let init_InvestorTokenBal = await I_SecurityToken.balanceOf(ACCREDITED1);
            let init_InvestorETHBal = new BN(await web3.eth.getBalance(ACCREDITED1));
            let init_InvestorPOLYBal = await I_PolyToken.balanceOf(ACCREDITED1);
            let init_InvestorDAIBal = await I_DaiToken.balanceOf(ACCREDITED1);
            let init_STOTokenSold = await I_USDTieredSTO_Array[stoId].getTokensSold();
            let init_STOETHBal = new BN(await web3.eth.getBalance(I_USDTieredSTO_Array[stoId].address));
            let init_STOPOLYBal = await I_PolyToken.balanceOf(I_USDTieredSTO_Array[stoId].address);
            let init_RaisedETH = await I_USDTieredSTO_Array[stoId].fundsRaised.call(ETH);
            let init_RaisedPOLY = await I_USDTieredSTO_Array[stoId].fundsRaised.call(POLY);
            let init_RaisedDAI = await I_USDTieredSTO_Array[stoId].fundsRaised.call(DAI);
            let init_WalletETHBal = new BN(await web3.eth.getBalance(WALLET));
            let init_WalletPOLYBal = await I_PolyToken.balanceOf(WALLET);
            let init_WalletDAIBal = await I_DaiToken.balanceOf(WALLET);

<<<<<<< HEAD
            let tx2 = await I_USDTieredSTO_Array[stoId].buyWithUSD(ACCREDITED1, investment_DAI, { from: ACCREDITED1, gasPrice: GAS_PRICE });
            let gasCost2 = new BN(GAS_PRICE).mul(new BN(tx2.receipt.gasUsed));
            console.log("          Gas buyWithUSD: ".grey + new BN(tx2.receipt.gasUsed).toString().grey);
=======
            let tx2 = await I_USDTieredSTO_Array[stoId].buyWithUSD(ACCREDITED1, investment_DAI, I_DaiToken.address, { from: ACCREDITED1, gasPrice: GAS_PRICE });
            let gasCost2 = new BigNumber(GAS_PRICE).mul(tx2.receipt.gasUsed);
            console.log("          Gas buyWithUSD: ".grey + tx2.receipt.gasUsed.toString().grey);
>>>>>>> 7e050219

            let final_TokenSupply = await I_SecurityToken.totalSupply();
            let final_InvestorTokenBal = await I_SecurityToken.balanceOf(ACCREDITED1);
            let final_InvestorETHBal = new BN(await web3.eth.getBalance(ACCREDITED1));
            let final_InvestorPOLYBal = await I_PolyToken.balanceOf(ACCREDITED1);
            let final_InvestorDAIBal = await I_DaiToken.balanceOf(ACCREDITED1);
            let final_STOTokenSold = await I_USDTieredSTO_Array[stoId].getTokensSold();
            let final_STOETHBal = new BN(await web3.eth.getBalance(I_USDTieredSTO_Array[stoId].address));
            let final_STOPOLYBal = await I_PolyToken.balanceOf(I_USDTieredSTO_Array[stoId].address);
            let final_RaisedETH = await I_USDTieredSTO_Array[stoId].fundsRaised.call(ETH);
            let final_RaisedPOLY = await I_USDTieredSTO_Array[stoId].fundsRaised.call(POLY);
            let final_RaisedDAI = await I_USDTieredSTO_Array[stoId].fundsRaised.call(DAI);
            let final_WalletETHBal = new BN(await web3.eth.getBalance(WALLET));
            let final_WalletPOLYBal = await I_PolyToken.balanceOf(WALLET);
            let final_WalletDAIBal = await I_DaiToken.balanceOf(WALLET);

            assert.equal(
                final_TokenSupply.toString(),
                init_TokenSupply.add(investment_Token).toString(),
                "Token Supply not changed as expected"
            );
            assert.equal(
                final_InvestorTokenBal.toString(),
                init_InvestorTokenBal.add(investment_Token).toString(),
                "Investor Token Balance not changed as expected"
            );
            assert.equal(
                final_InvestorETHBal.toString(),
                init_InvestorETHBal.sub(gasCost2).toString(),
                "Investor ETH Balance not changed as expected"
            );
            assert.equal(
                final_InvestorPOLYBal.toString(),
                init_InvestorPOLYBal.toString(),
                "Investor POLY Balance not changed as expected"
            );
            assert.equal(
                final_InvestorDAIBal.toString(),
                init_InvestorDAIBal.sub(investment_DAI).toString(),
                "Investor POLY Balance not changed as expected"
            );
            assert.equal(
                final_STOTokenSold.toString(),
                init_STOTokenSold.add(investment_Token).toString(),
                "STO Token Sold not changed as expected"
            );
            assert.equal(final_STOETHBal.toString(), init_STOETHBal.toString(), "STO ETH Balance not changed as expected");
            assert.equal(final_STOPOLYBal.toString(), init_STOPOLYBal.toString(), "STO POLY Balance not changed as expected");
            assert.equal(final_RaisedETH.toString(), init_RaisedETH.toString(), "Raised ETH not changed as expected");
            assert.equal(final_RaisedPOLY.toString(), init_RaisedPOLY.toString(), "Raised POLY not changed as expected");
            assert.equal(final_RaisedDAI.toString(), init_RaisedDAI.add(investment_DAI).toString(), "Raised DAI not changed as expected");
            assert.equal(final_WalletETHBal.toString(), init_WalletETHBal.toString(), "Wallet ETH Balance not changed as expected");
            assert.equal(final_WalletPOLYBal.toString(), init_WalletPOLYBal.toString(), "Wallet POLY Balance not changed as expected");
            assert.equal(
                final_WalletDAIBal.toString(),
                init_WalletDAIBal.add(investment_DAI).toString(),
                "Wallet POLY Balance not changed as expected"
            );

            // Additional Checks
            assert.equal((await I_USDTieredSTO_Array[stoId].currentTier.call()).toString(), endTier, "currentTier not changed as expected");
        });

        it("should successfully buy across tiers for ACCREDITED POLY", async () => {
            let stoId = 1;
            let startTier = 4;
            let endTier = 5;

            assert.equal(
                (await I_USDTieredSTO_Array[stoId].currentTier.call()).toString(),
                startTier,
                "currentTier not changed as expected"
            );

            let delta_Token = new BN(5).mul(e18); // Token
            let polyTier0 = await convert(stoId, startTier, false, "TOKEN", "POLY", delta_Token);
            let polyTier1 = await convert(stoId, endTier, false, "TOKEN", "POLY", delta_Token);

            let investment_Token = delta_Token.add(delta_Token); // 10 Token
            let investment_POLY = polyTier0.add(polyTier1); // 0.0025 ETH

            await I_PolyToken.getTokens(investment_POLY, ACCREDITED1);
            await I_PolyToken.approve(I_USDTieredSTO_Array[stoId].address, investment_POLY, { from: ACCREDITED1 });

            // Process investment
            let init_TokenSupply = await I_SecurityToken.totalSupply();
            let init_InvestorTokenBal = await I_SecurityToken.balanceOf(ACCREDITED1);
            let init_InvestorETHBal = new BN(await web3.eth.getBalance(ACCREDITED1));
            let init_InvestorPOLYBal = await I_PolyToken.balanceOf(ACCREDITED1);
            let init_STOTokenSold = await I_USDTieredSTO_Array[stoId].getTokensSold();
            let init_STOETHBal = new BN(await web3.eth.getBalance(I_USDTieredSTO_Array[stoId].address));
            let init_STOPOLYBal = await I_PolyToken.balanceOf(I_USDTieredSTO_Array[stoId].address);
            let init_RaisedETH = await I_USDTieredSTO_Array[stoId].fundsRaised.call(ETH);
            let init_RaisedPOLY = await I_USDTieredSTO_Array[stoId].fundsRaised.call(POLY);
            let init_WalletETHBal = new BN(await web3.eth.getBalance(WALLET));
            let init_WalletPOLYBal = await I_PolyToken.balanceOf(WALLET);

            let tx2 = await I_USDTieredSTO_Array[stoId].buyWithPOLY(ACCREDITED1, investment_POLY, {
                from: ACCREDITED1,
                gasPrice: GAS_PRICE
            });
            let gasCost2 = new BN(GAS_PRICE).mul(new BN(tx2.receipt.gasUsed));
            console.log("          Gas buyWithPOLY: ".grey + new BN(tx2.receipt.gasUsed).toString().grey);

            let final_TokenSupply = await I_SecurityToken.totalSupply();
            let final_InvestorTokenBal = await I_SecurityToken.balanceOf(ACCREDITED1);
            let final_InvestorETHBal = new BN(await web3.eth.getBalance(ACCREDITED1));
            let final_InvestorPOLYBal = await I_PolyToken.balanceOf(ACCREDITED1);
            let final_STOTokenSold = await I_USDTieredSTO_Array[stoId].getTokensSold();
            let final_STOETHBal = new BN(await web3.eth.getBalance(I_USDTieredSTO_Array[stoId].address));
            let final_STOPOLYBal = await I_PolyToken.balanceOf(I_USDTieredSTO_Array[stoId].address);
            let final_RaisedETH = await I_USDTieredSTO_Array[stoId].fundsRaised.call(ETH);
            let final_RaisedPOLY = await I_USDTieredSTO_Array[stoId].fundsRaised.call(POLY);
            let final_WalletETHBal = new BN(await web3.eth.getBalance(WALLET));
            let final_WalletPOLYBal = await I_PolyToken.balanceOf(WALLET);

            assert.equal(
                final_TokenSupply.toString(),
                init_TokenSupply.add(investment_Token).toString(),
                "Token Supply not changed as expected"
            );
            assert.equal(
                final_InvestorTokenBal.toString(),
                init_InvestorTokenBal.add(investment_Token).toString(),
                "Investor Token Balance not changed as expected"
            );
            assert.equal(
                final_InvestorETHBal.toString(),
                init_InvestorETHBal.sub(gasCost2).toString(),
                "Investor ETH Balance not changed as expected"
            );
            assert.equal(
                final_InvestorPOLYBal.toString(),
                init_InvestorPOLYBal.sub(investment_POLY).toString(),
                "Investor POLY Balance not changed as expected"
            );
            assert.equal(
                final_STOTokenSold.toString(),
                init_STOTokenSold.add(investment_Token).toString(),
                "STO Token Sold not changed as expected"
            );
            assert.equal(final_STOETHBal.toString(), init_STOETHBal.toString(), "STO ETH Balance not changed as expected");
            assert.equal(final_STOPOLYBal.toString(), init_STOPOLYBal.toString(), "STO POLY Balance not changed as expected");
            assert.equal(final_RaisedETH.toString(), init_RaisedETH.toString(), "Raised ETH not changed as expected");
            assert.equal(
                final_RaisedPOLY.toString(),
                init_RaisedPOLY.add(investment_POLY).toString(),
                "Raised POLY not changed as expected"
            );
            assert.equal(final_WalletETHBal.toString(), init_WalletETHBal.toString(), "Wallet ETH Balance not changed as expected");
            assert.equal(
                final_WalletPOLYBal.toString(),
                init_WalletPOLYBal.add(investment_POLY).toString(),
                "Wallet POLY Balance not changed as expected"
            );

            // Additional Checks
            assert.equal((await I_USDTieredSTO_Array[stoId].currentTier.call()).toString(), endTier, "currentTier not changed as expected");
        });

        it("should buy out the rest of the sto", async () => {
            let stoId = 1;
            let tierId = 5;

            let minted = (await I_USDTieredSTO_Array[stoId].tiers.call(tierId))[4];
<<<<<<< HEAD
            console.log(minted.toString() + ":" + _tokensPerTierTotal[stoId][tierId]);
=======
            console.log(minted.toNumber() + ":" + _tokensPerTierTotal[stoId][tierId]);
>>>>>>> 7e050219
            let investment_Token = _tokensPerTierTotal[stoId][tierId].sub(minted);
            console.log(investment_Token.toString());
            let investment_ETH = await convert(stoId, tierId, false, "TOKEN", "ETH", investment_Token);

            let init_TokenSupply = await I_SecurityToken.totalSupply();
            let init_InvestorTokenBal = await I_SecurityToken.balanceOf(ACCREDITED1);
            let init_STOTokenSold = await I_USDTieredSTO_Array[stoId].getTokensSold();

            let tx = await I_USDTieredSTO_Array[stoId].buyWithETH(ACCREDITED1, {
                from: ACCREDITED1,
                value: investment_ETH,
                gasPrice: GAS_PRICE
            });
            console.log("          Gas buyWithETH: ".grey + tx.receipt.gasUsed.toString().grey);

            let final_TokenSupply = await I_SecurityToken.totalSupply();
            let final_InvestorTokenBal = await I_SecurityToken.balanceOf(ACCREDITED1);
            let final_STOTokenSold = await I_USDTieredSTO_Array[stoId].getTokensSold();

            assert.equal(
                final_TokenSupply.toString(),
                init_TokenSupply.add(investment_Token).toString(),
                "Token Supply not changed as expected"
            );
            assert.equal(
                final_InvestorTokenBal.toString(),
                init_InvestorTokenBal.add(investment_Token).toString(),
                "Investor Token Balance not changed as expected"
            );
            assert.equal(
                final_STOTokenSold.toString(),
                init_STOTokenSold.add(investment_Token).toString(),
                "STO Token Sold not changed as expected"
            );
            // assert.equal((await I_USDTieredSTO_Array[1].getTokensMinted()).toString(), _tokensPerTierTotal[1].reduce((a, b) => a + b, 0).toString(), "STO Token Sold not changed as expected");
        });

        it("should fail and revert when all tiers sold out", async () => {
            let stoId = 1;
            let tierId = 4;

            let investment_Token = new BN(5).mul(e18);
            let investment_USD = await convert(stoId, tierId, false, "TOKEN", "USD", investment_Token);
            let investment_ETH = await convert(stoId, tierId, false, "TOKEN", "ETH", investment_Token);
            let investment_POLY = await convert(stoId, tierId, false, "TOKEN", "POLY", investment_Token);
            let investment_DAI = investment_USD;

            await I_PolyToken.getTokens(investment_POLY, NONACCREDITED1);
            await I_PolyToken.approve(I_USDTieredSTO_Array[stoId].address, investment_POLY, { from: NONACCREDITED1, gasPrice: GAS_PRICE });

            await I_DaiToken.getTokens(investment_DAI, NONACCREDITED1);
            await I_DaiToken.approve(I_USDTieredSTO_Array[stoId].address, investment_DAI, { from: NONACCREDITED1, gasPrice: GAS_PRICE });

            assert.equal(await I_USDTieredSTO_Array[stoId].isOpen(), false, "STO is not showing correct status");

            // Buy with ETH NONACCREDITED

            await catchRevert(
                I_USDTieredSTO_Array[stoId].buyWithETH(NONACCREDITED1, { from: NONACCREDITED1, value: investment_ETH, gasPrice: GAS_PRICE })
            );

            // Buy with POLY NONACCREDITED

            await catchRevert(
                I_USDTieredSTO_Array[stoId].buyWithPOLY(NONACCREDITED1, investment_POLY, { from: NONACCREDITED1, gasPrice: GAS_PRICE })
            );

            // Buy with DAI NONACCREDITED

            await catchRevert(
                I_USDTieredSTO_Array[stoId].buyWithUSD(NONACCREDITED1, investment_DAI, I_DaiToken.address, { from: NONACCREDITED1, gasPrice: GAS_PRICE })
            );

            // Buy with ETH ACCREDITED

            await catchRevert(
                I_USDTieredSTO_Array[stoId].buyWithETH(ACCREDITED1, { from: ACCREDITED1, value: investment_ETH, gasPrice: GAS_PRICE })
            );

            // Buy with POLY ACCREDITED

            await catchRevert(
                I_USDTieredSTO_Array[stoId].buyWithPOLY(ACCREDITED1, investment_POLY, { from: ACCREDITED1, gasPrice: GAS_PRICE })
            );

            // Buy with DAI ACCREDITED

            await catchRevert(
                I_USDTieredSTO_Array[stoId].buyWithUSD(ACCREDITED1, investment_DAI, I_DaiToken.address, { from: ACCREDITED1, gasPrice: GAS_PRICE })
            );
        });

        it("should fail and revert when all tiers sold out despite oracle price change", async () => {
            let stoId = 1;
            let tierId = 4;

            // set new exchange rates
            let high_USDETH = new BN(1000).mul(e18); // 1000 USD per ETH
            let high_USDPOLY = new BN(50).mul(e16); // 0.5 USD per POLY
            let low_USDETH = new BN(250).mul(e18); // 250 USD per ETH
            let low_USDPOLY = new BN(20).mul(e16); // 0.2 USD per POLY

            let investment_USD = new BN(web3.utils.toWei("50")); // USD
            let investment_ETH_high = investment_USD.div(high_USDETH).mul(e18); // USD / USD/ETH = ETH
            let investment_POLY_high = investment_USD.div(high_USDPOLY).mul(e18); // USD / USD/POLY = POLY
            let investment_ETH_low = investment_USD.div(low_USDETH).mul(e18); // USD / USD/ETH = ETH
            let investment_POLY_low = investment_USD.div(low_USDPOLY).mul(e18); // USD / USD/POLY = POLY

            await I_PolyToken.getTokens(investment_POLY_low, NONACCREDITED1);
            await I_PolyToken.approve(I_USDTieredSTO_Array[stoId].address, investment_POLY_low, { from: NONACCREDITED1 });
            await I_PolyToken.getTokens(investment_POLY_low, ACCREDITED1);
            await I_PolyToken.approve(I_USDTieredSTO_Array[stoId].address, investment_POLY_low, { from: ACCREDITED1 });

            // Change exchange rates up
            await I_USDOracle.changePrice(high_USDETH, { from: POLYMATH });
            await I_POLYOracle.changePrice(high_USDPOLY, { from: POLYMATH });

            // Buy with ETH NONACCREDITED

            await catchRevert(
                I_USDTieredSTO_Array[stoId].buyWithETH(NONACCREDITED1, {
                    from: NONACCREDITED1,
                    value: investment_ETH_high,
                    gasPrice: GAS_PRICE
                })
            );

            // Buy with POLY NONACCREDITED

            await catchRevert(
                I_USDTieredSTO_Array[stoId].buyWithPOLY(NONACCREDITED1, investment_POLY_high, { from: NONACCREDITED1, gasPrice: GAS_PRICE })
            );

            // Buy with ETH ACCREDITED

            await catchRevert(
                I_USDTieredSTO_Array[stoId].buyWithETH(ACCREDITED1, { from: ACCREDITED1, value: investment_ETH_high, gasPrice: GAS_PRICE })
            );

            // Buy with POLY ACCREDITED

            await catchRevert(
                I_USDTieredSTO_Array[stoId].buyWithPOLY(ACCREDITED1, investment_POLY_high, { from: ACCREDITED1, gasPrice: GAS_PRICE })
            );

            // Change exchange rates down
            await I_USDOracle.changePrice(low_USDETH, { from: POLYMATH });
            await I_POLYOracle.changePrice(low_USDPOLY, { from: POLYMATH });

            // Buy with ETH NONACCREDITED

            await catchRevert(
                I_USDTieredSTO_Array[stoId].buyWithETH(NONACCREDITED1, {
                    from: NONACCREDITED1,
                    value: investment_ETH_low,
                    gasPrice: GAS_PRICE
                })
            );

            // Buy with POLY NONACCREDITED

            await catchRevert(
                I_USDTieredSTO_Array[stoId].buyWithPOLY(NONACCREDITED1, investment_POLY_low, { from: NONACCREDITED1, gasPrice: GAS_PRICE })
            );

            // Buy with ETH ACCREDITED

            await catchRevert(
                I_USDTieredSTO_Array[stoId].buyWithETH(ACCREDITED1, { from: ACCREDITED1, value: investment_ETH_low, gasPrice: GAS_PRICE })
            );

            // Buy with POLY ACCREDITED

            await catchRevert(
                I_USDTieredSTO_Array[stoId].buyWithPOLY(ACCREDITED1, investment_POLY_low, { from: ACCREDITED1, gasPrice: GAS_PRICE })
            );

            // Reset exchange rates
            await I_USDOracle.changePrice(USDETH, { from: POLYMATH });
            await I_POLYOracle.changePrice(USDPOLY, { from: POLYMATH });
        });
    });

    describe("Buy Tokens with POLY discount", async () => {
        it("should successfully buy using fallback at tier 0 for NONACCREDITED1", async () => {
            let stoId = 2;
            let tierId = 0;

            let investment_Token = new BN(5).mul(e18);
            let investment_USD = await convert(stoId, tierId, false, "TOKEN", "USD", investment_Token);
            let investment_ETH = await convert(stoId, tierId, false, "TOKEN", "ETH", investment_Token);
            let investment_POLY = await convert(stoId, tierId, false, "TOKEN", "POLY", investment_Token);

            let init_TokenSupply = await I_SecurityToken.totalSupply();
            let init_InvestorTokenBal = await I_SecurityToken.balanceOf(NONACCREDITED1);
            let init_InvestorETHBal = new BN(await web3.eth.getBalance(NONACCREDITED1));
            let init_InvestorPOLYBal = await I_PolyToken.balanceOf(NONACCREDITED1);
            let init_STOTokenSold = await I_USDTieredSTO_Array[stoId].getTokensSold();
            let init_STOETHBal = new BN(await web3.eth.getBalance(I_USDTieredSTO_Array[stoId].address));
            let init_STOPOLYBal = await I_PolyToken.balanceOf(I_USDTieredSTO_Array[stoId].address);
            let init_RaisedUSD = await I_USDTieredSTO_Array[stoId].fundsRaisedUSD.call();
            let init_RaisedETH = await I_USDTieredSTO_Array[stoId].fundsRaised.call(ETH);
            let init_RaisedPOLY = await I_USDTieredSTO_Array[stoId].fundsRaised.call(POLY);
            let init_WalletETHBal = new BN(await web3.eth.getBalance(WALLET));
            let init_WalletPOLYBal = await I_PolyToken.balanceOf(WALLET);

            let tx1 = await web3.eth.sendTransaction({
                from: NONACCREDITED1,
                to: I_USDTieredSTO_Array[stoId].address,
                value: investment_ETH,
                gasPrice: GAS_PRICE,
                gas: 7000000
            });
            let gasCost1 = new BN(GAS_PRICE).mul(new BN(tx1.gasUsed));
            console.log("          Gas fallback purchase: ".grey + new BN(tx1.gasUsed).toString().grey);

            let final_TokenSupply = await I_SecurityToken.totalSupply();
            let final_InvestorTokenBal = await I_SecurityToken.balanceOf(NONACCREDITED1);
            let final_InvestorETHBal = new BN(await web3.eth.getBalance(NONACCREDITED1));
            let final_InvestorPOLYBal = await I_PolyToken.balanceOf(NONACCREDITED1);
            let final_STOTokenSold = await I_USDTieredSTO_Array[stoId].getTokensSold();
            let final_STOETHBal = new BN(await web3.eth.getBalance(I_USDTieredSTO_Array[stoId].address));
            let final_STOPOLYBal = await I_PolyToken.balanceOf(I_USDTieredSTO_Array[stoId].address);
            let final_RaisedUSD = await I_USDTieredSTO_Array[stoId].fundsRaisedUSD.call();
            let final_RaisedETH = await I_USDTieredSTO_Array[stoId].fundsRaised.call(ETH);
            let final_RaisedPOLY = await I_USDTieredSTO_Array[stoId].fundsRaised.call(POLY);
            let final_WalletETHBal = new BN(await web3.eth.getBalance(WALLET));
            let final_WalletPOLYBal = await I_PolyToken.balanceOf(WALLET);

            assert.equal(
                final_TokenSupply.toString(),
                init_TokenSupply.add(investment_Token).toString(),
                "Token Supply not changed as expected"
            );
            assert.equal(
                final_InvestorTokenBal.toString(),
                init_InvestorTokenBal.add(investment_Token).toString(),
                "Investor Token Balance not changed as expected"
            );
            assert.equal(
                final_InvestorETHBal.toString(),
                init_InvestorETHBal
                    .sub(gasCost1)
                    .sub(investment_ETH)
                    .toString(),
                "Investor ETH Balance not changed as expected"
            );
            assert.equal(
                final_InvestorPOLYBal.toString(),
                init_InvestorPOLYBal.toString(),
                "Investor POLY Balance not changed as expected"
            );
            assert.equal(
                final_STOTokenSold.toString(),
                init_STOTokenSold.add(investment_Token).toString(),
                "STO Token Sold not changed as expected"
            );
            assert.equal(final_STOETHBal.toString(), init_STOETHBal.toString(), "STO ETH Balance not changed as expected");
            assert.equal(final_STOPOLYBal.toString(), init_STOPOLYBal.toString(), "STO POLY Balance not changed as expected");
            assert.equal(final_RaisedUSD.toString(), init_RaisedUSD.add(investment_USD).toString(), "Raised USD not changed as expected");
            assert.equal(final_RaisedETH.toString(), init_RaisedETH.add(investment_ETH).toString(), "Raised ETH not changed as expected");
            assert.equal(final_RaisedPOLY.toString(), init_RaisedPOLY.toString(), "Raised POLY not changed as expected");
            assert.equal(
                final_WalletETHBal.toString(),
                init_WalletETHBal.add(investment_ETH).toString(),
                "Wallet ETH Balance not changed as expected"
            );
            assert.equal(final_WalletPOLYBal.toString(), init_WalletPOLYBal.toString(), "Wallet POLY Balance not changed as expected");

            // Additional checks on getters
            assert.equal((await I_USDTieredSTO_Array[stoId].investorCount.call()).toString(), 1, "Investor count not changed as expected");
            assert.equal(
                (await I_USDTieredSTO_Array[stoId].getTokensSold()).toString(),
                investment_Token.toString(),
                "getTokensSold not changed as expected"
            );
            assert.equal(
                (await I_USDTieredSTO_Array[stoId].getTokensMinted()).toString(),
                investment_Token.toString(),
                "getTokensMinted not changed as expected"
            );
            assert.equal(
                (await I_USDTieredSTO_Array[stoId].getTokensSoldFor(ETH)).toString(),
                investment_Token.toString(),
                "getTokensSoldForETH not changed as expected"
            );
            assert.equal(
                (await I_USDTieredSTO_Array[stoId].getTokensSoldFor(POLY)).toString(),
                new BN(0),
                "getTokensSoldForPOLY not changed as expected"
            );
            assert.equal(
                (await I_USDTieredSTO_Array[stoId].investorInvestedUSD.call(NONACCREDITED1)).toString(),
                investment_USD.toString(),
                "investorInvestedUSD not changed as expected"
            );
            assert.equal(
                (await I_USDTieredSTO_Array[stoId].investorInvested.call(NONACCREDITED1, ETH)).toString(),
                investment_ETH.toString(),
                "investorInvestedETH not changed as expected"
            );
            assert.equal(
                (await I_USDTieredSTO_Array[stoId].investorInvested.call(NONACCREDITED1, POLY)).toString(),
                new BN(0),
                "investorInvestedPOLY not changed as expected"
            );
        });

        it("should successfully buy using buyWithETH at tier 0 for NONACCREDITED1", async () => {
            let stoId = 2;
            let tierId = 0;

            let investment_Token = new BN(5).mul(e18);
            let investment_USD = await convert(stoId, tierId, false, "TOKEN", "USD", investment_Token);
            let investment_ETH = await convert(stoId, tierId, false, "TOKEN", "ETH", investment_Token);
            let investment_POLY = await convert(stoId, tierId, false, "TOKEN", "POLY", investment_Token);

            let init_TokenSupply = await I_SecurityToken.totalSupply();
            let init_InvestorTokenBal = await I_SecurityToken.balanceOf(NONACCREDITED1);
            let init_InvestorETHBal = new BN(await web3.eth.getBalance(NONACCREDITED1));
            let init_InvestorPOLYBal = await I_PolyToken.balanceOf(NONACCREDITED1);
            let init_STOTokenSold = await I_USDTieredSTO_Array[stoId].getTokensSold();
            let init_STOETHBal = new BN(await web3.eth.getBalance(I_USDTieredSTO_Array[stoId].address));
            let init_STOPOLYBal = await I_PolyToken.balanceOf(I_USDTieredSTO_Array[stoId].address);
            let init_RaisedETH = await I_USDTieredSTO_Array[stoId].fundsRaised.call(ETH);
            let init_RaisedPOLY = await I_USDTieredSTO_Array[stoId].fundsRaised.call(POLY);
            let init_WalletETHBal = new BN(await web3.eth.getBalance(WALLET));
            let init_WalletPOLYBal = await I_PolyToken.balanceOf(WALLET);

            let tx1 = await I_USDTieredSTO_Array[stoId].buyWithETH(NONACCREDITED1, {
                from: NONACCREDITED1,
                value: investment_ETH,
                gasPrice: GAS_PRICE
            });
            let gasCost1 = new BN(GAS_PRICE).mul(new BN(tx1.receipt.gasUsed));
            console.log("          Gas buyWithETH: ".grey + new BN(tx1.receipt.gasUsed).toString().grey);

            let final_TokenSupply = await I_SecurityToken.totalSupply();
            let final_InvestorTokenBal = await I_SecurityToken.balanceOf(NONACCREDITED1);
            let final_InvestorETHBal = new BN(await web3.eth.getBalance(NONACCREDITED1));
            let final_InvestorPOLYBal = await I_PolyToken.balanceOf(NONACCREDITED1);
            let final_STOTokenSold = await I_USDTieredSTO_Array[stoId].getTokensSold();
            let final_STOETHBal = new BN(await web3.eth.getBalance(I_USDTieredSTO_Array[stoId].address));
            let final_STOPOLYBal = await I_PolyToken.balanceOf(I_USDTieredSTO_Array[stoId].address);
            let final_RaisedETH = await I_USDTieredSTO_Array[stoId].fundsRaised.call(ETH);
            let final_RaisedPOLY = await I_USDTieredSTO_Array[stoId].fundsRaised.call(POLY);
            let final_WalletETHBal = new BN(await web3.eth.getBalance(WALLET));
            let final_WalletPOLYBal = await I_PolyToken.balanceOf(WALLET);

            assert.equal(
                final_TokenSupply.toString(),
                init_TokenSupply.add(investment_Token).toString(),
                "Token Supply not changed as expected"
            );
            assert.equal(
                final_InvestorTokenBal.toString(),
                init_InvestorTokenBal.add(investment_Token).toString(),
                "Investor Token Balance not changed as expected"
            );
            assert.equal(
                final_InvestorETHBal.toString(),
                init_InvestorETHBal
                    .sub(gasCost1)
                    .sub(investment_ETH)
                    .toString(),
                "Investor ETH Balance not changed as expected"
            );
            assert.equal(
                final_InvestorPOLYBal.toString(),
                init_InvestorPOLYBal.toString(),
                "Investor POLY Balance not changed as expected"
            );
            assert.equal(
                final_STOTokenSold.toString(),
                init_STOTokenSold.add(investment_Token).toString(),
                "STO Token Sold not changed as expected"
            );
            assert.equal(final_STOETHBal.toString(), init_STOETHBal.toString(), "STO ETH Balance not changed as expected");
            assert.equal(final_STOPOLYBal.toString(), init_STOPOLYBal.toString(), "STO POLY Balance not changed as expected");
            assert.equal(final_RaisedETH.toString(), init_RaisedETH.add(investment_ETH).toString(), "Raised ETH not changed as expected");
            assert.equal(final_RaisedPOLY.toString(), init_RaisedPOLY.toString(), "Raised POLY not changed as expected");
            assert.equal(
                final_WalletETHBal.toString(),
                init_WalletETHBal.add(investment_ETH).toString(),
                "Wallet ETH Balance not changed as expected"
            );
            assert.equal(final_WalletPOLYBal.toString(), init_WalletPOLYBal.toString(), "Wallet POLY Balance not changed as expected");
        });

        it("should successfully buy using buyWithPOLY at tier 0 for NONACCREDITED1", async () => {
            let stoId = 2;
            let tierId = 0;

            let investment_Token = new BN(5).mul(e18);
            let investment_USD = await convert(stoId, tierId, true, "TOKEN", "USD", investment_Token);
            let investment_ETH = await convert(stoId, tierId, true, "TOKEN", "ETH", investment_Token);
            let investment_POLY = await convert(stoId, tierId, true, "TOKEN", "POLY", investment_Token);

            await I_PolyToken.getTokens(investment_POLY, NONACCREDITED1);
            await I_PolyToken.approve(I_USDTieredSTO_Array[stoId].address, investment_POLY, { from: NONACCREDITED1 });

            let init_TokenSupply = await I_SecurityToken.totalSupply();
            let init_InvestorTokenBal = await I_SecurityToken.balanceOf(NONACCREDITED1);
            let init_InvestorETHBal = new BN(await web3.eth.getBalance(NONACCREDITED1));
            let init_InvestorPOLYBal = await I_PolyToken.balanceOf(NONACCREDITED1);
            let init_STOTokenSold = await I_USDTieredSTO_Array[stoId].getTokensSold();
            let init_STOETHBal = new BN(await web3.eth.getBalance(I_USDTieredSTO_Array[stoId].address));
            let init_STOPOLYBal = await I_PolyToken.balanceOf(I_USDTieredSTO_Array[stoId].address);
            let init_RaisedETH = await I_USDTieredSTO_Array[stoId].fundsRaised.call(ETH);
            let init_RaisedPOLY = await I_USDTieredSTO_Array[stoId].fundsRaised.call(POLY);
            let init_WalletETHBal = new BN(await web3.eth.getBalance(WALLET));
            let init_WalletPOLYBal = await I_PolyToken.balanceOf(WALLET);

            // Buy With POLY
            let tx2 = await I_USDTieredSTO_Array[stoId].buyWithPOLY(NONACCREDITED1, investment_POLY, {
                from: NONACCREDITED1,
                gasPrice: GAS_PRICE
            });
            let gasCost2 = new BN(GAS_PRICE).mul(new BN(tx2.receipt.gasUsed));
            console.log("          Gas buyWithPOLY: ".grey + new BN(tx2.receipt.gasUsed).toString().grey);

            let final_TokenSupply = await I_SecurityToken.totalSupply();
            let final_InvestorTokenBal = await I_SecurityToken.balanceOf(NONACCREDITED1);
            let final_InvestorETHBal = new BN(await web3.eth.getBalance(NONACCREDITED1));
            let final_InvestorPOLYBal = await I_PolyToken.balanceOf(NONACCREDITED1);
            let final_STOTokenSold = await I_USDTieredSTO_Array[stoId].getTokensSold();
            let final_STOETHBal = new BN(await web3.eth.getBalance(I_USDTieredSTO_Array[stoId].address));
            let final_STOPOLYBal = await I_PolyToken.balanceOf(I_USDTieredSTO_Array[stoId].address);
            let final_RaisedETH = await I_USDTieredSTO_Array[stoId].fundsRaised.call(ETH);
            let final_RaisedPOLY = await I_USDTieredSTO_Array[stoId].fundsRaised.call(POLY);
            let final_WalletETHBal = new BN(await web3.eth.getBalance(WALLET));
            let final_WalletPOLYBal = await I_PolyToken.balanceOf(WALLET);

            assert.equal(
                final_TokenSupply.toString(),
                init_TokenSupply.add(investment_Token).toString(),
                "Token Supply not changed as expected"
            );
            assert.equal(
                final_InvestorTokenBal.toString(),
                init_InvestorTokenBal.add(investment_Token).toString(),
                "Investor Token Balance not changed as expected"
            );
            assert.equal(
                final_InvestorETHBal.toString(),
                init_InvestorETHBal.sub(gasCost2).toString(),
                "Investor ETH Balance not changed as expected"
            );
            assert.equal(
                final_InvestorPOLYBal.toString(),
                init_InvestorPOLYBal.sub(investment_POLY).toString(),
                "Investor POLY Balance not changed as expected"
            );
            assert.equal(
                final_STOTokenSold.toString(),
                init_STOTokenSold.add(investment_Token).toString(),
                "STO Token Sold not changed as expected"
            );
            assert.equal(final_STOETHBal.toString(), init_STOETHBal.toString(), "STO ETH Balance not changed as expected");
            assert.equal(final_STOPOLYBal.toString(), init_STOPOLYBal.toString(), "STO POLY Balance not changed as expected");
            assert.equal(final_RaisedETH.toString(), init_RaisedETH.toString(), "Raised ETH not changed as expected");
            assert.equal(
                final_RaisedPOLY.toString(),
                init_RaisedPOLY.add(investment_POLY).toString(),
                "Raised POLY not changed as expected"
            );
            assert.equal(final_WalletETHBal.toString(), init_WalletETHBal.toString(), "Wallet ETH Balance not changed as expected");
            assert.equal(
                final_WalletPOLYBal.toString(),
                init_WalletPOLYBal.add(investment_POLY).toString(),
                "Wallet POLY Balance not changed as expected"
            );
        });

        it("should successfully buy using fallback at tier 0 for ACCREDITED1", async () => {
            let stoId = 2;
            let tierId = 0;

            await I_USDTieredSTO_Array[stoId].changeAccredited([ACCREDITED1], [true], { from: ISSUER });

            let investment_Token = new BN(5).mul(e18);
            let investment_USD = await convert(stoId, tierId, false, "TOKEN", "USD", investment_Token);
            let investment_ETH = await convert(stoId, tierId, false, "TOKEN", "ETH", investment_Token);
            let investment_POLY = await convert(stoId, tierId, false, "TOKEN", "POLY", investment_Token);

            let init_TokenSupply = await I_SecurityToken.totalSupply();
            let init_InvestorTokenBal = await I_SecurityToken.balanceOf(ACCREDITED1);
            let init_InvestorETHBal = new BN(await web3.eth.getBalance(ACCREDITED1));
            let init_InvestorPOLYBal = await I_PolyToken.balanceOf(ACCREDITED1);
            let init_STOTokenSold = await I_USDTieredSTO_Array[stoId].getTokensSold();
            let init_STOETHBal = new BN(await web3.eth.getBalance(I_USDTieredSTO_Array[stoId].address));
            let init_STOPOLYBal = await I_PolyToken.balanceOf(I_USDTieredSTO_Array[stoId].address);
            let init_RaisedETH = await I_USDTieredSTO_Array[stoId].fundsRaised.call(ETH);
            let init_RaisedPOLY = await I_USDTieredSTO_Array[stoId].fundsRaised.call(POLY);
            let init_WalletETHBal = new BN(await web3.eth.getBalance(WALLET));
            let init_WalletPOLYBal = await I_PolyToken.balanceOf(WALLET);

            let tx1 = await web3.eth.sendTransaction({
                from: ACCREDITED1,
                to: I_USDTieredSTO_Array[stoId].address,
                value: investment_ETH,
                gasPrice: GAS_PRICE,
                gas: 7000000
            });
            let gasCost1 = new BN(GAS_PRICE).mul(new BN(tx1.gasUsed));
            console.log("          Gas fallback purchase: ".grey + new BN(tx1.gasUsed).toString().grey);

            let final_TokenSupply = await I_SecurityToken.totalSupply();
            let final_InvestorTokenBal = await I_SecurityToken.balanceOf(ACCREDITED1);
            let final_InvestorETHBal = new BN(await web3.eth.getBalance(ACCREDITED1));
            let final_InvestorPOLYBal = await I_PolyToken.balanceOf(ACCREDITED1);
            let final_STOTokenSold = await I_USDTieredSTO_Array[stoId].getTokensSold();
            let final_STOETHBal = new BN(await web3.eth.getBalance(I_USDTieredSTO_Array[stoId].address));
            let final_STOPOLYBal = await I_PolyToken.balanceOf(I_USDTieredSTO_Array[stoId].address);
            let final_RaisedETH = await I_USDTieredSTO_Array[stoId].fundsRaised.call(ETH);
            let final_RaisedPOLY = await I_USDTieredSTO_Array[stoId].fundsRaised.call(POLY);
            let final_WalletETHBal = new BN(await web3.eth.getBalance(WALLET));
            let final_WalletPOLYBal = await I_PolyToken.balanceOf(WALLET);

            assert.equal(
                final_TokenSupply.toString(),
                init_TokenSupply.add(investment_Token).toString(),
                "Token Supply not changed as expected"
            );
            assert.equal(
                final_InvestorTokenBal.toString(),
                init_InvestorTokenBal.add(investment_Token).toString(),
                "Investor Token Balance not changed as expected"
            );
            assert.equal(
                final_InvestorETHBal.toString(),
                init_InvestorETHBal
                    .sub(gasCost1)
                    .sub(investment_ETH)
                    .toString(),
                "Investor ETH Balance not changed as expected"
            );
            assert.equal(
                final_InvestorPOLYBal.toString(),
                init_InvestorPOLYBal.toString(),
                "Investor POLY Balance not changed as expected"
            );
            assert.equal(
                final_STOTokenSold.toString(),
                init_STOTokenSold.add(investment_Token).toString(),
                "STO Token Sold not changed as expected"
            );
            assert.equal(final_STOETHBal.toString(), init_STOETHBal.toString(), "STO ETH Balance not changed as expected");
            assert.equal(final_STOPOLYBal.toString(), init_STOPOLYBal.toString(), "STO POLY Balance not changed as expected");
            assert.equal(final_RaisedETH.toString(), init_RaisedETH.add(investment_ETH).toString(), "Raised ETH not changed as expected");
            assert.equal(final_RaisedPOLY.toString(), init_RaisedPOLY.toString(), "Raised POLY not changed as expected");
            assert.equal(
                final_WalletETHBal.toString(),
                init_WalletETHBal.add(investment_ETH).toString(),
                "Wallet ETH Balance not changed as expected"
            );
            assert.equal(final_WalletPOLYBal.toString(), init_WalletPOLYBal.toString(), "Wallet POLY Balance not changed as expected");
        });

        it("should successfully buy using buyWithETH at tier 0 for ACCREDITED1", async () => {
            let stoId = 2;
            let tierId = 0;

            let investment_Token = new BN(5).mul(e18);
            let investment_USD = await convert(stoId, tierId, false, "TOKEN", "USD", investment_Token);
            let investment_ETH = await convert(stoId, tierId, false, "TOKEN", "ETH", investment_Token);
            let investment_POLY = await convert(stoId, tierId, false, "TOKEN", "POLY", investment_Token);

            let init_TokenSupply = await I_SecurityToken.totalSupply();
            let init_InvestorTokenBal = await I_SecurityToken.balanceOf(ACCREDITED1);
            let init_InvestorETHBal = new BN(await web3.eth.getBalance(ACCREDITED1));
            let init_InvestorPOLYBal = await I_PolyToken.balanceOf(ACCREDITED1);
            let init_STOTokenSold = await I_USDTieredSTO_Array[stoId].getTokensSold();
            let init_STOETHBal = new BN(await web3.eth.getBalance(I_USDTieredSTO_Array[stoId].address));
            let init_STOPOLYBal = await I_PolyToken.balanceOf(I_USDTieredSTO_Array[stoId].address);
            let init_RaisedETH = await I_USDTieredSTO_Array[stoId].fundsRaised.call(ETH);
            let init_RaisedPOLY = await I_USDTieredSTO_Array[stoId].fundsRaised.call(POLY);
            let init_WalletETHBal = new BN(await web3.eth.getBalance(WALLET));
            let init_WalletPOLYBal = await I_PolyToken.balanceOf(WALLET);

            let tx1 = await I_USDTieredSTO_Array[stoId].buyWithETH(ACCREDITED1, {
                from: ACCREDITED1,
                value: investment_ETH,
                gasPrice: GAS_PRICE
            });
            let gasCost1 = new BN(GAS_PRICE).mul(new BN(tx1.receipt.gasUsed));
            console.log("          Gas buyWithETH: ".grey + new BN(tx1.receipt.gasUsed).toString().grey);

            let final_TokenSupply = await I_SecurityToken.totalSupply();
            let final_InvestorTokenBal = await I_SecurityToken.balanceOf(ACCREDITED1);
            let final_InvestorETHBal = new BN(await web3.eth.getBalance(ACCREDITED1));
            let final_InvestorPOLYBal = await I_PolyToken.balanceOf(ACCREDITED1);
            let final_STOTokenSold = await I_USDTieredSTO_Array[stoId].getTokensSold();
            let final_STOETHBal = new BN(await web3.eth.getBalance(I_USDTieredSTO_Array[stoId].address));
            let final_STOPOLYBal = await I_PolyToken.balanceOf(I_USDTieredSTO_Array[stoId].address);
            let final_RaisedETH = await I_USDTieredSTO_Array[stoId].fundsRaised.call(ETH);
            let final_RaisedPOLY = await I_USDTieredSTO_Array[stoId].fundsRaised.call(POLY);
            let final_WalletETHBal = new BN(await web3.eth.getBalance(WALLET));
            let final_WalletPOLYBal = await I_PolyToken.balanceOf(WALLET);

            assert.equal(
                final_TokenSupply.toString(),
                init_TokenSupply.add(investment_Token).toString(),
                "Token Supply not changed as expected"
            );
            assert.equal(
                final_InvestorTokenBal.toString(),
                init_InvestorTokenBal.add(investment_Token).toString(),
                "Investor Token Balance not changed as expected"
            );
            assert.equal(
                final_InvestorETHBal.toString(),
                init_InvestorETHBal
                    .sub(gasCost1)
                    .sub(investment_ETH)
                    .toString(),
                "Investor ETH Balance not changed as expected"
            );
            assert.equal(
                final_InvestorPOLYBal.toString(),
                init_InvestorPOLYBal.toString(),
                "Investor POLY Balance not changed as expected"
            );
            assert.equal(
                final_STOTokenSold.toString(),
                init_STOTokenSold.add(investment_Token).toString(),
                "STO Token Sold not changed as expected"
            );
            assert.equal(final_STOETHBal.toString(), init_STOETHBal.toString(), "STO ETH Balance not changed as expected");
            assert.equal(final_STOPOLYBal.toString(), init_STOPOLYBal.toString(), "STO POLY Balance not changed as expected");
            assert.equal(final_RaisedETH.toString(), init_RaisedETH.add(investment_ETH).toString(), "Raised ETH not changed as expected");
            assert.equal(final_RaisedPOLY.toString(), init_RaisedPOLY.toString(), "Raised POLY not changed as expected");
            assert.equal(
                final_WalletETHBal.toString(),
                init_WalletETHBal.add(investment_ETH).toString(),
                "Wallet ETH Balance not changed as expected"
            );
            assert.equal(final_WalletPOLYBal.toString(), init_WalletPOLYBal.toString(), "Wallet POLY Balance not changed as expected");
        });

        it("should successfully buy using buyWithPOLY at tier 0 for ACCREDITED1", async () => {
            let stoId = 2;
            let tierId = 0;

            let investment_Token = new BN(5).mul(e18);
            let investment_USD = await convert(stoId, tierId, true, "TOKEN", "USD", investment_Token);
            let investment_ETH = await convert(stoId, tierId, true, "TOKEN", "ETH", investment_Token);
            let investment_POLY = await convert(stoId, tierId, true, "TOKEN", "POLY", investment_Token);

            await I_PolyToken.getTokens(investment_POLY, ACCREDITED1);
            await I_PolyToken.approve(I_USDTieredSTO_Array[stoId].address, investment_POLY, { from: ACCREDITED1 });

            // Additional checks on getters
            let init_getTokensSold = await I_USDTieredSTO_Array[stoId].getTokensSold();
            let init_getTokensMinted = await I_USDTieredSTO_Array[stoId].getTokensMinted();
            let init_getTokensSoldForETH = await I_USDTieredSTO_Array[stoId].getTokensSoldFor(ETH);
            let init_getTokensSoldForPOLY = await I_USDTieredSTO_Array[stoId].getTokensSoldFor(POLY);
            let init_investorInvestedUSD = await I_USDTieredSTO_Array[stoId].investorInvestedUSD.call(ACCREDITED1);
            let init_investorInvestedETH = await I_USDTieredSTO_Array[stoId].investorInvested.call(ACCREDITED1, ETH);
            let init_investorInvestedPOLY = await I_USDTieredSTO_Array[stoId].investorInvested.call(ACCREDITED1, POLY);

            let init_TokenSupply = await I_SecurityToken.totalSupply();
            let init_InvestorTokenBal = await I_SecurityToken.balanceOf(ACCREDITED1);
            let init_InvestorETHBal = new BN(await web3.eth.getBalance(ACCREDITED1));
            let init_InvestorPOLYBal = await I_PolyToken.balanceOf(ACCREDITED1);
            let init_STOTokenSold = await I_USDTieredSTO_Array[stoId].getTokensSold();
            let init_STOETHBal = new BN(await web3.eth.getBalance(I_USDTieredSTO_Array[stoId].address));
            let init_STOPOLYBal = await I_PolyToken.balanceOf(I_USDTieredSTO_Array[stoId].address);
            let init_RaisedETH = await I_USDTieredSTO_Array[stoId].fundsRaised.call(ETH);
            let init_RaisedPOLY = await I_USDTieredSTO_Array[stoId].fundsRaised.call(POLY);
            let init_WalletETHBal = new BN(await web3.eth.getBalance(WALLET));
            let init_WalletPOLYBal = await I_PolyToken.balanceOf(WALLET);

            // Buy With POLY
            let tx2 = await I_USDTieredSTO_Array[stoId].buyWithPOLY(ACCREDITED1, investment_POLY, {
                from: ACCREDITED1,
                gasPrice: GAS_PRICE
            });
            let gasCost2 = new BN(GAS_PRICE).mul(new BN(tx2.receipt.gasUsed));
            console.log("          Gas buyWithPOLY: ".grey + new BN(tx2.receipt.gasUsed).toString().grey);

            let final_TokenSupply = await I_SecurityToken.totalSupply();
            let final_InvestorTokenBal = await I_SecurityToken.balanceOf(ACCREDITED1);
            let final_InvestorETHBal = new BN(await web3.eth.getBalance(ACCREDITED1));
            let final_InvestorPOLYBal = await I_PolyToken.balanceOf(ACCREDITED1);
            let final_STOTokenSold = await I_USDTieredSTO_Array[stoId].getTokensSold();
            let final_STOETHBal = new BN(await web3.eth.getBalance(I_USDTieredSTO_Array[stoId].address));
            let final_STOPOLYBal = await I_PolyToken.balanceOf(I_USDTieredSTO_Array[stoId].address);
            let final_RaisedETH = await I_USDTieredSTO_Array[stoId].fundsRaised.call(ETH);
            let final_RaisedPOLY = await I_USDTieredSTO_Array[stoId].fundsRaised.call(POLY);
            let final_WalletETHBal = new BN(await web3.eth.getBalance(WALLET));
            let final_WalletPOLYBal = await I_PolyToken.balanceOf(WALLET);

            assert.equal(
                final_TokenSupply.toString(),
                init_TokenSupply.add(investment_Token).toString(),
                "Token Supply not changed as expected"
            );
            assert.equal(
                final_InvestorTokenBal.toString(),
                init_InvestorTokenBal.add(investment_Token).toString(),
                "Investor Token Balance not changed as expected"
            );
            assert.equal(
                final_InvestorETHBal.toString(),
                init_InvestorETHBal.sub(gasCost2).toString(),
                "Investor ETH Balance not changed as expected"
            );
            assert.equal(
                final_InvestorPOLYBal.toString(),
                init_InvestorPOLYBal.sub(investment_POLY).toString(),
                "Investor POLY Balance not changed as expected"
            );
            assert.equal(
                final_STOTokenSold.toString(),
                init_STOTokenSold.add(investment_Token).toString(),
                "STO Token Sold not changed as expected"
            );
            assert.equal(final_STOETHBal.toString(), init_STOETHBal.toString(), "STO ETH Balance not changed as expected");
            assert.equal(final_STOPOLYBal.toString(), init_STOPOLYBal.toString(), "STO POLY Balance not changed as expected");
            assert.equal(final_RaisedETH.toString(), init_RaisedETH.toString(), "Raised ETH not changed as expected");
            assert.equal(
                final_RaisedPOLY.toString(),
                init_RaisedPOLY.add(investment_POLY).toString(),
                "Raised POLY not changed as expected"
            );
            assert.equal(final_WalletETHBal.toString(), init_WalletETHBal.toString(), "Wallet ETH Balance not changed as expected");
            assert.equal(
                final_WalletPOLYBal.toString(),
                init_WalletPOLYBal.add(investment_POLY).toString(),
                "Wallet POLY Balance not changed as expected"
            );

            // Additional checks on getters
            assert.equal((await I_USDTieredSTO_Array[stoId].investorCount.call()).toString(), 2, "Investor count not changed as expected");
            assert.equal(
                (await I_USDTieredSTO_Array[stoId].getTokensSold()).toString(),
                init_getTokensSold.add(investment_Token).toString(),
                "getTokensSold not changed as expected"
            );
            assert.equal(
                (await I_USDTieredSTO_Array[stoId].getTokensMinted()).toString(),
                init_getTokensMinted.add(investment_Token).toString(),
                "getTokensMinted not changed as expected"
            );
            assert.equal(
                (await I_USDTieredSTO_Array[stoId].getTokensSoldFor(ETH)).toString(),
                init_getTokensSoldForETH.toString(),
                "getTokensSoldForETH not changed as expected"
            );
            assert.equal(
                (await I_USDTieredSTO_Array[stoId].getTokensSoldFor(POLY)).toString(),
                init_getTokensSoldForPOLY.add(investment_Token).toString(),
                "getTokensSoldForPOLY not changed as expected"
            );
            assert.equal(
                (await I_USDTieredSTO_Array[stoId].investorInvestedUSD.call(ACCREDITED1)).toString(),
                init_investorInvestedUSD.add(investment_USD).toString(),
                "investorInvestedUSD not changed as expected"
            );
            assert.equal(
                (await I_USDTieredSTO_Array[stoId].investorInvested.call(ACCREDITED1, ETH)).toString(),
                init_investorInvestedETH.toString(),
                "investorInvestedETH not changed as expected"
            );
            assert.equal(
                (await I_USDTieredSTO_Array[stoId].investorInvested.call(ACCREDITED1, POLY)).toString(),
                init_investorInvestedPOLY.add(investment_POLY).toString(),
                "investorInvestedPOLY not changed as expected"
            );
        });

        it("should successfully buy a partial amount and refund balance when reaching NONACCREDITED cap", async () => {
            let stoId = 2;
            let tierId = 0;

            let investment_USD = _nonAccreditedLimitUSD[stoId];
            let investment_Token = await convert(stoId, tierId, true, "USD", "TOKEN", investment_USD);
            let investment_ETH = await convert(stoId, tierId, true, "USD", "ETH", investment_USD);
            let investment_POLY = await convert(stoId, tierId, true, "USD", "POLY", investment_USD);

            let refund_USD = await I_USDTieredSTO_Array[stoId].investorInvestedUSD.call(NONACCREDITED1);
            let refund_Token = await convert(stoId, tierId, true, "USD", "TOKEN", refund_USD);
            let refund_ETH = await convert(stoId, tierId, true, "USD", "ETH", refund_USD);
            let refund_POLY = await convert(stoId, tierId, true, "USD", "POLY", refund_USD);

            await I_PolyToken.getTokens(investment_POLY, NONACCREDITED1);
            await I_PolyToken.approve(I_USDTieredSTO_Array[stoId].address, investment_POLY, { from: NONACCREDITED1 });

            let init_TokenSupply = await I_SecurityToken.totalSupply();
            let init_InvestorTokenBal = await I_SecurityToken.balanceOf(NONACCREDITED1);
            let init_InvestorETHBal = new BN(await web3.eth.getBalance(NONACCREDITED1));
            let init_InvestorPOLYBal = await I_PolyToken.balanceOf(NONACCREDITED1);
            let init_STOTokenSold = await I_USDTieredSTO_Array[stoId].getTokensSold();
            let init_STOETHBal = new BN(await web3.eth.getBalance(I_USDTieredSTO_Array[stoId].address));
            let init_STOPOLYBal = await I_PolyToken.balanceOf(I_USDTieredSTO_Array[stoId].address);
            let init_RaisedETH = await I_USDTieredSTO_Array[stoId].fundsRaised.call(ETH);
            let init_RaisedPOLY = await I_USDTieredSTO_Array[stoId].fundsRaised.call(POLY);
            let init_WalletETHBal = new BN(await web3.eth.getBalance(WALLET));
            let init_WalletPOLYBal = await I_PolyToken.balanceOf(WALLET);

            // Buy With POLY
            let tx2 = await I_USDTieredSTO_Array[stoId].buyWithPOLY(NONACCREDITED1, investment_POLY, {
                from: NONACCREDITED1,
                gasPrice: GAS_PRICE
            });
            let gasCost2 = new BN(GAS_PRICE).mul(new BN(tx2.receipt.gasUsed));
            console.log("          Gas buyWithPOLY: ".grey + new BN(tx2.receipt.gasUsed).toString().grey);

            let final_TokenSupply = await I_SecurityToken.totalSupply();
            let final_InvestorTokenBal = await I_SecurityToken.balanceOf(NONACCREDITED1);
            let final_InvestorETHBal = new BN(await web3.eth.getBalance(NONACCREDITED1));
            let final_InvestorPOLYBal = await I_PolyToken.balanceOf(NONACCREDITED1);
            let final_STOTokenSold = await I_USDTieredSTO_Array[stoId].getTokensSold();
            let final_STOETHBal = new BN(await web3.eth.getBalance(I_USDTieredSTO_Array[stoId].address));
            let final_STOPOLYBal = await I_PolyToken.balanceOf(I_USDTieredSTO_Array[stoId].address);
            let final_RaisedETH = await I_USDTieredSTO_Array[stoId].fundsRaised.call(ETH);
            let final_RaisedPOLY = await I_USDTieredSTO_Array[stoId].fundsRaised.call(POLY);
            let final_WalletETHBal = new BN(await web3.eth.getBalance(WALLET));
            let final_WalletPOLYBal = await I_PolyToken.balanceOf(WALLET);

            assert.equal(
                final_TokenSupply.toString(),
                init_TokenSupply
                    .add(investment_Token)
                    .sub(refund_Token)
                    .toString(),
                "Token Supply not changed as expected"
            );
            assert.equal(
                final_InvestorTokenBal.toString(),
                init_InvestorTokenBal
                    .add(investment_Token)
                    .sub(refund_Token)
                    .toString(),
                "Investor Token Balance not changed as expected"
            );
            assert.equal(
                final_InvestorETHBal.toString(),
                init_InvestorETHBal.sub(gasCost2).toString(),
                "Investor ETH Balance not changed as expected"
            );
            assert.equal(
                final_InvestorPOLYBal.toString(),
                init_InvestorPOLYBal
                    .sub(investment_POLY)
                    .add(refund_POLY)
                    .toString(),
                "Investor POLY Balance not changed as expected"
            );
            assert.equal(
                final_STOTokenSold.toString(),
                init_STOTokenSold
                    .add(investment_Token)
                    .sub(refund_Token)
                    .toString(),
                "STO Token Sold not changed as expected"
            );
            assert.equal(final_STOETHBal.toString(), init_STOETHBal.toString(), "STO ETH Balance not changed as expected");
            assert.equal(final_STOPOLYBal.toString(), init_STOPOLYBal.toString(), "STO POLY Balance not changed as expected");
            assert.equal(final_RaisedETH.toString(), init_RaisedETH.toString(), "Raised ETH not changed as expected");
            assert.equal(
                final_RaisedPOLY.toString(),
                init_RaisedPOLY
                    .add(investment_POLY)
                    .sub(refund_POLY)
                    .toString(),
                "Raised POLY not changed as expected"
            );
            assert.equal(final_WalletETHBal.toString(), init_WalletETHBal.toString(), "Wallet ETH Balance not changed as expected");
            assert.equal(
                final_WalletPOLYBal.toString(),
                init_WalletPOLYBal
                    .add(investment_POLY)
                    .sub(refund_POLY)
                    .toString(),
                "Wallet POLY Balance not changed as expected"
            );
        });

        it("should successfully buy a granular amount and refund balance when buying indivisible token with POLY", async () => {
<<<<<<< HEAD
            await I_SecurityToken.changeGranularity(e18, { from: ISSUER });
            let stoId = 4;
            let tierId = 0;
            await I_USDTieredSTO_Array[stoId].changeAccredited([ACCREDITED1], [true], { from: ISSUER });
            let investment_Tokens = new BN(1050).mul(e16);
            let investment_POLY = await convert(stoId, tierId, true, "TOKEN", "POLY", investment_Tokens);

            let refund_Tokens = new BN(50).mul(e16);
=======
            await I_SecurityToken.changeGranularity(10 ** 18, {from: ISSUER});
            let stoId = 4;
            let tierId = 0;
            await I_USDTieredSTO_Array[stoId].changeAccredited([ACCREDITED1], [true], { from: ISSUER });
            let investment_Tokens = (new BigNumber(10.5)).mul(10 ** 18);
            let investment_POLY = await convert(stoId, tierId, true, "TOKEN", "POLY", investment_Tokens);

            let refund_Tokens = (new BigNumber(0.5)).mul(10 ** 18);
>>>>>>> 7e050219
            let refund_POLY = await convert(stoId, tierId, true, "TOKEN", "POLY", refund_Tokens);

            await I_PolyToken.getTokens(investment_POLY, ACCREDITED1);
            await I_PolyToken.approve(I_USDTieredSTO_Array[stoId].address, investment_POLY, { from: ACCREDITED1 });

            let init_TokenSupply = await I_SecurityToken.totalSupply();
            let init_InvestorTokenBal = await I_SecurityToken.balanceOf(ACCREDITED1);
<<<<<<< HEAD
            let init_InvestorETHBal = new BN(await web3.eth.getBalance(ACCREDITED1));
            let init_InvestorPOLYBal = await I_PolyToken.balanceOf(ACCREDITED1);
            let init_STOTokenSold = await I_USDTieredSTO_Array[stoId].getTokensSold();
            let init_STOETHBal = new BN(await web3.eth.getBalance(I_USDTieredSTO_Array[stoId].address));
            let init_STOPOLYBal = await I_PolyToken.balanceOf(I_USDTieredSTO_Array[stoId].address);
            let init_RaisedETH = await I_USDTieredSTO_Array[stoId].fundsRaised.call(ETH);
            let init_RaisedPOLY = await I_USDTieredSTO_Array[stoId].fundsRaised.call(POLY);
            let init_WalletETHBal = new BN(await web3.eth.getBalance(WALLET));
            let init_WalletPOLYBal = await I_PolyToken.balanceOf(WALLET);

            let tokensToMint = (await I_USDTieredSTO_Array[stoId].buyTokensView(ACCREDITED1, investment_POLY, POLY))[2];
=======
            let init_InvestorETHBal = BigNumber(await web3.eth.getBalance(ACCREDITED1));
            let init_InvestorPOLYBal = await I_PolyToken.balanceOf(ACCREDITED1);
            let init_STOTokenSold = await I_USDTieredSTO_Array[stoId].getTokensSold();
            let init_STOETHBal = BigNumber(await web3.eth.getBalance(I_USDTieredSTO_Array[stoId].address));
            let init_STOPOLYBal = await I_PolyToken.balanceOf(I_USDTieredSTO_Array[stoId].address);
            let init_RaisedETH = await I_USDTieredSTO_Array[stoId].fundsRaised.call(ETH);
            let init_RaisedPOLY = await I_USDTieredSTO_Array[stoId].fundsRaised.call(POLY);
            let init_WalletETHBal = BigNumber(await web3.eth.getBalance(WALLET));
            let init_WalletPOLYBal = await I_PolyToken.balanceOf(WALLET);

            let tokensToMint = (await I_USDTieredSTO_Array[stoId].buyTokensView(ACCREDITED1, investment_POLY,POLY))[2];
>>>>>>> 7e050219

            // Buy With POLY
            let tx2 = await I_USDTieredSTO_Array[stoId].buyWithPOLY(ACCREDITED1, investment_POLY, {
                from: ACCREDITED1,
                gasPrice: GAS_PRICE
            });
<<<<<<< HEAD
            let gasCost2 = new BN(GAS_PRICE).mul(new BN(tx2.receipt.gasUsed));
            console.log("          Gas buyWithPOLY: ".grey + new BN(tx2.receipt.gasUsed).toString().grey);

            let final_TokenSupply = await I_SecurityToken.totalSupply();
            let final_InvestorTokenBal = await I_SecurityToken.balanceOf(ACCREDITED1);
            let final_InvestorETHBal = new BN(await web3.eth.getBalance(ACCREDITED1));
            let final_InvestorPOLYBal = await I_PolyToken.balanceOf(ACCREDITED1);
            let final_STOTokenSold = await I_USDTieredSTO_Array[stoId].getTokensSold();
            let final_STOETHBal = new BN(await web3.eth.getBalance(I_USDTieredSTO_Array[stoId].address));
            let final_STOPOLYBal = await I_PolyToken.balanceOf(I_USDTieredSTO_Array[stoId].address);
            let final_RaisedETH = await I_USDTieredSTO_Array[stoId].fundsRaised.call(ETH);
            let final_RaisedPOLY = await I_USDTieredSTO_Array[stoId].fundsRaised.call(POLY);
            let final_WalletETHBal = new BN(await web3.eth.getBalance(WALLET));
            let final_WalletPOLYBal = await I_PolyToken.balanceOf(WALLET);

            assert.equal(
                final_TokenSupply.toString(),
                init_TokenSupply
                    .add(investment_Tokens)
                    .sub(refund_Tokens)
                    .toString(),
                "Token Supply not changed as expected"
            );
            assert.equal(tokensToMint.toString(), investment_Tokens.sub(refund_Tokens).toString(), "View function returned incorrect data");
            assert.equal(
                final_InvestorTokenBal.toString(),
                init_InvestorTokenBal
                    .add(investment_Tokens)
                    .sub(refund_Tokens)
                    .toString(),
                "Investor Token Balance not changed as expected"
            );
            assert.equal(
                final_InvestorETHBal.toString(),
                init_InvestorETHBal.sub(gasCost2).toString(),
                "Investor ETH Balance not changed as expected"
            );
            assert.equal(
                final_InvestorPOLYBal.toString(),
                init_InvestorPOLYBal
                    .sub(investment_POLY)
                    .add(refund_POLY)
                    .toString(),
                "Investor POLY Balance not changed as expected"
            );
            assert.equal(
                final_STOTokenSold.toString(),
                init_STOTokenSold
                    .add(investment_Tokens)
                    .sub(refund_Tokens)
                    .toString(),
                "STO Token Sold not changed as expected"
            );
            assert.equal(final_STOETHBal.toString(), init_STOETHBal.toString(), "STO ETH Balance not changed as expected");
            assert.equal(final_STOPOLYBal.toString(), init_STOPOLYBal.toString(), "STO POLY Balance not changed as expected");
            assert.equal(final_RaisedETH.toString(), init_RaisedETH.toString(), "Raised ETH not changed as expected");
            assert.equal(
                final_RaisedPOLY.toString(),
                init_RaisedPOLY
                    .add(investment_POLY)
                    .sub(refund_POLY)
                    .toString(),
                "Raised POLY not changed as expected"
            );
            assert.equal(final_WalletETHBal.toString(), init_WalletETHBal.toString(), "Wallet ETH Balance not changed as expected");
            assert.equal(
                final_WalletPOLYBal.toString(),
                init_WalletPOLYBal
                    .add(investment_POLY)
                    .sub(refund_POLY)
                    .toString(),
                "Wallet POLY Balance not changed as expected"
            );
            await I_SecurityToken.changeGranularity(1, { from: ISSUER });
        });

        it("should successfully buy a granular amount and refund balance when buying indivisible token with ETH", async () => {
            await I_SecurityToken.changeGranularity(e18, { from: ISSUER });
            let stoId = 4;
            let tierId = 0;
            let investment_Tokens = new BN(1050).mul(e16);
            let investment_ETH = await convert(stoId, tierId, false, "TOKEN", "ETH", investment_Tokens);
            let refund_Tokens = new BN(50).mul(e16);
=======
            let gasCost2 = BigNumber(GAS_PRICE).mul(tx2.receipt.gasUsed);
            console.log("          Gas buyWithPOLY: ".grey + tx2.receipt.gasUsed.toString().grey);

            let final_TokenSupply = await I_SecurityToken.totalSupply();
            let final_InvestorTokenBal = await I_SecurityToken.balanceOf(ACCREDITED1);
            let final_InvestorETHBal = BigNumber(await web3.eth.getBalance(ACCREDITED1));
            let final_InvestorPOLYBal = await I_PolyToken.balanceOf(ACCREDITED1);
            let final_STOTokenSold = await I_USDTieredSTO_Array[stoId].getTokensSold();
            let final_STOETHBal = BigNumber(await web3.eth.getBalance(I_USDTieredSTO_Array[stoId].address));
            let final_STOPOLYBal = await I_PolyToken.balanceOf(I_USDTieredSTO_Array[stoId].address);
            let final_RaisedETH = await I_USDTieredSTO_Array[stoId].fundsRaised.call(ETH);
            let final_RaisedPOLY = await I_USDTieredSTO_Array[stoId].fundsRaised.call(POLY);
            let final_WalletETHBal = BigNumber(await web3.eth.getBalance(WALLET));
            let final_WalletPOLYBal = await I_PolyToken.balanceOf(WALLET);

            assert.equal(
                final_TokenSupply.toNumber(),
                init_TokenSupply
                    .add(investment_Tokens)
                    .sub(refund_Tokens)
                    .toNumber(),
                "Token Supply not changed as expected"
            );
            assert.equal(
                tokensToMint.toNumber(),
                investment_Tokens.sub(refund_Tokens).toNumber(),
                "View function returned incorrect data"
            );
            assert.equal(
                final_InvestorTokenBal.toNumber(),
                init_InvestorTokenBal
                    .add(investment_Tokens)
                    .sub(refund_Tokens)
                    .toNumber(),
                "Investor Token Balance not changed as expected"
            );
            assert.equal(
                final_InvestorETHBal.toNumber(),
                init_InvestorETHBal.sub(gasCost2).toNumber(),
                "Investor ETH Balance not changed as expected"
            );
            assert.equal(
                final_InvestorPOLYBal.toNumber(),
                init_InvestorPOLYBal
                    .sub(investment_POLY)
                    .add(refund_POLY)
                    .toNumber(),
                "Investor POLY Balance not changed as expected"
            );
            assert.equal(
                final_STOTokenSold.toNumber(),
                init_STOTokenSold
                    .add(investment_Tokens)
                    .sub(refund_Tokens)
                    .toNumber(),
                "STO Token Sold not changed as expected"
            );
            assert.equal(final_STOETHBal.toNumber(), init_STOETHBal.toNumber(), "STO ETH Balance not changed as expected");
            assert.equal(final_STOPOLYBal.toNumber(), init_STOPOLYBal.toNumber(), "STO POLY Balance not changed as expected");
            assert.equal(final_RaisedETH.toNumber(), init_RaisedETH.toNumber(), "Raised ETH not changed as expected");
            assert.equal(
                final_RaisedPOLY.toNumber(),
                init_RaisedPOLY
                    .add(investment_POLY)
                    .sub(refund_POLY)
                    .toNumber(),
                "Raised POLY not changed as expected"
            );
            assert.equal(final_WalletETHBal.toNumber(), init_WalletETHBal.toNumber(), "Wallet ETH Balance not changed as expected");
            assert.equal(
                final_WalletPOLYBal.toNumber(),
                init_WalletPOLYBal
                    .add(investment_POLY)
                    .sub(refund_POLY)
                    .toNumber(),
                "Wallet POLY Balance not changed as expected"
            );
            await I_SecurityToken.changeGranularity(1, {from: ISSUER});
        });

        it("should successfully buy a granular amount and refund balance when buying indivisible token with ETH", async () => {
            await I_SecurityToken.changeGranularity(10**18, {from: ISSUER});
            let stoId = 4;
            let tierId = 0;
            let investment_Tokens = BigNumber(10.5).mul(10**18);
            let investment_ETH = await convert(stoId, tierId, false, "TOKEN", "ETH", investment_Tokens);
            let refund_Tokens = BigNumber(0.5).mul(10**18);
>>>>>>> 7e050219
            let refund_ETH = await convert(stoId, tierId, false, "TOKEN", "ETH", refund_Tokens);

            let init_TokenSupply = await I_SecurityToken.totalSupply();
            let init_InvestorTokenBal = await I_SecurityToken.balanceOf(ACCREDITED1);
<<<<<<< HEAD
            let init_InvestorETHBal = new BN(await web3.eth.getBalance(ACCREDITED1));
            let init_STOTokenSold = await I_USDTieredSTO_Array[stoId].getTokensSold();
            let init_STOETHBal = new BN(await web3.eth.getBalance(I_USDTieredSTO_Array[stoId].address));
=======
            let init_InvestorETHBal = BigNumber(await web3.eth.getBalance(ACCREDITED1));
            let init_STOTokenSold = await I_USDTieredSTO_Array[stoId].getTokensSold();
            let init_STOETHBal = BigNumber(await web3.eth.getBalance(I_USDTieredSTO_Array[stoId].address));
>>>>>>> 7e050219
            let init_STOPOLYBal = await I_PolyToken.balanceOf(I_USDTieredSTO_Array[stoId].address);
            let init_RaisedETH = await I_USDTieredSTO_Array[stoId].fundsRaised.call(ETH);
            let init_RaisedPOLY = await I_USDTieredSTO_Array[stoId].fundsRaised.call(POLY);

<<<<<<< HEAD
=======

>>>>>>> 7e050219
            // Buy With ETH
            let tx2 = await I_USDTieredSTO_Array[stoId].buyWithETH(ACCREDITED1, {
                from: ACCREDITED1,
                gasPrice: GAS_PRICE,
                value: investment_ETH
            });
<<<<<<< HEAD
            let gasCost2 = new BN(GAS_PRICE).mul(new BN(tx2.receipt.gasUsed));
            console.log("          Gas buyWithETH: ".grey + new BN(tx2.receipt.gasUsed).toString().grey);

            let final_TokenSupply = await I_SecurityToken.totalSupply();
            let final_InvestorTokenBal = await I_SecurityToken.balanceOf(ACCREDITED1);
            let final_InvestorETHBal = new BN(await web3.eth.getBalance(ACCREDITED1));
            let final_STOTokenSold = await I_USDTieredSTO_Array[stoId].getTokensSold();
            let final_STOETHBal = new BN(await web3.eth.getBalance(I_USDTieredSTO_Array[stoId].address));
=======
            let gasCost2 = BigNumber(GAS_PRICE).mul(tx2.receipt.gasUsed);
            console.log("          Gas buyWithETH: ".grey + tx2.receipt.gasUsed.toString().grey);

            let final_TokenSupply = await I_SecurityToken.totalSupply();
            let final_InvestorTokenBal = await I_SecurityToken.balanceOf(ACCREDITED1);
            let final_InvestorETHBal = BigNumber(await web3.eth.getBalance(ACCREDITED1));
            let final_STOTokenSold = await I_USDTieredSTO_Array[stoId].getTokensSold();
            let final_STOETHBal = BigNumber(await web3.eth.getBalance(I_USDTieredSTO_Array[stoId].address));
>>>>>>> 7e050219
            let final_STOPOLYBal = await I_PolyToken.balanceOf(I_USDTieredSTO_Array[stoId].address);
            let final_RaisedETH = await I_USDTieredSTO_Array[stoId].fundsRaised.call(ETH);
            let final_RaisedPOLY = await I_USDTieredSTO_Array[stoId].fundsRaised.call(POLY);

            assert.equal(
<<<<<<< HEAD
                final_TokenSupply.toString(),
                init_TokenSupply
                    .add(investment_Tokens)
                    .sub(refund_Tokens)
                    .toString(),
                "Token Supply not changed as expected"
            );
            assert.equal(
                final_InvestorTokenBal.toString(),
                init_InvestorTokenBal
                    .add(investment_Tokens)
                    .sub(refund_Tokens)
                    .toString(),
                "Investor Token Balance not changed as expected"
            );
            assert.equal(
                final_InvestorETHBal.toString(),
                init_InvestorETHBal
                    .sub(investment_ETH)
                    .sub(gasCost2)
                    .add(refund_ETH)
                    .toString(),
                "Investor ETH Balance not changed as expected"
            );
            assert.equal(
                final_STOTokenSold.toString(),
                init_STOTokenSold
                    .add(investment_Tokens)
                    .sub(refund_Tokens)
                    .toString(),
                "STO Token Sold not changed as expected"
            );
            assert.equal(final_STOETHBal.toString(), init_STOETHBal.toString(), "STO ETH Balance not changed as expected");
            assert.equal(final_STOPOLYBal.toString(), init_STOPOLYBal.toString(), "STO POLY Balance not changed as expected");
            assert.equal(
                final_RaisedETH.toString(),
                init_RaisedETH
                    .add(investment_ETH)
                    .sub(refund_ETH)
                    .toString(),
                "Raised ETH not changed as expected"
            );
            assert.equal(final_RaisedPOLY.toString(), init_RaisedPOLY, "Raised POLY not changed as expected");
            await I_SecurityToken.changeGranularity(1, { from: ISSUER });
=======
                final_TokenSupply.toNumber(),
                init_TokenSupply
                    .add(investment_Tokens)
                    .sub(refund_Tokens)
                    .toNumber(),
                "Token Supply not changed as expected"
            );
            assert.equal(
                final_InvestorTokenBal.toNumber(),
                init_InvestorTokenBal
                    .add(investment_Tokens)
                    .sub(refund_Tokens)
                    .toNumber(),
                "Investor Token Balance not changed as expected"
            );
            assert.equal(
                final_InvestorETHBal.toNumber(),
                init_InvestorETHBal.sub(investment_ETH).sub(gasCost2).add(refund_ETH).toNumber(),
                "Investor ETH Balance not changed as expected"
            );
            assert.equal(
                final_STOTokenSold.toNumber(),
                init_STOTokenSold
                    .add(investment_Tokens)
                    .sub(refund_Tokens)
                    .toNumber(),
                "STO Token Sold not changed as expected"
            );
            assert.equal(final_STOETHBal.toNumber(), init_STOETHBal.toNumber(), "STO ETH Balance not changed as expected");
            assert.equal(final_STOPOLYBal.toNumber(), init_STOPOLYBal.toNumber(), "STO POLY Balance not changed as expected");
            assert.equal(final_RaisedETH.toNumber(), init_RaisedETH.add(investment_ETH).sub(refund_ETH).toNumber(), "Raised ETH not changed as expected");
            assert.equal(
                final_RaisedPOLY.toNumber(),
                init_RaisedPOLY,
                "Raised POLY not changed as expected"
            );
            await I_SecurityToken.changeGranularity(1, {from: ISSUER});
>>>>>>> 7e050219
        });

        it("should fail and revert when NONACCREDITED cap reached", async () => {
            let stoId = 2;
            let tierId = 0;

            let investment_Token = new BN(5).mul(e18);
            let investment_USD = await convert(stoId, tierId, true, "TOKEN", "USD", investment_Token);
            let investment_ETH = await convert(stoId, tierId, true, "TOKEN", "ETH", investment_Token);
            let investment_POLY = await convert(stoId, tierId, true, "TOKEN", "POLY", investment_Token);

            await I_PolyToken.getTokens(investment_POLY, NONACCREDITED1);
            await I_PolyToken.approve(I_USDTieredSTO_Array[stoId].address, investment_POLY, { from: NONACCREDITED1, gasPrice: GAS_PRICE });

            // Buy with ETH NONACCREDITED

            await catchRevert(
                I_USDTieredSTO_Array[stoId].buyWithETH(NONACCREDITED1, { from: NONACCREDITED1, value: investment_ETH, gasPrice: GAS_PRICE })
            );

            // Buy with POLY NONACCREDITED

            await catchRevert(
                I_USDTieredSTO_Array[stoId].buyWithPOLY(NONACCREDITED1, investment_POLY, { from: NONACCREDITED1, gasPrice: GAS_PRICE })
            );
        });

        it("should fail when rate set my contract is too low", async () => {
            let stoId = 4;
            let tierId = 0;
            await I_USDTieredSTO_Array[stoId].changeAccredited([ACCREDITED1], [true], { from: ISSUER });
<<<<<<< HEAD
            let investment_Tokens = new BN(e18);
            let investment_POLY = await convert(stoId, tierId, true, "TOKEN", "POLY", investment_Tokens);
            let investment_ETH = await convert(stoId, tierId, true, "TOKEN", "ETH", investment_Tokens);
            const minTokens = new BN(1000).mul(e18);
=======
            let investment_Tokens = new BigNumber(10 ** 18);
            let investment_POLY = await convert(stoId, tierId, true, "TOKEN", "POLY", investment_Tokens);
            let investment_ETH = await convert(stoId, tierId, true, "TOKEN", "ETH", investment_Tokens);
            const minTokens = new BigNumber(10 ** 20);
>>>>>>> 7e050219

            await I_PolyToken.getTokens(investment_POLY, ACCREDITED1);
            await I_PolyToken.approve(I_USDTieredSTO_Array[stoId].address, investment_POLY, { from: ACCREDITED1 });

            // Buy With POLY
<<<<<<< HEAD
            await catchRevert(
                I_USDTieredSTO_Array[stoId].buyWithPOLYRateLimited(ACCREDITED1, investment_POLY, minTokens, {
                    from: ACCREDITED1,
                    gasPrice: GAS_PRICE
                })
            );
            await catchRevert(
                I_USDTieredSTO_Array[stoId].buyWithETHRateLimited(ACCREDITED1, minTokens, {
                    from: ACCREDITED1,
                    gasPrice: GAS_PRICE,
                    value: investment_ETH
                })
            );
=======
            await catchRevert(I_USDTieredSTO_Array[stoId].buyWithPOLYRateLimited(ACCREDITED1, investment_POLY, minTokens, {
                from: ACCREDITED1,
                gasPrice: GAS_PRICE
            }));
            await catchRevert(I_USDTieredSTO_Array[stoId].buyWithETHRateLimited(ACCREDITED1, minTokens, {
                from: ACCREDITED1,
                gasPrice: GAS_PRICE,
                value: investment_ETH
            }));
>>>>>>> 7e050219
        });

        it("should fail and revert despite oracle price change when NONACCREDITED cap reached", async () => {
            let stoId = 2;
            let tierId = 0;

            // set new exchange rates
            let high_USDETH = new BN(1000).mul(e18); // 1000 USD per ETH
            let high_USDPOLY = new BN(50).mul(e16); // 0.5 USD per POLY
            let low_USDETH = new BN(250).mul(e18); // 250 USD per ETH
            let low_USDPOLY = new BN(20).mul(e16); // 0.2 USD per POLY

            let investment_Token = new BN(5).mul(e18);
            let investment_USD = await convert(stoId, tierId, true, "TOKEN", "USD", investment_Token);

            let investment_ETH_high = investment_USD.div(high_USDETH).mul(e18); // USD / USD/ETH = ETH
            let investment_POLY_high = investment_USD.div(high_USDPOLY).mul(e18); // USD / USD/POLY = POLY
            let investment_ETH_low = investment_USD.div(low_USDETH).mul(e18); // USD / USD/ETH = ETH
            let investment_POLY_low = investment_USD.div(low_USDPOLY).mul(e18); // USD / USD/POLY = POLY

            await I_PolyToken.getTokens(investment_POLY_low, NONACCREDITED1);
            await I_PolyToken.approve(I_USDTieredSTO_Array[stoId].address, investment_POLY_low, { from: NONACCREDITED1 });

            // Change exchange rates up
            await I_USDOracle.changePrice(high_USDETH, { from: POLYMATH });
            await I_POLYOracle.changePrice(high_USDPOLY, { from: POLYMATH });

            // Buy with ETH NONACCREDITED

            await catchRevert(
                I_USDTieredSTO_Array[stoId].buyWithETH(NONACCREDITED1, {
                    from: NONACCREDITED1,
                    value: investment_ETH_high,
                    gasPrice: GAS_PRICE
                })
            );

            // Buy with POLY NONACCREDITED

            await catchRevert(
                I_USDTieredSTO_Array[stoId].buyWithPOLY(NONACCREDITED1, investment_POLY_high, { from: NONACCREDITED1, gasPrice: GAS_PRICE })
            );

            // Change exchange rates down
            await I_USDOracle.changePrice(low_USDETH, { from: POLYMATH });
            await I_POLYOracle.changePrice(low_USDPOLY, { from: POLYMATH });

            // Buy with ETH NONACCREDITED

            await catchRevert(
                I_USDTieredSTO_Array[stoId].buyWithETH(NONACCREDITED1, {
                    from: NONACCREDITED1,
                    value: investment_ETH_low,
                    gasPrice: GAS_PRICE
                })
            );

            // Buy with POLY NONACCREDITED

            await catchRevert(
                I_USDTieredSTO_Array[stoId].buyWithPOLY(NONACCREDITED1, investment_POLY_low, { from: NONACCREDITED1, gasPrice: GAS_PRICE })
            );

            // Reset exchange rates
            await I_USDOracle.changePrice(USDETH, { from: POLYMATH });
            await I_POLYOracle.changePrice(USDPOLY, { from: POLYMATH });
        });

        it("should successfully buy across tiers for POLY", async () => {
            let stoId = 2;
            let startTier = 0;
            let endTier = 1;

            assert.equal(
                (await I_USDTieredSTO_Array[stoId].currentTier.call()).toString(),
                startTier,
                "currentTier not changed as expected"
            );

            let delta_Token = new BN(5).mul(e18); // Token
            let polyTier0 = await convert(stoId, startTier, true, "TOKEN", "POLY", delta_Token);
            let polyTier1 = await convert(stoId, endTier, true, "TOKEN", "POLY", delta_Token);
            let investment_Token = delta_Token.add(delta_Token); // 10 Token
            let investment_POLY = polyTier0.add(polyTier1); // 0.0025 ETH

            let tokensRemaining = (await I_USDTieredSTO_Array[stoId].tiers.call(startTier))[2].sub(
                (await I_USDTieredSTO_Array[stoId].tiers.call(startTier))[4]
            );
            let prep_Token = tokensRemaining.sub(delta_Token);
            let prep_POLY = await convert(stoId, startTier, true, "TOKEN", "POLY", prep_Token);

            await I_PolyToken.getTokens(prep_POLY, ACCREDITED1);
            await I_PolyToken.approve(I_USDTieredSTO_Array[stoId].address, prep_POLY, { from: ACCREDITED1 });
            let tx = await I_USDTieredSTO_Array[stoId].buyWithPOLY(ACCREDITED1, prep_POLY, { from: ACCREDITED1, gasPrice: GAS_PRICE });
            console.log("          Gas buyWithPOLY: ".grey + tx.receipt.gasUsed.toString().grey);

            let Tier0Token = (await I_USDTieredSTO_Array[stoId].tiers.call(startTier))[2];
            let Tier0Minted = (await I_USDTieredSTO_Array[stoId].tiers.call(startTier))[4];
<<<<<<< HEAD
            assert.equal(Tier0Minted.toString(), Tier0Token.sub(delta_Token).toString());
=======
            assert.equal(Tier0Minted.toNumber(), Tier0Token.sub(delta_Token).toNumber());
>>>>>>> 7e050219

            await I_PolyToken.getTokens(investment_POLY, ACCREDITED1);
            await I_PolyToken.approve(I_USDTieredSTO_Array[stoId].address, investment_POLY, { from: ACCREDITED1 });

            // Process investment
            let init_TokenSupply = await I_SecurityToken.totalSupply();
            let init_InvestorTokenBal = await I_SecurityToken.balanceOf(ACCREDITED1);
            let init_InvestorETHBal = new BN(await web3.eth.getBalance(ACCREDITED1));
            let init_InvestorPOLYBal = await I_PolyToken.balanceOf(ACCREDITED1);
            let init_STOTokenSold = await I_USDTieredSTO_Array[stoId].getTokensSold();
            let init_STOETHBal = new BN(await web3.eth.getBalance(I_USDTieredSTO_Array[stoId].address));
            let init_STOPOLYBal = await I_PolyToken.balanceOf(I_USDTieredSTO_Array[stoId].address);
            let init_RaisedETH = await I_USDTieredSTO_Array[stoId].fundsRaised.call(ETH);
            let init_RaisedPOLY = await I_USDTieredSTO_Array[stoId].fundsRaised.call(POLY);
            let init_WalletETHBal = new BN(await web3.eth.getBalance(WALLET));
            let init_WalletPOLYBal = await I_PolyToken.balanceOf(WALLET);

            let tx2 = await I_USDTieredSTO_Array[stoId].buyWithPOLY(ACCREDITED1, investment_POLY, {
                from: ACCREDITED1,
                gasPrice: GAS_PRICE
            });
            let gasCost2 = new BN(GAS_PRICE).mul(new BN(tx2.receipt.gasUsed));
            console.log("          Gas buyWithPOLY: ".grey + new BN(tx2.receipt.gasUsed).toString().grey);

            let final_TokenSupply = await I_SecurityToken.totalSupply();
            let final_InvestorTokenBal = await I_SecurityToken.balanceOf(ACCREDITED1);
            let final_InvestorETHBal = new BN(await web3.eth.getBalance(ACCREDITED1));
            let final_InvestorPOLYBal = await I_PolyToken.balanceOf(ACCREDITED1);
            let final_STOTokenSold = await I_USDTieredSTO_Array[stoId].getTokensSold();
            let final_STOETHBal = new BN(await web3.eth.getBalance(I_USDTieredSTO_Array[stoId].address));
            let final_STOPOLYBal = await I_PolyToken.balanceOf(I_USDTieredSTO_Array[stoId].address);
            let final_RaisedETH = await I_USDTieredSTO_Array[stoId].fundsRaised.call(ETH);
            let final_RaisedPOLY = await I_USDTieredSTO_Array[stoId].fundsRaised.call(POLY);
            let final_WalletETHBal = new BN(await web3.eth.getBalance(WALLET));
            let final_WalletPOLYBal = await I_PolyToken.balanceOf(WALLET);

            assert.equal(
                final_TokenSupply.toString(),
                init_TokenSupply.add(investment_Token).toString(),
                "Token Supply not changed as expected"
            );
            assert.equal(
                final_InvestorTokenBal.toString(),
                init_InvestorTokenBal.add(investment_Token).toString(),
                "Investor Token Balance not changed as expected"
            );
            assert.equal(
                final_InvestorETHBal.toString(),
                init_InvestorETHBal.sub(gasCost2).toString(),
                "Investor ETH Balance not changed as expected"
            );
            assert.equal(
                final_InvestorPOLYBal.toString(),
                init_InvestorPOLYBal.sub(investment_POLY).toString(),
                "Investor POLY Balance not changed as expected"
            );
            assert.equal(
                final_STOTokenSold.toString(),
                init_STOTokenSold.add(investment_Token).toString(),
                "STO Token Sold not changed as expected"
            );
            assert.equal(final_STOETHBal.toString(), init_STOETHBal.toString(), "STO ETH Balance not changed as expected");
            assert.equal(final_STOPOLYBal.toString(), init_STOPOLYBal.toString(), "STO POLY Balance not changed as expected");
            assert.equal(final_RaisedETH.toString(), init_RaisedETH.toString(), "Raised ETH not changed as expected");
            assert.equal(
                final_RaisedPOLY.toString(),
                init_RaisedPOLY.add(investment_POLY).toString(),
                "Raised POLY not changed as expected"
            );
            assert.equal(final_WalletETHBal.toString(), init_WalletETHBal.toString(), "Wallet ETH Balance not changed as expected");
            assert.equal(
                final_WalletPOLYBal.toString(),
                init_WalletPOLYBal.add(investment_POLY).toString(),
                "Wallet POLY Balance not changed as expected"
            );

            // Additional Checks
            assert.equal((await I_USDTieredSTO_Array[stoId].currentTier.call()).toString(), endTier, "currentTier not changed as expected");
        });

        it("should successfully buy across the discount cap", async () => {
            let stoId = 2;
            let tierId = 1;

            let discount_Token = new BN(20).mul(e18);
            let discount_POLY = await convert(stoId, tierId, true, "TOKEN", "POLY", discount_Token);

            let regular_Token = new BN(10).mul(e18);
            let regular_POLY = await convert(stoId, tierId, false, "TOKEN", "POLY", regular_Token);

            let investment_Token = discount_Token.add(regular_Token);
            let investment_POLY = discount_POLY.add(regular_POLY);

            await I_PolyToken.getTokens(investment_POLY, ACCREDITED1);
            await I_PolyToken.approve(I_USDTieredSTO_Array[stoId].address, investment_POLY, { from: ACCREDITED1 });

            let init_TokenSupply = await I_SecurityToken.totalSupply();
            let init_InvestorTokenBal = await I_SecurityToken.balanceOf(ACCREDITED1);
            let init_InvestorETHBal = new BN(await web3.eth.getBalance(ACCREDITED1));
            let init_InvestorPOLYBal = await I_PolyToken.balanceOf(ACCREDITED1);
            let init_STOTokenSold = await I_USDTieredSTO_Array[stoId].getTokensSold();
            let init_STOETHBal = new BN(await web3.eth.getBalance(I_USDTieredSTO_Array[stoId].address));
            let init_STOPOLYBal = await I_PolyToken.balanceOf(I_USDTieredSTO_Array[stoId].address);
            let init_RaisedETH = await I_USDTieredSTO_Array[stoId].fundsRaised.call(ETH);
            let init_RaisedPOLY = await I_USDTieredSTO_Array[stoId].fundsRaised.call(POLY);
            let init_WalletETHBal = new BN(await web3.eth.getBalance(WALLET));
            let init_WalletPOLYBal = await I_PolyToken.balanceOf(WALLET);

            // Buy With POLY
            let tx2 = await I_USDTieredSTO_Array[stoId].buyWithPOLY(ACCREDITED1, investment_POLY, {
                from: ACCREDITED1,
                gasPrice: GAS_PRICE
            });
            let gasCost2 = new BN(GAS_PRICE).mul(new BN(tx2.receipt.gasUsed));
            console.log("          Gas buyWithPOLY: ".grey + new BN(tx2.receipt.gasUsed).toString().grey);

            let final_TokenSupply = await I_SecurityToken.totalSupply();
            let final_InvestorTokenBal = await I_SecurityToken.balanceOf(ACCREDITED1);
            let final_InvestorETHBal = new BN(await web3.eth.getBalance(ACCREDITED1));
            let final_InvestorPOLYBal = await I_PolyToken.balanceOf(ACCREDITED1);
            let final_STOTokenSold = await I_USDTieredSTO_Array[stoId].getTokensSold();
            let final_STOETHBal = new BN(await web3.eth.getBalance(I_USDTieredSTO_Array[stoId].address));
            let final_STOPOLYBal = await I_PolyToken.balanceOf(I_USDTieredSTO_Array[stoId].address);
            let final_RaisedETH = await I_USDTieredSTO_Array[stoId].fundsRaised.call(ETH);
            let final_RaisedPOLY = await I_USDTieredSTO_Array[stoId].fundsRaised.call(POLY);
            let final_WalletETHBal = new BN(await web3.eth.getBalance(WALLET));
            let final_WalletPOLYBal = await I_PolyToken.balanceOf(WALLET);

            assert.equal(
                final_TokenSupply.toString(),
                init_TokenSupply.add(investment_Token).toString(),
                "Token Supply not changed as expected"
            );
            assert.equal(
                final_InvestorTokenBal.toString(),
                init_InvestorTokenBal.add(investment_Token).toString(),
                "Investor Token Balance not changed as expected"
            );
            assert.equal(
                final_InvestorETHBal.toString(),
                init_InvestorETHBal.sub(gasCost2).toString(),
                "Investor ETH Balance not changed as expected"
            );
            assert.equal(
                final_InvestorPOLYBal.toString(),
                init_InvestorPOLYBal.sub(investment_POLY).toString(),
                "Investor POLY Balance not changed as expected"
            );
            assert.equal(
                final_STOTokenSold.toString(),
                init_STOTokenSold.add(investment_Token).toString(),
                "STO Token Sold not changed as expected"
            );
            assert.equal(final_STOETHBal.toString(), init_STOETHBal.toString(), "STO ETH Balance not changed as expected");
            assert.equal(final_STOPOLYBal.toString(), init_STOPOLYBal.toString(), "STO POLY Balance not changed as expected");
            assert.equal(final_RaisedETH.toString(), init_RaisedETH.toString(), "Raised ETH not changed as expected");
            assert.equal(
                final_RaisedPOLY.toString(),
                init_RaisedPOLY.add(investment_POLY).toString(),
                "Raised POLY not changed as expected"
            );
            assert.equal(final_WalletETHBal.toString(), init_WalletETHBal.toString(), "Wallet ETH Balance not changed as expected");
            assert.equal(
                final_WalletPOLYBal.toString(),
                init_WalletPOLYBal.add(investment_POLY).toString(),
                "Wallet POLY Balance not changed as expected"
            );
        });

        it("should buy out the rest of the sto", async () => {
            let stoId = 2;
            let tierId = 1;

            let minted = (await I_USDTieredSTO_Array[stoId].tiers.call(tierId))[4];
            let investment_Token = _tokensPerTierTotal[stoId][tierId].sub(minted);
            let investment_POLY = await convert(stoId, tierId, false, "TOKEN", "POLY", investment_Token);

            await I_PolyToken.getTokens(investment_POLY, ACCREDITED1);
            await I_PolyToken.approve(I_USDTieredSTO_Array[stoId].address, investment_POLY, { from: ACCREDITED1 });

            let init_TokenSupply = await I_SecurityToken.totalSupply();
            let init_InvestorTokenBal = await I_SecurityToken.balanceOf(ACCREDITED1);
            let init_STOTokenSold = await I_USDTieredSTO_Array[stoId].getTokensSold();

            // Buy With POLY
            let tx2 = await I_USDTieredSTO_Array[stoId].buyWithPOLY(ACCREDITED1, investment_POLY, {
                from: ACCREDITED1,
                gasPrice: GAS_PRICE
            });
            let gasCost2 = new BN(GAS_PRICE).mul(new BN(tx2.receipt.gasUsed));
            console.log("          Gas buyWithPOLY: ".grey + new BN(tx2.receipt.gasUsed).toString().grey);

            let final_TokenSupply = await I_SecurityToken.totalSupply();
            let final_InvestorTokenBal = await I_SecurityToken.balanceOf(ACCREDITED1);
            let final_STOTokenSold = await I_USDTieredSTO_Array[stoId].getTokensSold();

            assert.equal(
                final_TokenSupply.toString(),
                init_TokenSupply.add(investment_Token).toString(),
                "Token Supply not changed as expected"
            );
            assert.equal(
                final_InvestorTokenBal.toString(),
                init_InvestorTokenBal.add(investment_Token).toString(),
                "Investor Token Balance not changed as expected"
            );
            assert.equal(
                final_STOTokenSold.toString(),
                init_STOTokenSold.add(investment_Token).toString(),
                "STO Token Sold not changed as expected"
            );
        });

        it("should fail and revert when all tiers sold out", async () => {
            let stoId = 2;
            let tierId = 1;

            let investment_Token = new BN(5).mul(e18);
            let investment_USD = await convert(stoId, tierId, false, "TOKEN", "USD", investment_Token);
            let investment_ETH = await convert(stoId, tierId, false, "TOKEN", "ETH", investment_Token);
            let investment_POLY = await convert(stoId, tierId, false, "TOKEN", "POLY", investment_Token);

            await I_PolyToken.getTokens(investment_POLY, NONACCREDITED1);
            await I_PolyToken.approve(I_USDTieredSTO_Array[stoId].address, investment_POLY, { from: NONACCREDITED1, gasPrice: GAS_PRICE });

            assert.equal(await I_USDTieredSTO_Array[stoId].isOpen(), false, "STO is not showing correct status");

            // Buy with ETH NONACCREDITED

            await catchRevert(
                I_USDTieredSTO_Array[stoId].buyWithETH(NONACCREDITED1, { from: NONACCREDITED1, value: investment_ETH, gasPrice: GAS_PRICE })
            );

            // Buy with POLY NONACCREDITED

            await catchRevert(
                I_USDTieredSTO_Array[stoId].buyWithPOLY(NONACCREDITED1, investment_POLY, { from: NONACCREDITED1, gasPrice: GAS_PRICE })
            );

            // Buy with ETH ACCREDITED

            await catchRevert(
                I_USDTieredSTO_Array[stoId].buyWithETH(ACCREDITED1, { from: ACCREDITED1, value: investment_ETH, gasPrice: GAS_PRICE })
            );

            // Buy with POLY ACCREDITED

            await catchRevert(
                I_USDTieredSTO_Array[stoId].buyWithPOLY(ACCREDITED1, investment_POLY, { from: ACCREDITED1, gasPrice: GAS_PRICE })
            );
        });

        it("should fail and revert when all tiers sold out despite oracle price change", async () => {
            let stoId = 2;
            let tierId = 1;

            // set new exchange rates
            let high_USDETH = new BN(1000).mul(e18); // 1000 USD per ETH
            let high_USDPOLY = new BN(50).mul(e16); // 0.5 USD per POLY
            let low_USDETH = new BN(250).mul(e18); // 250 USD per ETH
            let low_USDPOLY = new BN(20).mul(e16); // 0.2 USD per POLY

            let investment_Token = new BN(5).mul(e18);
            let investment_USD = await convert(stoId, tierId, true, "TOKEN", "USD", investment_Token);

            let investment_ETH_high = investment_USD.div(high_USDETH).mul(e18); // USD / USD/ETH = ETH
            let investment_POLY_high = investment_USD.div(high_USDPOLY).mul(e18); // USD / USD/POLY = POLY
            let investment_ETH_low = investment_USD.div(low_USDETH).mul(e18); // USD / USD/ETH = ETH
            let investment_POLY_low = investment_USD.div(low_USDPOLY).mul(e18); // USD / USD/POLY = POLY

            await I_PolyToken.getTokens(investment_POLY_low, NONACCREDITED1);
            await I_PolyToken.approve(I_USDTieredSTO_Array[stoId].address, investment_POLY_low, { from: NONACCREDITED1 });
            await I_PolyToken.getTokens(investment_POLY_low, ACCREDITED1);
            await I_PolyToken.approve(I_USDTieredSTO_Array[stoId].address, investment_POLY_low, { from: ACCREDITED1 });

            // Change exchange rates up
            await I_USDOracle.changePrice(high_USDETH, { from: POLYMATH });
            await I_POLYOracle.changePrice(high_USDPOLY, { from: POLYMATH });

            // Buy with ETH NONACCREDITED

            await catchRevert(
                I_USDTieredSTO_Array[stoId].buyWithETH(NONACCREDITED1, {
                    from: NONACCREDITED1,
                    value: investment_ETH_high,
                    gasPrice: GAS_PRICE
                })
            );

            // Buy with POLY NONACCREDITED

            await catchRevert(
                I_USDTieredSTO_Array[stoId].buyWithPOLY(NONACCREDITED1, investment_POLY_high, { from: NONACCREDITED1, gasPrice: GAS_PRICE })
            );

            // Buy with ETH ACCREDITED

            await catchRevert(
                I_USDTieredSTO_Array[stoId].buyWithETH(ACCREDITED1, { from: ACCREDITED1, value: investment_ETH_high, gasPrice: GAS_PRICE })
            );

            // Buy with POLY ACCREDITED

            await catchRevert(
                I_USDTieredSTO_Array[stoId].buyWithPOLY(ACCREDITED1, investment_POLY_high, { from: ACCREDITED1, gasPrice: GAS_PRICE })
            );

            // Change exchange rates down
            await I_USDOracle.changePrice(low_USDETH, { from: POLYMATH });
            await I_POLYOracle.changePrice(low_USDPOLY, { from: POLYMATH });

            // Buy with ETH NONACCREDITED

            await catchRevert(
                I_USDTieredSTO_Array[stoId].buyWithETH(NONACCREDITED1, {
                    from: NONACCREDITED1,
                    value: investment_ETH_low,
                    gasPrice: GAS_PRICE
                })
            );

            // Buy with POLY NONACCREDITED

            await catchRevert(
                I_USDTieredSTO_Array[stoId].buyWithPOLY(NONACCREDITED1, investment_POLY_low, { from: NONACCREDITED1, gasPrice: GAS_PRICE })
            );

            // Buy with ETH ACCREDITED

            await catchRevert(
                I_USDTieredSTO_Array[stoId].buyWithETH(ACCREDITED1, { from: ACCREDITED1, value: investment_ETH_low, gasPrice: GAS_PRICE })
            );

            // Buy with POLY ACCREDITED

            await catchRevert(
                I_USDTieredSTO_Array[stoId].buyWithPOLY(ACCREDITED1, investment_POLY_low, { from: ACCREDITED1, gasPrice: GAS_PRICE })
            );

            // Reset exchange rates
            await I_USDOracle.changePrice(USDETH, { from: POLYMATH });
            await I_POLYOracle.changePrice(USDPOLY, { from: POLYMATH });
        });
    });

    describe("Test getter functions", async () => {
        describe("Generic", async () => {
            it("should get the right number of investors", async () => {
                assert.equal(
                    (await I_USDTieredSTO_Array[0].investorCount.call()).toString(),
                    (await I_USDTieredSTO_Array[0].investorCount()).toString(),
                    "Investor count not changed as expected"
                );
                assert.equal(
                    (await I_USDTieredSTO_Array[1].investorCount.call()).toString(),
                    (await I_USDTieredSTO_Array[1].investorCount()).toString(),
                    "Investor count not changed as expected"
                );
                assert.equal(
                    (await I_USDTieredSTO_Array[2].investorCount.call()).toString(),
                    (await I_USDTieredSTO_Array[2].investorCount()).toString(),
                    "Investor count not changed as expected"
                );
            });

            it("should get the right amounts invested", async () => {
                assert.equal(
                    (await I_USDTieredSTO_Array[0].fundsRaised.call(ETH)).toString(),
                    (await I_USDTieredSTO_Array[0].getRaised(0)).toString(),
                    "getRaisedEther not changed as expected"
                );
                assert.equal(
                    (await I_USDTieredSTO_Array[0].fundsRaised.call(POLY)).toString(),
                    (await I_USDTieredSTO_Array[0].getRaised(1)).toString(),
                    "getRaisedPOLY not changed as expected"
                );
                assert.equal(
                    (await I_USDTieredSTO_Array[0].fundsRaisedUSD.call()).toString(),
                    (await I_USDTieredSTO_Array[0].fundsRaisedUSD()).toString(),
                    "fundsRaisedUSD not changed as expected"
                );
            });

            it("should return minted tokens in a tier", async () => {
<<<<<<< HEAD
                let totalMinted = (await I_USDTieredSTO_Array[0].getTokensSoldByTier.call(0)).toString();
                let individualMinted = await I_USDTieredSTO_Array[0].getTokensMintedByTier.call(0);
                assert.equal(
                    totalMinted,
                    individualMinted[0]
                        .add(individualMinted[1])
                        .add(individualMinted[2])
                        .toString()
                );
            });

            it("should return correct tokens sold in token details", async () => {
                let tokensSold = (await I_USDTieredSTO_Array[0].getTokensSold.call()).toString();
                let tokenDetails = await I_USDTieredSTO_Array[0].getSTODetails.call();
                assert.equal(tokensSold, tokenDetails[7].toString());
=======
                let totalMinted = (await I_USDTieredSTO_Array[0].getTokensSoldByTier.call(0)).toNumber();
                let individualMinted = await I_USDTieredSTO_Array[0].getTokensMintedByTier.call(0);
                assert.equal(totalMinted, individualMinted[0].add(individualMinted[1]).add(individualMinted[2]).toNumber());
            });

            it("should return correct tokens sold in token details", async () => {
                let tokensSold = (await I_USDTieredSTO_Array[0].getTokensSold.call()).toNumber();
                let tokenDetails = await I_USDTieredSTO_Array[0].getSTODetails.call();
                assert.equal(tokensSold, tokenDetails[7].toNumber());
>>>>>>> 7e050219
            });
        });

        describe("convertToUSD", async () => {
            it("should reset exchange rates", async () => {
                // Reset exchange rates
                await I_USDOracle.changePrice(USDETH, { from: POLYMATH });
                await I_POLYOracle.changePrice(USDPOLY, { from: POLYMATH });
            });

            it("should get the right conversion for ETH to USD", async () => {
                // 20 ETH to 10000 USD
                let ethInWei = new BN(web3.utils.toWei("20", "ether"));
                let usdInWei = await I_USDTieredSTO_Array[0].convertToUSD(ETH, ethInWei);
                assert.equal(
                    usdInWei.div(e18).toString(),
                    ethInWei
                        .div(e18)
                        .mul(USDETH.div(e18))
                        .toString()
                );
            });

            it("should get the right conversion for POLY to USD", async () => {
                // 40000 POLY to 10000 USD
                let polyInWei = new BN(web3.utils.toWei("40000", "ether"));
                let usdInWei = await I_USDTieredSTO_Array[0].convertToUSD(POLY, polyInWei);
                assert.equal(
                    usdInWei.toString(),
                    polyInWei
                        .mul(USDPOLY)
                        .div(e18)
                        .toString()
                );
            });
        });

        describe("convertFromUSD", async () => {
            it("should get the right conversion for USD to ETH", async () => {
                // 10000 USD to 20 ETH
                let usdInWei = new BN(web3.utils.toWei("10000", "ether"));
                let ethInWei = await I_USDTieredSTO_Array[0].convertFromUSD(ETH, usdInWei);
                assert.equal(
                    ethInWei.div(e18).toString(),
                    usdInWei
                        .div(e18)
                        .div(USDETH.div(e18))
                        .toString()
                );
            });

            it("should get the right conversion for USD to POLY", async () => {
                // 10000 USD to 40000 POLY
                let usdInWei = new BN(web3.utils.toWei("10000", "ether"));
                let polyInWei = await I_USDTieredSTO_Array[0].convertFromUSD(POLY, usdInWei);
                assert.equal(
                    polyInWei.toString(),
                    usdInWei.mul(e18).div(USDPOLY).toString()
                );
            });
        });
    });

    describe("Test cases for the USDTieredSTOFactory", async () => {
        it("should get the exact details of the factory", async () => {
            assert.equal((await I_USDTieredSTOFactory.getSetupCost.call()).toString(), STOSetupCost);
            assert.equal((await I_USDTieredSTOFactory.getTypes.call())[0], 3);
            assert.equal(web3.utils.hexToString(await I_USDTieredSTOFactory.getName.call()), "USDTieredSTO", "Wrong Module added");
<<<<<<< HEAD
            assert.equal(
                await I_USDTieredSTOFactory.description.call(),
                "It allows both accredited and non-accredited investors to contribute into the STO. Non-accredited investors will be capped at a maximum investment limit (as a default or specific to their jurisdiction). Tokens will be sold according to tiers sequentially & each tier has its own price and volume of tokens to sell. Upon receipt of funds (ETH, POLY or DAI), security tokens will automatically transfer to investor’s wallet address",
                "Wrong Module added"
            );
=======
            assert.equal(await I_USDTieredSTOFactory.description.call(),
            "It allows both accredited and non-accredited investors to contribute into the STO. Non-accredited investors will be capped at a maximum investment limit (as a default or specific to their jurisdiction). Tokens will be sold according to tiers sequentially & each tier has its own price and volume of tokens to sell. Upon receipt of funds (ETH, POLY or DAI), security tokens will automatically transfer to investor’s wallet address",
            "Wrong Module added");
>>>>>>> 7e050219
            assert.equal(await I_USDTieredSTOFactory.title.call(), "USD Tiered STO", "Wrong Module added");
            assert.equal(await I_USDTieredSTOFactory.getInstructions.call(), "Initialises a USD tiered STO.", "Wrong Module added");
            assert.equal(await I_USDTieredSTOFactory.version.call(), "2.1.0");
            let tags = await I_USDTieredSTOFactory.getTags.call();
            assert.equal(web3.utils.hexToString(tags[0]), "USD");
            assert.equal(web3.utils.hexToString(tags[1]), "Tiered");
            assert.equal(web3.utils.hexToString(tags[2]), "POLY");
            assert.equal(web3.utils.hexToString(tags[3]), "ETH");
        });
    });
});<|MERGE_RESOLUTION|>--- conflicted
+++ resolved
@@ -169,15 +169,10 @@
 
     async function convert(_stoID, _tier, _discount, _currencyFrom, _currencyTo, _amount) {
         let USDTOKEN;
-<<<<<<< HEAD
         _amount = new BN(_amount);
         if (_discount) USDTOKEN = (await I_USDTieredSTO_Array[_stoID].tiers.call(_tier))[1];
         else USDTOKEN = (await I_USDTieredSTO_Array[_stoID].tiers.call(_tier))[0];
         USDTOKEN = new BN(USDTOKEN);
-=======
-        if (_discount) USDTOKEN = ((await I_USDTieredSTO_Array[_stoID].tiers.call(_tier))[1]);
-        else USDTOKEN = ((await I_USDTieredSTO_Array[_stoID].tiers.call(_tier))[0]);
->>>>>>> 7e050219
         if (_currencyFrom == "TOKEN") {
             let tokenToUSD = new BN(_amount)
                 .mul(USDTOKEN)
@@ -285,7 +280,7 @@
         it("Should generate the new security token with the same symbol as registered above", async () => {
             await I_PolyToken.getTokens(REGFEE, ISSUER);
             await I_PolyToken.approve(I_STRProxied.address, REGFEE, { from: ISSUER });
-            
+
             let tx = await I_STRProxied.generateSecurityToken(NAME, SYMBOL, TOKENDETAILS, true, { from: ISSUER });
             assert.equal(tx.logs[2].args._ticker, SYMBOL, "SecurityToken doesn't get deployed");
 
@@ -343,7 +338,6 @@
             assert.equal(web3.utils.hexToString(tx.logs[2].args._name), "USDTieredSTO", "USDTieredSTOFactory module was not added");
             I_USDTieredSTO_Array.push(await USDTieredSTO.at(tx.logs[2].args._module));
 
-<<<<<<< HEAD
             assert.equal((await I_USDTieredSTO_Array[stoId].startTime.call()).toString(), _startTime[stoId].toString(), "Incorrect _startTime in config");
             assert.equal((await I_USDTieredSTO_Array[stoId].endTime.call()).toString(), _endTime[stoId].toString(), "Incorrect _endTime in config");
             for (var i = 0; i < _ratePerTier[stoId].length; i++) {
@@ -365,29 +359,6 @@
                 assert.equal(
                     (await I_USDTieredSTO_Array[stoId].tiers.call(i))[3].toString(),
                     _tokensPerTierDiscountPoly[stoId][i].toString(),
-=======
-            assert.equal((await I_USDTieredSTO_Array[stoId].startTime.call()).toNumber(), _startTime[stoId], "Incorrect _startTime in config");
-            assert.equal(await I_USDTieredSTO_Array[stoId].endTime.call(), _endTime[stoId], "Incorrect _endTime in config");
-            for (var i = 0; i < _ratePerTier[stoId].length; i++) {
-                assert.equal(
-                    (await I_USDTieredSTO_Array[stoId].tiers.call(i))[0].toNumber(),
-                    _ratePerTier[stoId][i].toNumber(),
-                    "Incorrect _ratePerTier in config"
-                );
-                assert.equal(
-                    (await I_USDTieredSTO_Array[stoId].tiers.call(i))[1].toNumber(),
-                    _ratePerTierDiscountPoly[stoId][i].toNumber(),
-                    "Incorrect _ratePerTierDiscountPoly in config"
-                );
-                assert.equal(
-                    (await I_USDTieredSTO_Array[stoId].tiers.call(i))[2].toNumber(),
-                    _tokensPerTierTotal[stoId][i].toNumber(),
-                    "Incorrect _tokensPerTierTotal in config"
-                );
-                assert.equal(
-                    (await I_USDTieredSTO_Array[stoId].tiers.call(i))[3].toNumber(),
-                    _tokensPerTierDiscountPoly[stoId][i].toNumber(),
->>>>>>> 7e050219
                     "Incorrect _tokensPerTierDiscountPoly in config"
                 );
             }
@@ -560,7 +531,6 @@
             assert.equal((await I_USDTieredSTO_Array[stoId].endTime.call()).toString(), _endTime[stoId].toString(), "Incorrect _endTime in config");
             for (var i = 0; i < _ratePerTier[stoId].length; i++) {
                 assert.equal(
-<<<<<<< HEAD
                     (await I_USDTieredSTO_Array[stoId].tiers.call(i))[0].toString(),
                     _ratePerTier[stoId][i].toString(),
                     "Incorrect _ratePerTier in config"
@@ -578,25 +548,6 @@
                 assert.equal(
                     (await I_USDTieredSTO_Array[stoId].tiers.call(i))[3].toString(),
                     _tokensPerTierDiscountPoly[stoId][i].toString(),
-=======
-                    (await I_USDTieredSTO_Array[stoId].tiers.call(i))[0].toNumber(),
-                    _ratePerTier[stoId][i].toNumber(),
-                    "Incorrect _ratePerTier in config"
-                );
-                assert.equal(
-                    (await I_USDTieredSTO_Array[stoId].tiers.call(i))[1].toNumber(),
-                    _ratePerTierDiscountPoly[stoId][i].toNumber(),
-                    "Incorrect _ratePerTierDiscountPoly in config"
-                );
-                assert.equal(
-                    (await I_USDTieredSTO_Array[stoId].tiers.call(i))[2].toNumber(),
-                    _tokensPerTierTotal[stoId][i].toNumber(),
-                    "Incorrect _tokensPerTierTotal in config"
-                );
-                assert.equal(
-                    (await I_USDTieredSTO_Array[stoId].tiers.call(i))[3].toNumber(),
-                    _tokensPerTierDiscountPoly[stoId][i].toNumber(),
->>>>>>> 7e050219
                     "Incorrect _tokensPerTierDiscountPoly in config"
                 );
             }
@@ -638,12 +589,7 @@
             _fundRaiseTypes.push([0, 1, 2]);
             _wallet.push(WALLET);
             _reserveWallet.push(RESERVEWALLET);
-<<<<<<< HEAD
-            _usdToken.push(I_DaiToken.address);
-=======
             _usdToken.push([I_DaiToken.address]);
-
->>>>>>> 7e050219
             let config = [
                 _startTime[stoId],
                 _endTime[stoId],
@@ -1014,7 +960,6 @@
                 { from: ISSUER }
             );
             assert.equal(
-<<<<<<< HEAD
                 (await I_USDTieredSTO_Array[stoId].tiers.call(0))[0].toString(),
                 new BN(15).mul(e18).toString(),
                 "STO Configuration doesn't set as expected"
@@ -1032,25 +977,6 @@
             assert.equal(
                 (await I_USDTieredSTO_Array[stoId].tiers.call(0))[3].toString(),
                 new BN(1500).mul(e18).toString(),
-=======
-                (await I_USDTieredSTO_Array[stoId].tiers.call(0))[0].toNumber(),
-                BigNumber(15 * 10 ** 18).toNumber(),
-                "STO Configuration doesn't set as expected"
-            );
-            assert.equal(
-                (await I_USDTieredSTO_Array[stoId].tiers.call(0))[1].toNumber(),
-                BigNumber(13 * 10 ** 18).toNumber(),
-                "STO Configuration doesn't set as expected"
-            );
-            assert.equal(
-                (await I_USDTieredSTO_Array[stoId].tiers.call(0))[2],
-                BigNumber(15 * 10 ** 20).toNumber(),
-                "STO Configuration doesn't set as expected"
-            );
-            assert.equal(
-                (await I_USDTieredSTO_Array[stoId].tiers.call(0))[3],
-                BigNumber(15 * 10 ** 20).toNumber(),
->>>>>>> 7e050219
                 "STO Configuration doesn't set as expected"
             );
 
@@ -1077,15 +1003,7 @@
                 "0x0000000000000000000003000000000000000000",
                 "STO Configuration doesn't set as expected"
             );
-<<<<<<< HEAD
             assert.equal(await I_USDTieredSTO_Array[stoId].usdToken.call(), address_zero, "STO Configuration doesn't set as expected");
-=======
-            assert.equal(
-                await I_USDTieredSTO_Array[stoId].usdTokens.call(0),
-                "0x0000000000000000000003000000000000057a00",
-                "STO Configuration doesn't set as expected"
-            );
->>>>>>> 7e050219
         });
 
         it("Should fail to change config after endTime", async () => {
@@ -1108,13 +1026,8 @@
                 )
             );
 
-<<<<<<< HEAD
-            let tempTime1 = await latestTime();
+            let tempTime1 = await latestTime() + duration.days(1);
             let tempTime2 = await latestTime() + duration.days(3);
-=======
-            let tempTime1 = latestTime() + duration.days(1);
-            let tempTime2 = latestTime() + duration.days(3);
->>>>>>> 7e050219
 
             await catchRevert(I_USDTieredSTO_Array[stoId].modifyTimes(tempTime1, tempTime2, { from: ISSUER }));
 
@@ -1161,21 +1074,13 @@
             // NONACCREDITED POLY
             await catchRevert(I_USDTieredSTO_Array[stoId].buyWithPOLY(NONACCREDITED1, investment_POLY, { from: NONACCREDITED1 }));
             // NONACCREDITED DAI
-<<<<<<< HEAD
-            await catchRevert(I_USDTieredSTO_Array[stoId].buyWithUSD(NONACCREDITED1, investment_DAI, { from: NONACCREDITED1 }));
-=======
             await catchRevert(I_USDTieredSTO_Array[stoId].buyWithUSD(NONACCREDITED1, investment_DAI, I_DaiToken.address, { from: NONACCREDITED1 }));
->>>>>>> 7e050219
             // ACCREDITED ETH
             await catchRevert(I_USDTieredSTO_Array[stoId].buyWithETH(ACCREDITED1, { from: ACCREDITED1, value: investment_ETH }));
             // ACCREDITED POLY
             await catchRevert(I_USDTieredSTO_Array[stoId].buyWithPOLY(ACCREDITED1, investment_POLY, { from: ACCREDITED1 }));
             // ACCREDITED DAI
-<<<<<<< HEAD
-            await catchRevert(I_USDTieredSTO_Array[stoId].buyWithUSD(ACCREDITED1, investment_DAI, { from: ACCREDITED1 }));
-=======
             await catchRevert(I_USDTieredSTO_Array[stoId].buyWithUSD(ACCREDITED1, investment_DAI, I_DaiToken.address, { from: ACCREDITED1 }));
->>>>>>> 7e050219
             await revertToSnapshot(snapId);
         });
 
@@ -2296,21 +2201,16 @@
             await I_USDTieredSTO_Array[stoId].changeNonAccreditedLimit([NONACCREDITED1], [_nonAccreditedLimitUSD[stoId].div(new BN(2))], {
                 from: ISSUER
             });
-<<<<<<< HEAD
-            console.log("Current limit: " + (await I_USDTieredSTO_Array[stoId].nonAccreditedLimitUSDOverride(NONACCREDITED1)).toString());
-=======
             let investorStatus = await I_USDTieredSTO_Array[stoId].investors.call(NONACCREDITED1);
             console.log("Current limit: " + investorStatus[2].toNumber());
             let totalStatus = await I_USDTieredSTO_Array[stoId].getAccreditedData.call();
-            
+
             assert.equal(totalStatus[0][0], NONACCREDITED1, "Account match");
             assert.equal(totalStatus[0][1], ACCREDITED1, "Account match");
             assert.equal(totalStatus[1][0], false, "Account match");
             assert.equal(totalStatus[1][1], true, "Account match");
-            assert.equal(totalStatus[2][0].toNumber(), _nonAccreditedLimitUSD[stoId].div(2), "override match");
+            assert.equal(totalStatus[2][0].toString(), _nonAccreditedLimitUSD[stoId].div(2), "override match");
             assert.equal(totalStatus[2][1].toNumber(), 0, "override match");
-
->>>>>>> 7e050219
         });
 
         it("should successfully buy a partial amount and refund balance when reaching NONACCREDITED cap", async () => {
@@ -2931,15 +2831,9 @@
             let init_WalletPOLYBal = await I_PolyToken.balanceOf(WALLET);
             let init_WalletDAIBal = await I_DaiToken.balanceOf(WALLET);
 
-<<<<<<< HEAD
-            let tx2 = await I_USDTieredSTO_Array[stoId].buyWithUSD(ACCREDITED1, investment_DAI, { from: ACCREDITED1, gasPrice: GAS_PRICE });
+            let tx2 = await I_USDTieredSTO_Array[stoId].buyWithUSD(ACCREDITED1, investment_DAI, I_DaiToken.address, { from: ACCREDITED1, gasPrice: GAS_PRICE });
             let gasCost2 = new BN(GAS_PRICE).mul(new BN(tx2.receipt.gasUsed));
             console.log("          Gas buyWithUSD: ".grey + new BN(tx2.receipt.gasUsed).toString().grey);
-=======
-            let tx2 = await I_USDTieredSTO_Array[stoId].buyWithUSD(ACCREDITED1, investment_DAI, I_DaiToken.address, { from: ACCREDITED1, gasPrice: GAS_PRICE });
-            let gasCost2 = new BigNumber(GAS_PRICE).mul(tx2.receipt.gasUsed);
-            console.log("          Gas buyWithUSD: ".grey + tx2.receipt.gasUsed.toString().grey);
->>>>>>> 7e050219
 
             let final_TokenSupply = await I_SecurityToken.totalSupply();
             let final_InvestorTokenBal = await I_SecurityToken.balanceOf(ACCREDITED1);
@@ -3105,11 +2999,7 @@
             let tierId = 5;
 
             let minted = (await I_USDTieredSTO_Array[stoId].tiers.call(tierId))[4];
-<<<<<<< HEAD
             console.log(minted.toString() + ":" + _tokensPerTierTotal[stoId][tierId]);
-=======
-            console.log(minted.toNumber() + ":" + _tokensPerTierTotal[stoId][tierId]);
->>>>>>> 7e050219
             let investment_Token = _tokensPerTierTotal[stoId][tierId].sub(minted);
             console.log(investment_Token.toString());
             let investment_ETH = await convert(stoId, tierId, false, "TOKEN", "ETH", investment_Token);
@@ -3991,7 +3881,6 @@
         });
 
         it("should successfully buy a granular amount and refund balance when buying indivisible token with POLY", async () => {
-<<<<<<< HEAD
             await I_SecurityToken.changeGranularity(e18, { from: ISSUER });
             let stoId = 4;
             let tierId = 0;
@@ -4000,16 +3889,6 @@
             let investment_POLY = await convert(stoId, tierId, true, "TOKEN", "POLY", investment_Tokens);
 
             let refund_Tokens = new BN(50).mul(e16);
-=======
-            await I_SecurityToken.changeGranularity(10 ** 18, {from: ISSUER});
-            let stoId = 4;
-            let tierId = 0;
-            await I_USDTieredSTO_Array[stoId].changeAccredited([ACCREDITED1], [true], { from: ISSUER });
-            let investment_Tokens = (new BigNumber(10.5)).mul(10 ** 18);
-            let investment_POLY = await convert(stoId, tierId, true, "TOKEN", "POLY", investment_Tokens);
-
-            let refund_Tokens = (new BigNumber(0.5)).mul(10 ** 18);
->>>>>>> 7e050219
             let refund_POLY = await convert(stoId, tierId, true, "TOKEN", "POLY", refund_Tokens);
 
             await I_PolyToken.getTokens(investment_POLY, ACCREDITED1);
@@ -4017,7 +3896,6 @@
 
             let init_TokenSupply = await I_SecurityToken.totalSupply();
             let init_InvestorTokenBal = await I_SecurityToken.balanceOf(ACCREDITED1);
-<<<<<<< HEAD
             let init_InvestorETHBal = new BN(await web3.eth.getBalance(ACCREDITED1));
             let init_InvestorPOLYBal = await I_PolyToken.balanceOf(ACCREDITED1);
             let init_STOTokenSold = await I_USDTieredSTO_Array[stoId].getTokensSold();
@@ -4029,26 +3907,12 @@
             let init_WalletPOLYBal = await I_PolyToken.balanceOf(WALLET);
 
             let tokensToMint = (await I_USDTieredSTO_Array[stoId].buyTokensView(ACCREDITED1, investment_POLY, POLY))[2];
-=======
-            let init_InvestorETHBal = BigNumber(await web3.eth.getBalance(ACCREDITED1));
-            let init_InvestorPOLYBal = await I_PolyToken.balanceOf(ACCREDITED1);
-            let init_STOTokenSold = await I_USDTieredSTO_Array[stoId].getTokensSold();
-            let init_STOETHBal = BigNumber(await web3.eth.getBalance(I_USDTieredSTO_Array[stoId].address));
-            let init_STOPOLYBal = await I_PolyToken.balanceOf(I_USDTieredSTO_Array[stoId].address);
-            let init_RaisedETH = await I_USDTieredSTO_Array[stoId].fundsRaised.call(ETH);
-            let init_RaisedPOLY = await I_USDTieredSTO_Array[stoId].fundsRaised.call(POLY);
-            let init_WalletETHBal = BigNumber(await web3.eth.getBalance(WALLET));
-            let init_WalletPOLYBal = await I_PolyToken.balanceOf(WALLET);
-
-            let tokensToMint = (await I_USDTieredSTO_Array[stoId].buyTokensView(ACCREDITED1, investment_POLY,POLY))[2];
->>>>>>> 7e050219
 
             // Buy With POLY
             let tx2 = await I_USDTieredSTO_Array[stoId].buyWithPOLY(ACCREDITED1, investment_POLY, {
                 from: ACCREDITED1,
                 gasPrice: GAS_PRICE
             });
-<<<<<<< HEAD
             let gasCost2 = new BN(GAS_PRICE).mul(new BN(tx2.receipt.gasUsed));
             console.log("          Gas buyWithPOLY: ".grey + new BN(tx2.receipt.gasUsed).toString().grey);
 
@@ -4132,7 +3996,115 @@
             let investment_Tokens = new BN(1050).mul(e16);
             let investment_ETH = await convert(stoId, tierId, false, "TOKEN", "ETH", investment_Tokens);
             let refund_Tokens = new BN(50).mul(e16);
-=======
+            let refund_ETH = await convert(stoId, tierId, false, "TOKEN", "ETH", refund_Tokens);
+
+            let init_TokenSupply = await I_SecurityToken.totalSupply();
+            let init_InvestorTokenBal = await I_SecurityToken.balanceOf(ACCREDITED1);
+            let init_InvestorETHBal = new BN(await web3.eth.getBalance(ACCREDITED1));
+            let init_STOTokenSold = await I_USDTieredSTO_Array[stoId].getTokensSold();
+            let init_STOETHBal = new BN(await web3.eth.getBalance(I_USDTieredSTO_Array[stoId].address));
+            let init_STOPOLYBal = await I_PolyToken.balanceOf(I_USDTieredSTO_Array[stoId].address);
+            let init_RaisedETH = await I_USDTieredSTO_Array[stoId].fundsRaised.call(ETH);
+            let init_RaisedPOLY = await I_USDTieredSTO_Array[stoId].fundsRaised.call(POLY);
+
+            // Buy With ETH
+            let tx2 = await I_USDTieredSTO_Array[stoId].buyWithETH(ACCREDITED1, {
+                from: ACCREDITED1,
+                gasPrice: GAS_PRICE,
+                value: investment_ETH
+            });
+            let gasCost2 = new BN(GAS_PRICE).mul(new BN(tx2.receipt.gasUsed));
+            console.log("          Gas buyWithETH: ".grey + new BN(tx2.receipt.gasUsed).toString().grey);
+
+            let final_TokenSupply = await I_SecurityToken.totalSupply();
+            let final_InvestorTokenBal = await I_SecurityToken.balanceOf(ACCREDITED1);
+            let final_InvestorETHBal = new BN(await web3.eth.getBalance(ACCREDITED1));
+            let final_STOTokenSold = await I_USDTieredSTO_Array[stoId].getTokensSold();
+            let final_STOETHBal = new BN(await web3.eth.getBalance(I_USDTieredSTO_Array[stoId].address));
+            let final_STOPOLYBal = await I_PolyToken.balanceOf(I_USDTieredSTO_Array[stoId].address);
+            let final_RaisedETH = await I_USDTieredSTO_Array[stoId].fundsRaised.call(ETH);
+            let final_RaisedPOLY = await I_USDTieredSTO_Array[stoId].fundsRaised.call(POLY);
+
+            assert.equal(
+                final_TokenSupply.toString(),
+                init_TokenSupply
+                    .add(investment_Tokens)
+                    .sub(refund_Tokens)
+                    .toString(),
+                "Token Supply not changed as expected"
+            );
+            assert.equal(
+                final_InvestorTokenBal.toString(),
+                init_InvestorTokenBal
+                    .add(investment_Tokens)
+                    .sub(refund_Tokens)
+                    .toString(),
+                "Investor Token Balance not changed as expected"
+            );
+            assert.equal(
+                final_InvestorETHBal.toString(),
+                init_InvestorETHBal
+                    .sub(investment_ETH)
+                    .sub(gasCost2)
+                    .add(refund_ETH)
+                    .toString(),
+                "Investor ETH Balance not changed as expected"
+            );
+            assert.equal(
+                final_STOTokenSold.toString(),
+                init_STOTokenSold
+                    .add(investment_Tokens)
+                    .sub(refund_Tokens)
+                    .toString(),
+                "STO Token Sold not changed as expected"
+            );
+            assert.equal(final_STOETHBal.toString(), init_STOETHBal.toString(), "STO ETH Balance not changed as expected");
+            assert.equal(final_STOPOLYBal.toString(), init_STOPOLYBal.toString(), "STO POLY Balance not changed as expected");
+            assert.equal(
+                final_RaisedETH.toString(),
+                init_RaisedETH
+                    .add(investment_ETH)
+                    .sub(refund_ETH)
+                    .toString(),
+                "Raised ETH not changed as expected"
+            );
+            assert.equal(final_RaisedPOLY.toString(), init_RaisedPOLY, "Raised POLY not changed as expected");
+            await I_SecurityToken.changeGranularity(1, { from: ISSUER });
+        });
+
+        it("should successfully buy a granular amount and refund balance when buying indivisible token with POLY", async () => {
+            await I_SecurityToken.changeGranularity(10 ** 18, {from: ISSUER});
+            let stoId = 4;
+            let tierId = 0;
+            await I_USDTieredSTO_Array[stoId].changeAccredited([ACCREDITED1], [true], { from: ISSUER });
+            let investment_Tokens = (new BigNumber(10.5)).mul(10 ** 18);
+            let investment_POLY = await convert(stoId, tierId, true, "TOKEN", "POLY", investment_Tokens);
+
+            let refund_Tokens = (new BigNumber(0.5)).mul(10 ** 18);
+            let refund_POLY = await convert(stoId, tierId, true, "TOKEN", "POLY", refund_Tokens);
+
+            await I_PolyToken.getTokens(investment_POLY, ACCREDITED1);
+            await I_PolyToken.approve(I_USDTieredSTO_Array[stoId].address, investment_POLY, { from: ACCREDITED1 });
+
+            let init_TokenSupply = await I_SecurityToken.totalSupply();
+            let init_InvestorTokenBal = await I_SecurityToken.balanceOf(ACCREDITED1);
+            let init_InvestorETHBal = BigNumber(await web3.eth.getBalance(ACCREDITED1));
+            let init_InvestorPOLYBal = await I_PolyToken.balanceOf(ACCREDITED1);
+            let init_STOTokenSold = await I_USDTieredSTO_Array[stoId].getTokensSold();
+            let init_STOETHBal = BigNumber(await web3.eth.getBalance(I_USDTieredSTO_Array[stoId].address));
+            let init_STOPOLYBal = await I_PolyToken.balanceOf(I_USDTieredSTO_Array[stoId].address);
+            let init_RaisedETH = await I_USDTieredSTO_Array[stoId].fundsRaised.call(ETH);
+            let init_RaisedPOLY = await I_USDTieredSTO_Array[stoId].fundsRaised.call(POLY);
+            let init_WalletETHBal = BigNumber(await web3.eth.getBalance(WALLET));
+            let init_WalletPOLYBal = await I_PolyToken.balanceOf(WALLET);
+
+            let tokensToMint = (await I_USDTieredSTO_Array[stoId].buyTokensView(ACCREDITED1, investment_POLY,POLY))[2];
+
+            // Buy With POLY
+            let tx2 = await I_USDTieredSTO_Array[stoId].buyWithPOLY(ACCREDITED1, investment_POLY, {
+                from: ACCREDITED1,
+                gasPrice: GAS_PRICE
+            });
             let gasCost2 = BigNumber(GAS_PRICE).mul(tx2.receipt.gasUsed);
             console.log("          Gas buyWithPOLY: ".grey + tx2.receipt.gasUsed.toString().grey);
 
@@ -4220,44 +4192,24 @@
             let investment_Tokens = BigNumber(10.5).mul(10**18);
             let investment_ETH = await convert(stoId, tierId, false, "TOKEN", "ETH", investment_Tokens);
             let refund_Tokens = BigNumber(0.5).mul(10**18);
->>>>>>> 7e050219
             let refund_ETH = await convert(stoId, tierId, false, "TOKEN", "ETH", refund_Tokens);
 
             let init_TokenSupply = await I_SecurityToken.totalSupply();
             let init_InvestorTokenBal = await I_SecurityToken.balanceOf(ACCREDITED1);
-<<<<<<< HEAD
-            let init_InvestorETHBal = new BN(await web3.eth.getBalance(ACCREDITED1));
-            let init_STOTokenSold = await I_USDTieredSTO_Array[stoId].getTokensSold();
-            let init_STOETHBal = new BN(await web3.eth.getBalance(I_USDTieredSTO_Array[stoId].address));
-=======
             let init_InvestorETHBal = BigNumber(await web3.eth.getBalance(ACCREDITED1));
             let init_STOTokenSold = await I_USDTieredSTO_Array[stoId].getTokensSold();
             let init_STOETHBal = BigNumber(await web3.eth.getBalance(I_USDTieredSTO_Array[stoId].address));
->>>>>>> 7e050219
             let init_STOPOLYBal = await I_PolyToken.balanceOf(I_USDTieredSTO_Array[stoId].address);
             let init_RaisedETH = await I_USDTieredSTO_Array[stoId].fundsRaised.call(ETH);
             let init_RaisedPOLY = await I_USDTieredSTO_Array[stoId].fundsRaised.call(POLY);
 
-<<<<<<< HEAD
-=======
-
->>>>>>> 7e050219
+
             // Buy With ETH
             let tx2 = await I_USDTieredSTO_Array[stoId].buyWithETH(ACCREDITED1, {
                 from: ACCREDITED1,
                 gasPrice: GAS_PRICE,
                 value: investment_ETH
             });
-<<<<<<< HEAD
-            let gasCost2 = new BN(GAS_PRICE).mul(new BN(tx2.receipt.gasUsed));
-            console.log("          Gas buyWithETH: ".grey + new BN(tx2.receipt.gasUsed).toString().grey);
-
-            let final_TokenSupply = await I_SecurityToken.totalSupply();
-            let final_InvestorTokenBal = await I_SecurityToken.balanceOf(ACCREDITED1);
-            let final_InvestorETHBal = new BN(await web3.eth.getBalance(ACCREDITED1));
-            let final_STOTokenSold = await I_USDTieredSTO_Array[stoId].getTokensSold();
-            let final_STOETHBal = new BN(await web3.eth.getBalance(I_USDTieredSTO_Array[stoId].address));
-=======
             let gasCost2 = BigNumber(GAS_PRICE).mul(tx2.receipt.gasUsed);
             console.log("          Gas buyWithETH: ".grey + tx2.receipt.gasUsed.toString().grey);
 
@@ -4266,58 +4218,11 @@
             let final_InvestorETHBal = BigNumber(await web3.eth.getBalance(ACCREDITED1));
             let final_STOTokenSold = await I_USDTieredSTO_Array[stoId].getTokensSold();
             let final_STOETHBal = BigNumber(await web3.eth.getBalance(I_USDTieredSTO_Array[stoId].address));
->>>>>>> 7e050219
             let final_STOPOLYBal = await I_PolyToken.balanceOf(I_USDTieredSTO_Array[stoId].address);
             let final_RaisedETH = await I_USDTieredSTO_Array[stoId].fundsRaised.call(ETH);
             let final_RaisedPOLY = await I_USDTieredSTO_Array[stoId].fundsRaised.call(POLY);
 
             assert.equal(
-<<<<<<< HEAD
-                final_TokenSupply.toString(),
-                init_TokenSupply
-                    .add(investment_Tokens)
-                    .sub(refund_Tokens)
-                    .toString(),
-                "Token Supply not changed as expected"
-            );
-            assert.equal(
-                final_InvestorTokenBal.toString(),
-                init_InvestorTokenBal
-                    .add(investment_Tokens)
-                    .sub(refund_Tokens)
-                    .toString(),
-                "Investor Token Balance not changed as expected"
-            );
-            assert.equal(
-                final_InvestorETHBal.toString(),
-                init_InvestorETHBal
-                    .sub(investment_ETH)
-                    .sub(gasCost2)
-                    .add(refund_ETH)
-                    .toString(),
-                "Investor ETH Balance not changed as expected"
-            );
-            assert.equal(
-                final_STOTokenSold.toString(),
-                init_STOTokenSold
-                    .add(investment_Tokens)
-                    .sub(refund_Tokens)
-                    .toString(),
-                "STO Token Sold not changed as expected"
-            );
-            assert.equal(final_STOETHBal.toString(), init_STOETHBal.toString(), "STO ETH Balance not changed as expected");
-            assert.equal(final_STOPOLYBal.toString(), init_STOPOLYBal.toString(), "STO POLY Balance not changed as expected");
-            assert.equal(
-                final_RaisedETH.toString(),
-                init_RaisedETH
-                    .add(investment_ETH)
-                    .sub(refund_ETH)
-                    .toString(),
-                "Raised ETH not changed as expected"
-            );
-            assert.equal(final_RaisedPOLY.toString(), init_RaisedPOLY, "Raised POLY not changed as expected");
-            await I_SecurityToken.changeGranularity(1, { from: ISSUER });
-=======
                 final_TokenSupply.toNumber(),
                 init_TokenSupply
                     .add(investment_Tokens)
@@ -4355,7 +4260,6 @@
                 "Raised POLY not changed as expected"
             );
             await I_SecurityToken.changeGranularity(1, {from: ISSUER});
->>>>>>> 7e050219
         });
 
         it("should fail and revert when NONACCREDITED cap reached", async () => {
@@ -4387,23 +4291,15 @@
             let stoId = 4;
             let tierId = 0;
             await I_USDTieredSTO_Array[stoId].changeAccredited([ACCREDITED1], [true], { from: ISSUER });
-<<<<<<< HEAD
             let investment_Tokens = new BN(e18);
             let investment_POLY = await convert(stoId, tierId, true, "TOKEN", "POLY", investment_Tokens);
             let investment_ETH = await convert(stoId, tierId, true, "TOKEN", "ETH", investment_Tokens);
             const minTokens = new BN(1000).mul(e18);
-=======
-            let investment_Tokens = new BigNumber(10 ** 18);
-            let investment_POLY = await convert(stoId, tierId, true, "TOKEN", "POLY", investment_Tokens);
-            let investment_ETH = await convert(stoId, tierId, true, "TOKEN", "ETH", investment_Tokens);
-            const minTokens = new BigNumber(10 ** 20);
->>>>>>> 7e050219
 
             await I_PolyToken.getTokens(investment_POLY, ACCREDITED1);
             await I_PolyToken.approve(I_USDTieredSTO_Array[stoId].address, investment_POLY, { from: ACCREDITED1 });
 
             // Buy With POLY
-<<<<<<< HEAD
             await catchRevert(
                 I_USDTieredSTO_Array[stoId].buyWithPOLYRateLimited(ACCREDITED1, investment_POLY, minTokens, {
                     from: ACCREDITED1,
@@ -4417,17 +4313,6 @@
                     value: investment_ETH
                 })
             );
-=======
-            await catchRevert(I_USDTieredSTO_Array[stoId].buyWithPOLYRateLimited(ACCREDITED1, investment_POLY, minTokens, {
-                from: ACCREDITED1,
-                gasPrice: GAS_PRICE
-            }));
-            await catchRevert(I_USDTieredSTO_Array[stoId].buyWithETHRateLimited(ACCREDITED1, minTokens, {
-                from: ACCREDITED1,
-                gasPrice: GAS_PRICE,
-                value: investment_ETH
-            }));
->>>>>>> 7e050219
         });
 
         it("should fail and revert despite oracle price change when NONACCREDITED cap reached", async () => {
@@ -4526,11 +4411,7 @@
 
             let Tier0Token = (await I_USDTieredSTO_Array[stoId].tiers.call(startTier))[2];
             let Tier0Minted = (await I_USDTieredSTO_Array[stoId].tiers.call(startTier))[4];
-<<<<<<< HEAD
             assert.equal(Tier0Minted.toString(), Tier0Token.sub(delta_Token).toString());
-=======
-            assert.equal(Tier0Minted.toNumber(), Tier0Token.sub(delta_Token).toNumber());
->>>>>>> 7e050219
 
             await I_PolyToken.getTokens(investment_POLY, ACCREDITED1);
             await I_PolyToken.approve(I_USDTieredSTO_Array[stoId].address, investment_POLY, { from: ACCREDITED1 });
@@ -4915,7 +4796,6 @@
             });
 
             it("should return minted tokens in a tier", async () => {
-<<<<<<< HEAD
                 let totalMinted = (await I_USDTieredSTO_Array[0].getTokensSoldByTier.call(0)).toString();
                 let individualMinted = await I_USDTieredSTO_Array[0].getTokensMintedByTier.call(0);
                 assert.equal(
@@ -4931,17 +4811,6 @@
                 let tokensSold = (await I_USDTieredSTO_Array[0].getTokensSold.call()).toString();
                 let tokenDetails = await I_USDTieredSTO_Array[0].getSTODetails.call();
                 assert.equal(tokensSold, tokenDetails[7].toString());
-=======
-                let totalMinted = (await I_USDTieredSTO_Array[0].getTokensSoldByTier.call(0)).toNumber();
-                let individualMinted = await I_USDTieredSTO_Array[0].getTokensMintedByTier.call(0);
-                assert.equal(totalMinted, individualMinted[0].add(individualMinted[1]).add(individualMinted[2]).toNumber());
-            });
-
-            it("should return correct tokens sold in token details", async () => {
-                let tokensSold = (await I_USDTieredSTO_Array[0].getTokensSold.call()).toNumber();
-                let tokenDetails = await I_USDTieredSTO_Array[0].getSTODetails.call();
-                assert.equal(tokensSold, tokenDetails[7].toNumber());
->>>>>>> 7e050219
             });
         });
 
@@ -5010,17 +4879,11 @@
             assert.equal((await I_USDTieredSTOFactory.getSetupCost.call()).toString(), STOSetupCost);
             assert.equal((await I_USDTieredSTOFactory.getTypes.call())[0], 3);
             assert.equal(web3.utils.hexToString(await I_USDTieredSTOFactory.getName.call()), "USDTieredSTO", "Wrong Module added");
-<<<<<<< HEAD
             assert.equal(
                 await I_USDTieredSTOFactory.description.call(),
                 "It allows both accredited and non-accredited investors to contribute into the STO. Non-accredited investors will be capped at a maximum investment limit (as a default or specific to their jurisdiction). Tokens will be sold according to tiers sequentially & each tier has its own price and volume of tokens to sell. Upon receipt of funds (ETH, POLY or DAI), security tokens will automatically transfer to investor’s wallet address",
                 "Wrong Module added"
             );
-=======
-            assert.equal(await I_USDTieredSTOFactory.description.call(),
-            "It allows both accredited and non-accredited investors to contribute into the STO. Non-accredited investors will be capped at a maximum investment limit (as a default or specific to their jurisdiction). Tokens will be sold according to tiers sequentially & each tier has its own price and volume of tokens to sell. Upon receipt of funds (ETH, POLY or DAI), security tokens will automatically transfer to investor’s wallet address",
-            "Wrong Module added");
->>>>>>> 7e050219
             assert.equal(await I_USDTieredSTOFactory.title.call(), "USD Tiered STO", "Wrong Module added");
             assert.equal(await I_USDTieredSTOFactory.getInstructions.call(), "Initialises a USD tiered STO.", "Wrong Module added");
             assert.equal(await I_USDTieredSTOFactory.version.call(), "2.1.0");
