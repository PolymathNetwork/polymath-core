var readlineSync = require('readline-sync');
var BigNumber = require('bignumber.js');
var chalk = require('chalk');
const shell = require('shelljs');
const Web3 = require('web3');
var contracts = require('./helpers/contract_addresses');
var abis = require('./helpers/contract_abis');
var common = require('./common/common_functions');

let tickerRegistryAddress;
let securityTokenRegistryAddress;
let cappedSTOFactoryAddress;
let usdTieredSTOFactoryAddress;

if (typeof web3 !== 'undefined') {
  web3 = new Web3(web3.currentProvider);
} else {
  // set the provider you want from Web3.providers
  web3 = new Web3(new Web3.providers.HttpProvider("http://localhost:8545"));
}

///////////////////
// Crowdsale params
let tokenName;
let tokenSymbol;
let selectedSTO;

const regFee = 250;
const cappedSTOFee = 20000;
const usdTieredSTOFee = 100000;
const tokenDetails = "";
////////////////////////
// Artifacts
let tickerRegistry;
let securityTokenRegistry;
let polyToken;
let securityToken;
let generalTransferManager;
let currentSTO;
let cappedSTOFactory;
let usdTieredSTOFactory;

// App flow
let accounts;
let Issuer;
let defaultGasPrice;
let _DEBUG = false;
<<<<<<< HEAD
let _tokenConfig;
let _mintingConfig;
let _stoConfig;
=======
let DEFAULT_GAS_PRICE = 5000000000;
>>>>>>> ed57a80c

async function executeApp(tokenConfig, mintingConfig, stoConfig) {
  accounts = await web3.eth.getAccounts();
  Issuer = accounts[0];
  defaultGasPrice = common.getGasPrice(await web3.eth.net.getId());

  _tokenConfig = tokenConfig;
  _mintingConfig = mintingConfig;
  _stoConfig = stoConfig;

  await setup();

  common.logAsciiBull();
  console.log("********************************************");
  console.log("Welcome to the Command-Line ST-20 Generator.");
  console.log("********************************************");
  console.log("The following script will create a new ST-20 according to the parameters you enter.");
  
  if(_DEBUG){
    console.log('\x1b[31m%s\x1b[0m',"Warning: Debugging is activated. Start and End dates will be adjusted for easier testing.");
  }
<<<<<<< HEAD
=======
  let start = readlineSync.question('Press enter to continue or exit (CTRL + C): ', {
    defaultInput: 'Y'
  });
  if(start != 'Y' && start != 'y') return;
>>>>>>> ed57a80c

  try {
    await step_ticker_reg();
    await step_token_deploy();
    await step_Wallet_Issuance();
    await step_STO_launch();
    await step_STO_Status();
    await step_STO_configure();
  } catch (err) {
    console.log(err);
    return;
  }
};

async function setup(){
  try {
    tickerRegistryAddress = await contracts.tickerRegistry();
    let tickerRegistryABI = abis.tickerRegistry();
    tickerRegistry = new web3.eth.Contract(tickerRegistryABI, tickerRegistryAddress);
    tickerRegistry.setProvider(web3.currentProvider);
    
    securityTokenRegistryAddress = await contracts.securityTokenRegistry();
    let securityTokenRegistryABI = abis.securityTokenRegistry();
    securityTokenRegistry = new web3.eth.Contract(securityTokenRegistryABI, securityTokenRegistryAddress);
    securityTokenRegistry.setProvider(web3.currentProvider);

    let polytokenAddress = await contracts.polyToken();
    let polytokenABI = abis.polyToken();
    polyToken = new web3.eth.Contract(polytokenABI, polytokenAddress);
    polyToken.setProvider(web3.currentProvider);

    cappedSTOFactoryAddress = await contracts.cappedSTOFactoryAddress();
    let cappedSTOFactoryABI = abis.cappedSTOFactory();
    cappedSTOFactory = new web3.eth.Contract(cappedSTOFactoryABI, cappedSTOFactoryAddress);
    cappedSTOFactory.setProvider(web3.currentProvider);

    usdTieredSTOFactoryAddress = await contracts.usdTieredSTOFactoryAddress();
    let usdTieredSTOFactoryABI = abis.cappedSTO();
    usdTieredSTOFactory = new web3.eth.Contract(usdTieredSTOFactoryABI, usdTieredSTOFactoryAddress);
    usdTieredSTOFactory.setProvider(web3.currentProvider);
  } catch (err) {
    console.log(err)
    console.log('\x1b[31m%s\x1b[0m',"There was a problem getting the contracts. Make sure they are deployed to the selected network.");
    process.exit(0);
  }
}

async function step_ticker_reg(){
  console.log("\n");
  console.log('\x1b[34m%s\x1b[0m',"Token Creation - Symbol Registration");

  let alreadyRegistered = false;
  let available = false;

  while (!available) {
    console.log(chalk.green(`\nRegistering the new token symbol requires 250 POLY & deducted from '${Issuer}', Current balance is ${(await currentBalance(Issuer))} POLY\n`));
    
    if (typeof _tokenConfig !== 'undefined' && _tokenConfig.hasOwnProperty('symbol')) {
      tokenSymbol = _tokenConfig.symbol;
    } else {
      tokenSymbol = readlineSync.question('Enter the symbol for your new token: '); 
    }

    await tickerRegistry.methods.getDetails(tokenSymbol).call({from: Issuer}, function(error, result){
      if (new BigNumber(result[1]).toNumber() == 0) {
        available = true;
      } else if (result[0] == Issuer) {
        console.log('\x1b[32m%s\x1b[0m',"Token Symbol has already been registered by you, skipping registration");
        available = true;
        alreadyRegistered = true;
      } else {
        console.log('\x1b[31m%s\x1b[0m',"Token Symbol has already been registered, please choose another symbol");
      }
    });
  }

  if (!alreadyRegistered) {
    await step_approval(tickerRegistryAddress, regFee);
    let registerTickerAction = tickerRegistry.methods.registerTicker(Issuer,tokenSymbol,"",web3.utils.asciiToHex(""));
    let GAS = await common.estimateGas(registerTickerAction, Issuer, 1.2);
    await registerTickerAction.send({ from: Issuer, gas: GAS, gasPrice: defaultGasPrice})
    .on('transactionHash', function(hash){
      console.log(`
        Congrats! Your Ticker Registration tx populated successfully
        Your transaction is being processed. Please wait...
        TxHash: ${hash}\n`
      );
    })
    .on('receipt', function(receipt){
      console.log(`
        Congratulations! The transaction was successfully completed.
        Review it on Etherscan.
        TxHash: ${receipt.transactionHash}\n`
      );
    })
  }
}

async function step_approval(spender, fee) {
  polyBalance = await polyToken.methods.balanceOf(Issuer).call({from: Issuer});
  let requiredAmount = web3.utils.toWei(fee.toString(), "ether");
  if (parseInt(polyBalance) >= parseInt(requiredAmount)) {
    let allowance = await polyToken.methods.allowance(spender, Issuer).call({from: Issuer});
    if (allowance == web3.utils.toWei(fee.toString(), "ether")) {
      return true;
    } else {
      let approveAction = polyToken.methods.approve(spender, web3.utils.toWei(fee.toString(), "ether"));
      let GAS = await common.estimateGas(approveAction, Issuer, 1.2);
      await approveAction.send({from: Issuer, gas: GAS, gasPrice: defaultGasPrice })
    }
  } else {
      let requiredBalance = parseInt(requiredAmount) - parseInt(polyBalance);
      console.log(chalk.red(`\n*****************************************************************************************************************************************`));
      console.log(chalk.red(`Not enough balance to Pay the Fee, Require ${(new BigNumber(requiredBalance).dividedBy(new BigNumber(10).pow(18))).toNumber()} POLY but have ${(new BigNumber(polyBalance).dividedBy(new BigNumber(10).pow(18))).toNumber()} POLY. Access POLY faucet to get the POLY to complete this txn`));
      console.log(chalk.red(`******************************************************************************************************************************************\n`));
      process.exit(0);
  }
}

async function step_token_deploy(){
  // Let's check if token has already been deployed, if it has, skip to STO
  let tokenAddress = await securityTokenRegistry.methods.getSecurityTokenAddress(tokenSymbol).call({from: Issuer});
  if (tokenAddress != "0x0000000000000000000000000000000000000000") {
    console.log('\x1b[32m%s\x1b[0m',"Token has already been deployed at address " + tokenAddress + ". Skipping registration");
    let securityTokenABI = abis.securityToken();
    securityToken = new web3.eth.Contract(securityTokenABI, tokenAddress);
  } else {
    console.log("\n");
    console.log(chalk.green(`Current balance in POLY is ${(await currentBalance(Issuer))}`));
    console.log("\n");
    console.log('\x1b[34m%s\x1b[0m',"Token Creation - Token Deployment");
    
    if (typeof _tokenConfig !== 'undefined' && _tokenConfig.hasOwnProperty('name')) {
      tokenName = _tokenConfig.name;
    } else {
      tokenName = readlineSync.question('Enter the name for your new token: ');
    }
    if (tokenName == "") tokenName = 'default';
    
    console.log("\n");
    console.log('\x1b[34m%s\x1b[0m',"Select the Token divisibility type");
    
    let divisibility;
    if (typeof _tokenConfig !== 'undefined' && _tokenConfig.hasOwnProperty('divisible')) {
      divisibility = _tokenConfig.divisible;
    } else {
      let divisible = readlineSync.question('Press "N" for Non-divisible type token or hit Enter for divisible type token (Default):');
      if (divisible == 'N' || divisible == 'n')
        divisibility = false;
      else
        divisibility = true;
    }

    await step_approval(securityTokenRegistryAddress, regFee);
    let generateSecurityTokenAction = securityTokenRegistry.methods.generateSecurityToken(tokenName, tokenSymbol, web3.utils.fromAscii(tokenDetails), divisibility);
    let GAS = await common.estimateGas(generateSecurityTokenAction, Issuer, 1.2);
    await generateSecurityTokenAction.send({ from: Issuer, gas: GAS, gasPrice: defaultGasPrice})
    .on('transactionHash', function(hash){
      console.log(`
        Your transaction is being processed. Please wait...
        TxHash: ${hash}\n`
      );
    })
    .on('receipt', function(receipt){
      console.log(`
        Congratulations! The transaction was successfully completed.
        Deployed Token at address: ${receipt.events.LogNewSecurityToken.returnValues._securityTokenAddress}
        Review it on Etherscan.
        TxHash: ${receipt.transactionHash}\n`
      );
      let securityTokenABI = abis.securityToken();
      securityToken = new web3.eth.Contract(securityTokenABI, receipt.events.LogNewSecurityToken.returnValues._securityTokenAddress);
    })
<<<<<<< HEAD
=======
    .on('error', console.error);
>>>>>>> ed57a80c
  }
}

async function step_Wallet_Issuance(){
  let result = await securityToken.methods.getModule(3,0).call({from: Issuer});
  let STOAddress = result[1];
  if (STOAddress != "0x0000000000000000000000000000000000000000") {
<<<<<<< HEAD
    console.log('\x1b[32m%s\x1b[0m',"STO has already been created at address " + STOAddress + ". Skipping initial minting");
  } else {
    let initialMint = await securityToken.getPastEvents('Transfer', {
=======
    console.log('\x1b[32m%s\x1b[0m',"STO has already been created at address " + result[1] + ". Skipping initial minting");
  } else {
    let initialMint;
    await securityToken.getPastEvents('Transfer', {
>>>>>>> ed57a80c
      filter: {from: "0x0000000000000000000000000000000000000000"}, // Using an array means OR: e.g. 20 or 23
      fromBlock: 0,
      toBlock: 'latest'
    });
    if (initialMint.length > 0) {
      console.log('\x1b[32m%s\x1b[0m',web3.utils.fromWei(initialMint[0].returnValues.value,"ether") +" Tokens have already been minted for " + initialMint[0].returnValues.to + ". Skipping initial minting");
    } else {
      console.log("\n");
      console.log('\x1b[34m%s\x1b[0m',"Token Creation - Token Minting for Issuer");

      console.log("Before setting up the STO, you can mint any amount of tokens that will remain under your control or you can trasfer to affiliates");
      
      let multimint;
      if (typeof _mintingConfig !== 'undefined' && _mintingConfig.hasOwnProperty('multimint')) {
        multimint = _mintingConfig.multimint;
      } else {
        let isAffiliate = readlineSync.question('Press'+ chalk.green(` "Y" `) + 'if you have list of affiliates addresses with you otherwise hit' + chalk.green(' Enter ') + 'and get the minted tokens to a particular address: ');
        multimint = (isAffiliate == "Y" || isAffiliate == "y");
      }

      if (multimint)
        await multi_mint_tokens();
      else {
<<<<<<< HEAD
        let mintWallet;
        if (typeof _mintingConfig !== 'undefined' && _mintingConfig.hasOwnProperty('singleMint') && _mintingConfig.singleMint.hasOwnProperty('wallet')) {
          mintWallet = _mintingConfig.singleMint.wallet;
        } else {
          mintWallet = readlineSync.question('Add the address that will hold the issued tokens to the whitelist (' + Issuer + '): ');
        }
        if (mintWallet == "") mintWallet = Issuer;

        let canBuyFromSTO;
        if (typeof _mintingConfig !== 'undefined' && _mintingConfig.hasOwnProperty('singleMint') && _mintingConfig.singleMint.hasOwnProperty('allowedToBuy')) {
          canBuyFromSTO =  _mintingConfig.singleMint.allowedToBuy;
        } else {
          canBuyFromSTO = readlineSync.keyInYNStrict(`Is address '(${mintWallet})' allowed to buy tokens from the STO? `);
        }
=======
        let mintWallet =  readlineSync.question('Add the address that will hold the issued tokens to the whitelist ('+Issuer+'): ');
        if(mintWallet == "") mintWallet = Issuer;
        let canBuyFromSTO = readlineSync.keyInYNStrict(`Is address '(${mintWallet})' allowed to buy tokens from the STO? `);
>>>>>>> ed57a80c

        // Add address to whitelist
        let generalTransferManagerAddress;
        await securityToken.methods.getModule(2,0).call({from: Issuer}, function(error, result){
          generalTransferManagerAddress = result[1];
        });

        let generalTransferManagerABI = abis.generalTransferManager();
        generalTransferManager = new web3.eth.Contract(generalTransferManagerABI,generalTransferManagerAddress);
        let modifyWhitelistAction = generalTransferManager.methods.modifyWhitelist(mintWallet,Math.floor(Date.now()/1000),Math.floor(Date.now()/1000),Math.floor(Date.now()/1000 + 31536000), canBuyFromSTO);
        let GAS = await common.estimateGas(modifyWhitelistAction, Issuer, 1.5);
        await modifyWhitelistAction.send({ from: Issuer, gas: GAS, gasPrice:defaultGasPrice})
        .on('transactionHash', function(hash){
          console.log(`
            Adding wallet to whitelist. Please wait...
            TxHash: ${hash}\n`
          );
        })
        .on('receipt', function(receipt){
          console.log(`
            Congratulations! The transaction was successfully completed.
            Review it on Etherscan.
            TxHash: ${receipt.transactionHash}\n`
          );
        })

        // Mint tokens
        if (typeof _mintingConfig !== 'undefined' && _mintingConfig.hasOwnProperty('singleMint') && _mintingConfig.singleMint.hasOwnProperty('tokenAmount')) {
          issuerTokens = _mintingConfig.singleMint.tokenAmount;
        } else {
          issuerTokens = readlineSync.question('How many tokens do you plan to mint for the wallet you entered? (500.000): ');
        }
        if (issuerTokens == "") issuerTokens = '500000';
        
        let mintAction = securityToken.methods.mint(mintWallet, web3.utils.toWei(issuerTokens,"ether"));
        GAS = await common.estimateGas(mintAction, Issuer, 1.2);
        await mintAction.send({ from: Issuer, gas: GAS, gasPrice:defaultGasPrice})
        .on('transactionHash', function(hash){
          console.log(`
            Minting tokens. Please wait...
            TxHash: ${hash}\n`
          );
        })
        .on('receipt', function(receipt){
          console.log(`
            Congratulations! The transaction was successfully completed.
            Review it on Etherscan.
            TxHash: ${receipt.transactionHash}\n`
          );
        })
      }
    }
  }
}

async function multi_mint_tokens() {
  //await whitelist.startWhitelisting(tokenSymbol);
  shell.exec(`${__dirname}/scripts/script.sh Whitelist ${tokenSymbol} 75`);
  console.log(chalk.green(`\nCongrats! All the affiliates get succssfully whitelisted, Now its time to Mint the tokens\n`));
  console.log(chalk.red(`WARNING: `) + `Please make sure all the addresses that get whitelisted are only eligible to hold or get Security token\n`);

  shell.exec(`${__dirname}/scripts//script.sh Multimint ${tokenSymbol} 75`);
  console.log(chalk.green(`\nHurray!! Tokens get successfully Minted and transfered to token holders`));
}

async function step_STO_launch() {
  console.log("\n");
  console.log('\x1b[34m%s\x1b[0m',"Token Creation - STO Configuration");

  let result = await securityToken.methods.getModule(3,0).call({from: Issuer});
  STO_Address = result[1];
  if(STO_Address != "0x0000000000000000000000000000000000000000") {
    selectedSTO = web3.utils.toAscii(result[0]).replace(/\u0000/g, '');
    console.log('\x1b[32m%s\x1b[0m',selectedSTO + " has already been created at address " + STO_Address + ". Skipping STO creation");
    switch (selectedSTO) {
      case 'CappedSTO':
        let cappedSTOABI = abis.cappedSTO();
        currentSTO = new web3.eth.Contract(cappedSTOABI,STO_Address);
        break;
      case 'USDTieredSTO':
        let usdTieredSTOABI = abis.usdTieredSTO();
        currentSTO = new web3.eth.Contract(usdTieredSTOABI,STO_Address);
        break;
    }
  } else {
    let index;
    if (typeof _stoConfig !== 'undefined' && _stoConfig.hasOwnProperty('type')) {
      index = _stoConfig.type;
    } else {
      let options = ['Capped STO', 'USD Tiered STO', 'Select STO later'];
      index = readlineSync.keyInSelect(options, 'What type of STO do you want?', { cancel: false });
    }
    switch (index) {
      case 0:
        selectedSTO = 'CappedSTO';
        await cappedSTO_launch();
        break;
      case 1:
        selectedSTO = 'USDTieredSTO';
        await usdTieredSTO_launch();
        break;
      case 2:
        process.exit(0);
        break;
    }
  }
}

async function step_STO_Status() {
  switch (selectedSTO) {
    case 'CappedSTO':
      await cappedSTO_status();
      break;
    case 'USDTieredSTO':
      await usdTieredSTO_status();
      break;
  }
}

async function step_STO_configure() {
  switch (selectedSTO) {
    case 'CappedSTO':
      break;
    case 'USDTieredSTO':
      await usdTieredSTO_configure();
      break;
  }
}

////////////////
// Capped STO //
////////////////
async function cappedSTO_launch() {
  console.log("\n");
  console.log('\x1b[34m%s\x1b[0m',"Token Creation - Capped STO in No. of Tokens");

  let cap;
  if (typeof _stoConfig !== 'undefined' && _stoConfig.hasOwnProperty('cap')) {
    cap = _stoConfig.cap.toString();
  } else {
    cap = readlineSync.question('How many tokens do you plan to sell on the STO? (500.000): ');
  }
  if (cap == "") cap = '500000';

  let oneMinuteFromNow = BigNumber((Math.floor(Date.now() / 1000) + 60));
  let startTime;
  if (typeof _stoConfig !== 'undefined' && _stoConfig.hasOwnProperty('startTime')) {
    startTime = _stoConfig.startTime;
  } else {
    startTime = readlineSync.question('Enter the start time for the STO (Unix Epoch time)\n(1 minutes from now = ' + oneMinuteFromNow + ' ): ');
  }
  if (startTime == "") startTime = oneMinuteFromNow;

  let oneMonthFromNow = BigNumber((Math.floor(Date.now()/1000)+ (30 * 24 * 60 * 60)));
  let endTime;
  if (typeof _stoConfig !== 'undefined' && _stoConfig.hasOwnProperty('endTime')) {
    endTime = _stoConfig.endTime;
  } else {
    endTime = readlineSync.question('Enter the end time for the STO (Unix Epoch time)\n(1 month from now = ' + oneMonthFromNow + ' ): ');
  }
  if (endTime == "") endTime = oneMonthFromNow;

  let wallet;
  if (typeof _stoConfig !== 'undefined' && _stoConfig.hasOwnProperty('wallet')) {
    wallet = _stoConfig.wallet;
  } else {
    wallet = readlineSync.question('Enter the address that will receive the funds from the STO (' + Issuer + '): ');
  }
  if (wallet == "") wallet = Issuer;

  let raiseType;
  if (typeof _stoConfig !== 'undefined' && _stoConfig.hasOwnProperty('raiseType')) {
    raiseType = _stoConfig.raiseType;
  } else {
    raiseType = readlineSync.question('Enter' + chalk.green(` P `) + 'for POLY raise or leave empty for Ether raise (E):');
    if (raiseType.toUpperCase() == 'P' ) {
      raiseType = 1;
    } else { 
      raiseType = 0;
    }
  }

  let rate;
  if (typeof _stoConfig !== 'undefined' && _stoConfig.hasOwnProperty('rate')) {
    rate = _stoConfig.rate;
  } else {
    rate = readlineSync.question(`Enter the rate (1 ${(raiseType == 1 ? 'POLY' : 'ETH')} = X ST) for the STO (1000): `);
  }
  if (rate == "") rate = 1000;

  let bytesSTO = web3.eth.abi.encodeFunctionCall( {
    name: 'configure',
    type: 'function',
    inputs: [
      {
        type: 'uint256',
        name: '_startTime'
      },{
        type: 'uint256',
        name: '_endTime'
      },{
        type: 'uint256',
        name: '_cap'
      },{
        type: 'uint256',
        name: '_rate'
      },{
        type: 'uint8',
        name: '_fundRaiseType'
      },{
        type: 'address',
        name: '_fundsReceiver'
      }
    ]
  }, [startTime, endTime, web3.utils.toWei(cap, 'ether'), rate, raiseType, wallet]);

  let stoFee = cappedSTOFee;
  let contractBalance = await polyToken.methods.balanceOf(securityToken._address).call({from: Issuer});
  let requiredAmount = web3.utils.toWei(stoFee.toString(), "ether");
  if (parseInt(contractBalance) < parseInt(requiredAmount)) {
    let transferAmount = parseInt(requiredAmount) - parseInt(contractBalance);
    let ownerBalance = await polyToken.methods.balanceOf(Issuer).call({from: Issuer});
    if(parseInt(ownerBalance) < transferAmount) {
      console.log(chalk.red(`\n**************************************************************************************************************************************************`));
      console.log(chalk.red(`Not enough balance to pay the CappedSTO fee, Requires ${(new BigNumber(transferAmount).dividedBy(new BigNumber(10).pow(18))).toNumber()} POLY but have ${(new BigNumber(ownerBalance).dividedBy(new BigNumber(10).pow(18))).toNumber()} POLY. Access POLY faucet to get the POLY to complete this txn`));
      console.log(chalk.red(`**************************************************************************************************************************************************\n`));
      process.exit(0);
    } else {
      let transferAction = polyToken.methods.transfer(securityToken._address, new BigNumber(transferAmount));
      let GAS = await common.estimateGas(transferAction, Issuer, 1.5);
      await transferAction.send({from: Issuer, gas: GAS, gasPrice: defaultGasPrice})
      .on('transactionHash', function(hash) {
        console.log(`
          Transfer ${(new BigNumber(transferAmount).dividedBy(new BigNumber(10).pow(18))).toNumber()} POLY to ${tokenSymbol} security token
          Your transaction is being processed. Please wait...
          TxHash: ${hash}\n`
        );
      })
      .on('receipt', function(receipt){
        console.log(`
          Congratulations! The transaction was successfully completed.
          Number of POLY sent: ${(new BigNumber(receipt.events.Transfer.returnValues._value).dividedBy(new BigNumber(10).pow(18))).toNumber()}
          Review it on Etherscan.
          TxHash: ${receipt.transactionHash}
          gasUsed: ${receipt.gasUsed}\n`
        );
      })
    }
  }
  let addModuleAction = securityToken.methods.addModule(cappedSTOFactoryAddress, bytesSTO, new BigNumber(stoFee).times(new BigNumber(10).pow(18)), 0);
  let GAS = await common.estimateGas(addModuleAction, Issuer, 1.2);
  await securityToken.methods.addModule(cappedSTOFactoryAddress, bytesSTO, new BigNumber(stoFee).times(new BigNumber(10).pow(18)), 0).send({from: Issuer, gas: GAS, gasPrice:defaultGasPrice})
  .on('transactionHash', function(hash){
    console.log(`
      Your transaction is being processed. Please wait...
      TxHash: ${hash}\n`
    );
  })
  .on('receipt', function(receipt){
      STO_Address = receipt.events.LogModuleAdded.returnValues._module
    console.log(`
      Congratulations! The transaction was successfully completed.
      STO deployed at address: ${STO_Address}
      Review it on Etherscan.
      TxHash: ${receipt.transactionHash}\n`
    );
  })

  let cappedSTOABI = abis.cappedSTO();
  currentSTO = new web3.eth.Contract(cappedSTOABI,STO_Address);
}

async function cappedSTO_status() {
  let displayStartTime = await currentSTO.methods.startTime().call({from: Issuer});
  let displayEndTime = await currentSTO.methods.endTime().call({from: Issuer});
  let displayRate = await currentSTO.methods.rate().call({from: Issuer});
  let displayCap = await currentSTO.methods.cap().call({from: Issuer});
  let displayWallet = await currentSTO.methods.wallet().call({from: Issuer});
  let displayRaiseType = await currentSTO.methods.fundRaiseType(0).call({from: Issuer}) ? 'ETH' : 'POLY';
  let displayFundsRaised = await currentSTO.methods.fundsRaised().call({from: Issuer});
  let displayTokensSold = await currentSTO.methods.tokensSold().call({from: Issuer});
  let displayInvestorCount = await currentSTO.methods.investorCount().call({from: Issuer});
  let displayTokenSymbol = await securityToken.methods.symbol().call({from: Issuer});

  let displayWalletBalance = web3.utils.fromWei(await web3.eth.getBalance(displayWallet),"ether");
  let formattedCap = BigNumber(web3.utils.fromWei(displayCap,"ether"));
  let formattedSold = BigNumber(web3.utils.fromWei(displayTokensSold,"ether"));

  let now = Math.floor(Date.now()/1000);
  let timeTitle;
  let timeRemaining;

  if (now < displayStartTime) {
    timeTitle = "STO starts in: ";
    timeRemaining = displayStartTime - now;
  } else {
    timeTitle = "Time remaining:";
    timeRemaining = displayEndTime - now;
  }

  timeRemaining = common.convertToDaysRemaining(timeRemaining);

  console.log(`
    ***** STO Information *****
    - Address:           ${STO_Address}
    - Raise Cap:         ${web3.utils.fromWei(displayCap,"ether")} ${displayTokenSymbol.toUpperCase()}
    - Start Time:        ${new Date(displayStartTime * 1000)}
    - End Time:          ${new Date(displayEndTime * 1000)}
    - Raise Type:        ${displayRaiseType}
    - Rate:              1 ${displayRaiseType} = ${displayRate} ${displayTokenSymbol.toUpperCase()}
    - Wallet:            ${displayWallet}
    - Wallet Balance:    ${displayWalletBalance} ${displayRaiseType}
    --------------------------------------
    - ${timeTitle}    ${timeRemaining}
    - Funds raised:      ${web3.utils.fromWei(displayFundsRaised,"ether")} ${displayRaiseType}
    - Tokens sold:       ${web3.utils.fromWei(displayTokensSold,"ether")} ${displayTokenSymbol.toUpperCase()}
    - Tokens remaining:  ${formattedCap.minus(formattedSold).toNumber()} ${displayTokenSymbol.toUpperCase()}
    - Investor count:    ${displayInvestorCount}
  `);

  console.log(chalk.green(`\n${(await currentBalance(Issuer))} POLY balance remaining at issuer address ${Issuer}`));
}

////////////////////
// USD Tiered STO //
////////////////////
function fundingConfigUSDTieredSTO() {
  let funding = {};

  let selectedFunding;
  if (typeof _stoConfig !== 'undefined' && _stoConfig.hasOwnProperty('fundingType')) {
    selectedFunding = _stoConfig.fundingType;
  } else {
    selectedFunding = readlineSync.question('Enter' + chalk.green(` P `) + 'for POLY raise,' + chalk.green(` E `) + 'for Ether raise or' + chalk.green(` B `) + 'for both (B): ').toUpperCase();
  }

  if (selectedFunding == 'E') {
    funding.raiseType = [0];
  }
  else if (selectedFunding == 'P') {
    funding.raiseType = [1];
  }
  else {
    funding.raiseType = [0, 1];
  }

<<<<<<< HEAD
  return funding;
}

function addressesConfigUSDTieredSTO() {
  let addresses = {};

  if (typeof _stoConfig !== 'undefined' && _stoConfig.hasOwnProperty('wallet')) {
    addresses.wallet = _stoConfig.wallet;
  } else {
    addresses.wallet = readlineSync.question('Enter the address that will receive the funds from the STO (' + Issuer + '): ', {
      limit: function(input) {
        return web3.utils.isAddress(input);
      },
      limitMessage: "Must be a valid address",
      defaultInput: Issuer
    });
  }
  if (addresses.wallet == "") addresses.wallet = Issuer;

  if (typeof _stoConfig !== 'undefined' && _stoConfig.hasOwnProperty('reserveWallet')) {
    addresses.reserveWallet = _stoConfig.reserveWallet;
  } else {
    addresses.reserveWallet = readlineSync.question('Enter the address that will receive remaining tokens in the case the cap is not met (' + Issuer + '): ', {
      limit: function(input) {
        return web3.utils.isAddress(input);
      },
      limitMessage: "Must be a valid address",
      defaultInput: Issuer
    });
  }
  if (addresses.reserveWallet == "") addresses.reserveWallet = Issuer;

  return addresses;
}

function tiersConfigUSDTieredSTO(polyRaise) {
  let tiers = {};

  let defaultTiers = 3;
  if (typeof _stoConfig !== 'undefined' && _stoConfig.hasOwnProperty('numberOfTiers')) {
    tiers.tiers = _stoConfig.numberOfTiers;
  } else {
    tiers.tiers = readlineSync.questionInt(`Enter the number of tiers for the STO? (${defaultTiers}): `, {
      limit: function(input) {
        return input > 0;
      },
      limitMessage: 'Must be greater than zero',
      defaultInput: defaultTiers
    });
  }

  let defaultTokensPerTier = [190000000, 100000000, 200000000];
  let defaultRatePerTier = ['0.05', '0.10', '0.15'];
  let defaultTokensPerTierDiscountPoly = [90000000, 50000000, 100000000];
  let defaultRatePerTierDiscountPoly = ['0.025', '0.05', '0.075'];
  tiers.tokensPerTier = [];
  tiers.ratePerTier = [];
  tiers.tokensPerTierDiscountPoly = [];
  tiers.ratePerTierDiscountPoly = [];
  for (let i = 0; i < tiers.tiers; i++) {
    if (typeof _stoConfig !== 'undefined' && _stoConfig.hasOwnProperty('tokensPerTiers') && i < _stoConfig.tokensPerTiers.length) {
      tiers.tokensPerTier[i] = web3.utils.toWei(_stoConfig.tokensPerTiers[i].toString());
=======
    if(cap == "") cap = '500000';
    if(startTime == "") startTime = BigNumber((Math.floor(Date.now()/1000)+60));
    if(endTime == "") endTime = BigNumber((Math.floor(Date.now()/1000)+ (30 * 24 * 60 * 60)));
    if(wallet == "") wallet = Issuer;
    if (raiseType.toUpperCase() == 'P' ) {
      raiseType = 1;
    } else {
      raiseType = 0;
    }
    if (raiseType) {
      rate = readlineSync.question('Enter the rate (1 POLY = X ST) for the STO (1000): ');
>>>>>>> ed57a80c
    } else {
      tiers.tokensPerTier[i] = web3.utils.toWei(readlineSync.question(`How many tokens do you plan to sell on tier No. ${i+1}? (${defaultTokensPerTier[i]}): `, {
        limit: function(input) {
          return parseFloat(input) > 0;
        },
        limitMessage: 'Must be greater than zero',
        defaultInput: defaultTokensPerTier[i]
      }));
    }
<<<<<<< HEAD

    if (typeof _stoConfig !== 'undefined' && _stoConfig.hasOwnProperty('ratePerTiers') && i < _stoConfig.ratePerTiers.length) {
      tiers.ratePerTier[i] = web3.utils.toWei(_stoConfig.ratePerTiers[i].toString());
    } else {
      tiers.ratePerTier[i] = web3.utils.toWei(readlineSync.question(`What is the USD per token rate for tier No. ${i+1}? (${defaultRatePerTier[i]}): `, {
        limit: function(input) {
          return parseFloat(input) > 0;
        },
        limitMessage: 'Must be greater than zero',
        defaultInput: defaultRatePerTier[i]
      }));
    }
    
    let isTPTDPDefined = (typeof _stoConfig !== 'undefined' && _stoConfig.hasOwnProperty('discountedTokensPerTiers') && i < _stoConfig.discountedTokensPerTiers.length); //If it's defined by config file
    let isRPTDPDefined = (typeof _stoConfig !== 'undefined' && _stoConfig.hasOwnProperty('discountedRatePerTiers') && i < _stoConfig.discountedRatePerTiers.length); //If it's defined by config file
    //If funds can be raised in POLY and discounts are defined in config file or are choosen by user
    if (polyRaise && ((isTPTDPDefined && isRPTDPDefined) || readlineSync.keyInYNStrict(`Do you plan to have a discounted rate for POLY investments for tier No. ${i+1}? `))) {
      if (isTPTDPDefined) {
        tiers.tokensPerTierDiscountPoly[i] = web3.utils.toWei(_stoConfig.discountedTokensPerTiers[i].toString());
=======
    if (rate == "") rate = BigNumber(1000);

    let bytesSTO = web3.eth.abi.encodeFunctionCall( {
      name: 'configure',
      type: 'function',
      inputs: [
        {
          type: 'uint256',
          name: '_startTime'
        },{
          type: 'uint256',
          name: '_endTime'
        },{
          type: 'uint256',
          name: '_cap'
        },{
          type: 'uint256',
          name: '_rate'
        },{
          type: 'uint8',
          name: '_fundRaiseType'
        },{
          type: 'address',
          name: '_fundsReceiver'
        }
      ]
    }, [startTime, endTime, web3.utils.toWei(cap, 'ether'), rate, raiseType, wallet]);

    let contractBalance = await polyToken.methods.balanceOf(securityToken._address).call({from: Issuer});
    let requiredAmount = web3.utils.toWei(stoFee.toString(), "ether");
    if (parseInt(contractBalance) < parseInt(requiredAmount)) {
      let transferAmount = parseInt(requiredAmount) - parseInt(contractBalance);
      let ownerBalance = await polyToken.methods.balanceOf(Issuer).call({from: Issuer});
      if(parseInt(ownerBalance) < transferAmount) {
        console.log(chalk.red(`\n**************************************************************************************************************************************************`));
        console.log(chalk.red(`Not enough balance to pay the CappedSTO fee, Requires ${(new BigNumber(transferAmount).dividedBy(new BigNumber(10).pow(18))).toNumber()} POLY but have ${(new BigNumber(ownerBalance).dividedBy(new BigNumber(10).pow(18))).toNumber()} POLY. Access POLY faucet to get the POLY to complete this txn`));
        console.log(chalk.red(`**************************************************************************************************************************************************\n`));
        process.exit(0);
>>>>>>> ed57a80c
      } else {
        tiers.tokensPerTierDiscountPoly[i] = web3.utils.toWei(readlineSync.question(`How many of those tokens do you plan to sell at discounted rate on tier No. ${i+1}? (${defaultTokensPerTierDiscountPoly[i]}): `, {
          limit: function(input) {
            return new BigNumber(web3.utils.toWei(input)).lte(tiers.tokensPerTier[i])
          },
          limitMessage: 'Must be less than the No. of tokens of the tier',
          defaultInput: defaultTokensPerTierDiscountPoly[i]
        }));
      }
      
      if (isRPTDPDefined) {
        tiers.ratePerTierDiscountPoly[i] = web3.utils.toWei(_stoConfig.discountedRatePerTiers[i].toString());
      } else {
        tiers.ratePerTierDiscountPoly[i] = web3.utils.toWei(readlineSync.question(`What is the discounted rate for tier No. ${i+1}? (${defaultRatePerTierDiscountPoly[i]}): `, {
          limit: function(input) {
            return new BigNumber(web3.utils.toWei(input)).lte(tiers.ratePerTier[i])
          },
          limitMessage: 'Must be less than the rate of the tier',
          defaultInput: defaultRatePerTierDiscountPoly[i]
        }));
      }
    } else {
      tiers.tokensPerTierDiscountPoly[i] = 0;
      tiers.ratePerTierDiscountPoly[i] = 0;
    }
  }

  return tiers;
}

function timesConfigUSDTieredSTO() {
  let times = {};

  let oneMinuteFromNow = Math.floor(Date.now() / 1000) + 60;
  if (typeof _stoConfig !== 'undefined' && _stoConfig.hasOwnProperty('startTime')) {
    times.startTime = _stoConfig.startTime;
  } else {
    times.startTime = readlineSync.questionInt('Enter the start time for the STO (Unix Epoch time)\n(1 minutes from now = ' + oneMinuteFromNow + ' ): ', {
      limit: function(input) {
        return input > Math.floor(Date.now() / 1000);
      },
      limitMessage: "Must be a future time",
      defaultInput: oneMinuteFromNow
    });
  }
  if (times.startTime == "") times.startTime = oneMinuteFromNow;

  let oneMonthFromNow = Math.floor(Date.now() / 1000) + (30 * 24 * 60 * 60);
  if (typeof _stoConfig !== 'undefined' && _stoConfig.hasOwnProperty('endTime')) {
    times.endTime = _stoConfig.endTime;
  } else {
    times.endTime = readlineSync.questionInt('Enter the end time for the STO (Unix Epoch time)\n(1 month from now = ' + oneMonthFromNow + ' ): ', {
      limit: function(input) {
        return input > times.startTime;
      },
      limitMessage: "Must be greater than Start Time",
      defaultInput: oneMonthFromNow
    });
  }
  if (times.endTime == "") times.endTime = oneMonthFromNow;

  return times;
}

function limitsConfigUSDTieredSTO() {
  let limits = {};

  let defaultMinimumInvestment = 5;
  if (typeof _stoConfig !== 'undefined' && _stoConfig.hasOwnProperty('minimumInvestmentUSD')) {
    limits.minimumInvestmentUSD = web3.utils.toWei(_stoConfig.minimumInvestmentUSD.toString());
  } else {
    limits.minimumInvestmentUSD = web3.utils.toWei(readlineSync.question(`What is the minimum investment in USD? (${defaultMinimumInvestment}): `, {
      limit: function(input) {
        return parseInt(input) > 0;
      },
      limitMessage: "Must be greater than zero",
      defaultInput: defaultMinimumInvestment
    }));
  }

  let nonAccreditedLimit = 10000;
  if (typeof _stoConfig !== 'undefined' && _stoConfig.hasOwnProperty('nonAccreditedLimitUSD')) {
    limits.nonAccreditedLimitUSD = web3.utils.toWei(_stoConfig.nonAccreditedLimitUSD.toString());
  } else {
    limits.nonAccreditedLimitUSD = web3.utils.toWei(readlineSync.question(`What is the limit for non accredited insvestors in USD? (${nonAccreditedLimit}): `, {
      limit: function(input) {
        return new BigNumber(web3.utils.toWei(input)).gte(limits.minimumInvestmentUSD);
      },
      limitMessage: "Must be greater than minimum investment",
      defaultInput: nonAccreditedLimit
    }));
  }

  return limits;
}

async function usdTieredSTO_launch() {
  console.log("\n");
  console.log('\x1b[34m%s\x1b[0m',"Token Creation - USD Tiered STO");

  let funding = fundingConfigUSDTieredSTO();
  let addresses = addressesConfigUSDTieredSTO();
  let tiers = tiersConfigUSDTieredSTO(funding.raiseType.includes(1));
  let limits = limitsConfigUSDTieredSTO();
  let times = timesConfigUSDTieredSTO();

  let bytesSTO = web3.eth.abi.encodeFunctionCall( {
    name: 'configure',
    type: 'function',
    inputs: [
      {
        type: 'uint256',
        name: '_startTime'
      },{
        type: 'uint256',
        name: '_endTime'
      },{
        type: 'uint256[]',
        name: '_ratePerTier'
      },{
        type: 'uint256[]',
        name: '_ratePerTierDiscountPoly'
      },{
        type: 'uint256[]',
        name: '_tokensPerTier'
      },{
        type: 'uint256[]',
        name: '_tokensPerTierDiscountPoly'
      },{
        type: 'uint256',
        name: '_nonAccreditedLimitUSD'
      },{
        type: 'uint256',
        name: '_minimumInvestmentUSD'
      },{
        type: 'uint8[]',
        name: '_fundRaiseTypes'
      },{
        type: 'address',
        name: '_wallet'
      },{
        type: 'address',
        name: '_reserveWallet'
      }
    ]
  }, [times.startTime,
    times.endTime,
    tiers.ratePerTier,
    tiers.ratePerTierDiscountPoly,
    tiers.tokensPerTier,
    tiers.tokensPerTierDiscountPoly,
    limits.nonAccreditedLimitUSD,
    limits.minimumInvestmentUSD,
    funding.raiseType,
    addresses.wallet,
    addresses.reserveWallet
  ]);

  let stoFee = usdTieredSTOFee;
  let contractBalance = await polyToken.methods.balanceOf(securityToken._address).call({from: Issuer});
  let requiredAmount = web3.utils.toWei(stoFee.toString(), "ether");
  if (parseInt(contractBalance) < parseInt(requiredAmount)) {
    let transferAmount = parseInt(requiredAmount) - parseInt(contractBalance);
    let ownerBalance = await polyToken.methods.balanceOf(Issuer).call({from: Issuer});
    if(parseInt(ownerBalance) < transferAmount) {
      console.log(chalk.red(`\n**************************************************************************************************************************************************`));
      console.log(chalk.red(`Not enough balance to pay the ${selectedSTO} fee, Requires ${(new BigNumber(transferAmount).dividedBy(new BigNumber(10).pow(18))).toNumber()} POLY but have ${(new BigNumber(ownerBalance).dividedBy(new BigNumber(10).pow(18))).toNumber()} POLY. Access POLY faucet to get the POLY to complete this txn`));
      console.log(chalk.red(`**************************************************************************************************************************************************\n`));
      process.exit(0);
    } else {
      let transferAction = polyToken.methods.transfer(securityToken._address, new BigNumber(transferAmount));
      let GAS = await common.estimateGas(transferAction, Issuer, 1.5);
      await transferAction.send({from: Issuer, gas: GAS, gasPrice: defaultGasPrice})
      .on('transactionHash', function(hash) {
        console.log(`
          Transfer ${(new BigNumber(transferAmount).dividedBy(new BigNumber(10).pow(18))).toNumber()} POLY to ${tokenSymbol} security token
          Your transaction is being processed. Please wait...
          TxHash: ${hash}\n`
        );
      })
      .on('receipt', function(receipt){
        console.log(`
          Congratulations! The transaction was successfully completed.
          Number of POLY sent: ${(new BigNumber(receipt.events.Transfer.returnValues._value).dividedBy(new BigNumber(10).pow(18))).toNumber()}
          Review it on Etherscan.
          TxHash: ${receipt.transactionHash}
          gasUsed: ${receipt.gasUsed}\n`
        );
      })
    }
  }
  let addModuleAction = securityToken.methods.addModule(usdTieredSTOFactoryAddress, bytesSTO, new BigNumber(stoFee).times(new BigNumber(10).pow(18)), 0);
  let GAS = await common.estimateGas(addModuleAction, Issuer, 1.2);
  await securityToken.methods.addModule(usdTieredSTOFactoryAddress, bytesSTO, new BigNumber(stoFee).times(new BigNumber(10).pow(18)), 0).send({from: Issuer, gas: GAS, gasPrice:defaultGasPrice})
  .on('transactionHash', function(hash){
    console.log(`
      Your transaction is being processed. Please wait...
      TxHash: ${hash}\n`
    );
  })
  .on('receipt', function(receipt){
      STO_Address = receipt.events.LogModuleAdded.returnValues._module
    console.log(`
      Congratulations! The transaction was successfully completed.
      STO deployed at address: ${STO_Address}
      Review it on Etherscan.
      TxHash: ${receipt.transactionHash}\n`
    );
  })

  let usdTieredSTOABI = abis.usdTieredSTO();
  currentSTO = new web3.eth.Contract(usdTieredSTOABI,STO_Address);
}

async function usdTieredSTO_status() {
  let displayStartTime = await currentSTO.methods.startTime().call({from: Issuer});
  let displayEndTime = await currentSTO.methods.endTime().call({from: Issuer});
  let displayCurrentTier = parseInt(await currentSTO.methods.currentTier().call({from: Issuer})) + 1;
  let displayNonAccreditedLimitUSD = web3.utils.fromWei(await currentSTO.methods.nonAccreditedLimitUSD().call({from: Issuer}));
  let displayMinimumInvestmentUSD = web3.utils.fromWei(await currentSTO.methods.minimumInvestmentUSD().call({from: Issuer}));
  let ethRaise = await currentSTO.methods.fundRaiseType(0).call({from: Issuer});
  let polyRaise = await currentSTO.methods.fundRaiseType(1).call({from: Issuer});
  let displayWallet = await currentSTO.methods.wallet().call({from: Issuer});
  let displayReserveWallet = await currentSTO.methods.reserveWallet().call({from: Issuer});
  let displayTokensSold = web3.utils.fromWei(await currentSTO.methods.getTokensSold().call({from: Issuer}));
  let displayInvestorCount = await currentSTO.methods.investorCount().call({from: Issuer});
  let displayIsFinalized = await currentSTO.methods.isFinalized().call({from: Issuer}) ? "YES" : "NO";
  let displayTokenSymbol = await securityToken.methods.symbol().call({from: Issuer});

  let tiersLength = await currentSTO.methods.getNumberOfTiers().call({from: Issuer});;

  let displayTiers = "";
  let displayMintedPerTier = "";
  for (let t = 0; t < tiersLength; t++) {
    let ratePerTier = await currentSTO.methods.ratePerTier(t).call({from: Issuer});
    let tokensPerTierTotal = await currentSTO.methods.tokensPerTierTotal(t).call({from: Issuer});
    let mintedPerTierTotal = await currentSTO.methods.mintedPerTierTotal(t).call({from: Issuer});

    let displayMintedPerTierETH = "";
    if (ethRaise) {
      let mintedPerTierETH = await currentSTO.methods.mintedPerTierETH(t).call({from: Issuer});

      displayMintedPerTierETH = `
        Sold for ETH:              ${web3.utils.fromWei(mintedPerTierETH)} ${displayTokenSymbol}`
    }

    let displayMintedPerTierPOLY = "";
    let displayDiscountTokens = "";
    let mintedPerTierDiscountPoly = "0";
    if (polyRaise) {
      let displayDiscountMinted = "";
      let tokensPerTierDiscountPoly = await currentSTO.methods.tokensPerTierDiscountPoly(t).call({from: Issuer});
      if (tokensPerTierDiscountPoly > 0) {
        let ratePerTierDiscountPoly = await currentSTO.methods.ratePerTierDiscountPoly(t).call({from: Issuer});
        mintedPerTierDiscountPoly = await currentSTO.methods.mintedPerTierDiscountPoly(t).call({from: Issuer});

        displayDiscountTokens = `
        Tokens at discounted rate: ${web3.utils.fromWei(tokensPerTierDiscountPoly)} ${displayTokenSymbol}
        Discounted rate:           ${web3.utils.fromWei(ratePerTierDiscountPoly, 'ether')} USD per Token`;

        displayDiscountMinted = `(${web3.utils.fromWei(mintedPerTierDiscountPoly)} ${displayTokenSymbol} at discounted rate)`;
      }

      let mintedPerTierRegularPOLY = await currentSTO.methods.mintedPerTierRegularPoly(t).call({from: Issuer});
      let mintedPerTierPOLYTotal = new BigNumber(web3.utils.fromWei(mintedPerTierRegularPOLY)).add(new BigNumber(web3.utils.fromWei(mintedPerTierDiscountPoly)));
      displayMintedPerTierPOLY = `
        Sold for POLY:             ${mintedPerTierPOLYTotal} ${displayTokenSymbol} ${displayDiscountMinted}`
    }

    displayTiers = displayTiers + `
    - Tier ${t+1}:
        Tokens:                    ${web3.utils.fromWei(tokensPerTierTotal, 'ether')} ${displayTokenSymbol}
        Rate:                      ${web3.utils.fromWei(ratePerTier, 'ether')} USD per Token`
        + displayDiscountTokens;
    displayMintedPerTier = displayMintedPerTier + `
    - Tokens minted in Tier ${t+1}:     ${web3.utils.fromWei(mintedPerTierTotal)} ${displayTokenSymbol}`
    + displayMintedPerTierETH
    + displayMintedPerTierPOLY;
  }

  let displayFundsRaisedUSD = web3.utils.fromWei(await currentSTO.methods.fundsRaisedUSD().call({from: Issuer}));

  let displayWalletBalanceETH = '';
  let displayReserveWalletBalanceETH = '';
  let displayFundsRaisedETH = '';
  let displayTokensSoldETH = '';
  if (ethRaise) {
    let balance = await web3.eth.getBalance(displayWallet);
    let walletBalanceETH = web3.utils.fromWei(balance, "ether");
    let walletBalanceETH_USD = web3.utils.fromWei(await currentSTO.methods.convertToUSD(web3.utils.fromAscii('ETH'), balance).call({from: Issuer}));
    displayWalletBalanceETH = `
        Balance ETH:               ${walletBalanceETH} ETH (${walletBalanceETH_USD} USD)`;
    balance = await web3.eth.getBalance(displayReserveWallet);
    let reserveWalletBalanceETH = web3.utils.fromWei(balance,"ether");
    let reserveWalletBalanceETH_USD = web3.utils.fromWei(await currentSTO.methods.convertToUSD(web3.utils.fromAscii('ETH'), balance).call({from: Issuer}));
    displayReserveWalletBalanceETH = `
        Balance ETH:               ${reserveWalletBalanceETH} ETH (${reserveWalletBalanceETH_USD} USD)`;
    let fundsRaisedETH = web3.utils.fromWei(await currentSTO.methods.fundsRaisedETH().call({from: Issuer}));
    displayFundsRaisedETH = `
        ETH:                       ${fundsRaisedETH} ETH`;

    //Only show sold for ETH if POLY raise is allowed too
    if (polyRaise) {
      let tokensSoldETH = web3.utils.fromWei(await currentSTO.methods.getTokensSoldForETH().call({from: Issuer}));
      displayTokensSoldETH = `
        Sold for ETH:              ${tokensSoldETH} ${displayTokenSymbol}`;
    }
  }

  let displayWalletBalancePOLY = '';
  let displayReserveWalletBalancePOLY = '';
  let displayFundsRaisedPOLY = '';
  let displayTokensSoldPOLY = '';
  if (polyRaise) {
    let walletBalancePOLY = await currentBalance(displayWallet);
    let walletBalancePOLY_USD = web3.utils.fromWei(await currentSTO.methods.convertToUSD(web3.utils.fromAscii('POLY'), web3.utils.toWei(walletBalancePOLY.toString())).call({from: Issuer}));
    displayWalletBalancePOLY = `
        Balance POLY               ${walletBalancePOLY} POLY (${walletBalancePOLY_USD} USD)`;
    let reserveWalletBalancePOLY = await currentBalance(displayReserveWallet);
    let reserveWalletBalancePOLY_USD = web3.utils.fromWei(await currentSTO.methods.convertToUSD(web3.utils.fromAscii('POLY'), web3.utils.toWei(reserveWalletBalancePOLY.toString())).call({from: Issuer}));
    displayReserveWalletBalancePOLY = `
        Balance POLY               ${reserveWalletBalancePOLY} POLY (${reserveWalletBalancePOLY_USD} USD)`;
    let fundsRaisedPOLY = web3.utils.fromWei(await currentSTO.methods.fundsRaisedPOLY().call({from: Issuer}));
    displayFundsRaisedPOLY = `
        POLY:                      ${fundsRaisedPOLY} POLY`;

    //Only show sold for POLY if ETH raise is allowed too
    if (ethRaise) {
      let tokensSoldPOLY = web3.utils.fromWei(await currentSTO.methods.getTokensSoldForPOLY().call({from: Issuer}));
      displayTokensSoldPOLY = `
        Sold for POLY:             ${tokensSoldPOLY} ${displayTokenSymbol}`;
    }
  }

  let displayRaiseType;
  if (ethRaise && polyRaise) {
    displayRaiseType = "ETH and POLY";
  } else if (ethRaise) {
    displayRaiseType = "ETH";
  } else if (polyRaise) {
    displayRaiseType = "POLY";
  } else {
    displayRaiseType = "NONE"
  }

  let now = Math.floor(Date.now()/1000);
  let timeTitle;
  let timeRemaining;
  if (now < displayStartTime) {
    timeTitle = "STO starts in: ";
    timeRemaining = displayStartTime - now;
  } else {
    timeTitle = "Time remaining:";
    timeRemaining = displayEndTime - now;
  }

  timeRemaining = common.convertToDaysRemaining(timeRemaining);

  console.log(`
    ****************** STO Information ******************
    - Address:                     ${STO_Address}
    - Start Time:                  ${new Date(displayStartTime * 1000)}
    - End Time:                    ${new Date(displayEndTime * 1000)}
    - Raise Type:                  ${displayRaiseType}
    - Tiers:                       ${tiersLength}`
    + displayTiers + `
    - Minimum Investment:          ${displayMinimumInvestmentUSD} USD
    - Non Accredited Limit:        ${displayNonAccreditedLimitUSD} USD
    - Wallet:                      ${displayWallet}`
    + displayWalletBalanceETH
    + displayWalletBalancePOLY + `
    - Reserve Wallet:              ${displayReserveWallet}`
    + displayReserveWalletBalanceETH
    + displayReserveWalletBalancePOLY + `

    --------------------------------------
    - ${timeTitle}              ${timeRemaining}
    - Is Finalized:                ${displayIsFinalized}
    - Tokens Sold:                 ${displayTokensSold} ${displayTokenSymbol}`
    + displayTokensSoldETH
    + displayTokensSoldPOLY + `
    - Current Tier:                ${displayCurrentTier}`
    + displayMintedPerTier + `
    - Investor count:              ${displayInvestorCount}
    - Funds Raised`
    + displayFundsRaisedETH
    + displayFundsRaisedPOLY + `
        USD:                       ${displayFundsRaisedUSD} USD
  `);

  console.log(chalk.green(`\n${(await currentBalance(Issuer))} POLY balance remaining at issuer address ${Issuer}`));
}

async function usdTieredSTO_configure() {
  console.log("\n");
  console.log('\x1b[34m%s\x1b[0m',"STO Configuration - USD Tiered STO");

  let isFinalized = await currentSTO.methods.isFinalized().call({from: Issuer});
  if (isFinalized) {
    console.log(chalk.red(`STO is finalized`));
  } else {
    let options = [];
    options.push('Finalize STO', 'Change accredited account', 'Change accredited in batch');

    // If STO is not started, you can modify configuration
    let now = Math.floor(Date.now() / 1000);
    let startTime = await currentSTO.methods.startTime().call.call({from: Issuer});
    if (now < startTime) {
      options.push('Modify times configuration', 'Modify tiers configuration', 'Modify addresses configuration',
        'Modify limits configuration', 'Modify funding configuration');
    }

    if (typeof _stoConfig === 'undefined') {
      let index = readlineSync.keyInSelect(options, 'What do you want to do?');
      switch (index) {
        case 0:
          let reserveWallet = await currentSTO.methods.reserveWallet().call({from: Issuer});
          let isVerified = await generalTransferManager.methods.verifyTransfer(STO_Address, reserveWallet).call({from: Issuer});
          if (isVerified) {
            if (readlineSync.keyInYNStrict()) { 
              let finalizeAction = currentSTO.methods.finalize();
              let GAS = await common.estimateGas(finalizeAction, Issuer, 1.2);
              await finalizeAction.send({from: Issuer, gas: GAS, gasPrice: defaultGasPrice})
              .on('transactionHash', function(hash) {
                console.log(`
                  Finalizing STO
                  Your transaction is being processed. Please wait...
                  TxHash: ${hash}\n`
                );
              })
              .on('receipt', function(receipt) {
                console.log(`
                  Congratulations! The transaction was successfully completed.
                  Review it on Etherscan.

                  TxHash: ${receipt.transactionHash}
                  gasUsed: ${receipt.gasUsed}\n`
                );
              })
            }
          } else {
            console.log(chalk.red(`Reserve wallet (${reserveWallet}) is not able to receive remaining tokens. Check if this address is whitelisted.`));
          }
          break;
        case 1:
          let investor = readlineSync.question('Enter the address to change accreditation: ');
          let isAccredited = readlineSync.keyInYNStrict(`Is ${investor} accredited?`);
          let investors = [investor];
          let accredited = [isAccredited];
          let changeAccreditedAction = currentSTO.methods.changeAccredited(investors, accredited);
          let GAS2 = await common.estimateGas(changeAccreditedAction, Issuer, 2);
          await changeAccreditedAction.send({from: Issuer, gas: GAS2, gasPrice: defaultGasPrice})
          .on('transactionHash', function(hash) {
            console.log(`
              Changing accreditation
              Your transaction is being processed. Please wait...
              TxHash: ${hash}\n`
            );
          })
          .on('receipt', function(receipt) {
            console.log(`
              Congratulations! The transaction was successfully completed.
              Review it on Etherscan.

              TxHash: ${receipt.transactionHash}
              gasUsed: ${receipt.gasUsed}\n`
            );
          })
          break;
        case 2:
          shell.exec(`${__dirname}/scripts/script.sh Accredit ${tokenSymbol} 75`);
          break;
        case 3:
          await modfifyTimes();
          await usdTieredSTO_status();
          break;
        case 4:
          await modfifyTiers();
          await usdTieredSTO_status();
          break;
        case 5:
          await modfifyAddresses();
          await usdTieredSTO_status();
          break;
        case 6:
          await modfifyLimits();
          await usdTieredSTO_status();
          break;
        case 7:
          await modfifyFunding();
          await usdTieredSTO_status();
          break;
      }
    }
  }
}

async function modfifyTimes() {
  let times = timesConfigUSDTieredSTO();
  let modifyTimesAction = currentSTO.methods.modifyTimes(times.startTime, times.endTime);
  let GAS = await common.estimateGas(modifyTimesAction, Issuer, 1.2);
  await modifyTimesAction.send({from: Issuer, gas: GAS, gasPrice: defaultGasPrice})
  .on('transactionHash', function(hash) {
    console.log(`
      Modifying start and end times
      Your transaction is being processed. Please wait...
      TxHash: ${hash}\n`
    );
  })
  .on('receipt', function(receipt) {
    console.log(`
      Congratulations! The transaction was successfully completed.
      Review it on Etherscan.

      TxHash: ${receipt.transactionHash}
      gasUsed: ${receipt.gasUsed}\n`
    );
  })
}

async function modfifyLimits() {
  let limits = limitsConfigUSDTieredSTO();
  let modifyLimitsAction = currentSTO.methods.modifyLimits(limits.nonAccreditedLimitUSD, limits.minimumInvestmentUSD);
  let GAS = await common.estimateGas(modifyLimitsAction, Issuer, 1.2);
  await modifyLimitsAction.send({from: Issuer, gas: GAS, gasPrice: defaultGasPrice})
  .on('transactionHash', function(hash) {
    console.log(`
      Modifying limits
      Your transaction is being processed. Please wait...
      TxHash: ${hash}\n`
    );
  })
  .on('receipt', function(receipt) {
    console.log(`
      Congratulations! The transaction was successfully completed.
      Review it on Etherscan.

      TxHash: ${receipt.transactionHash}
      gasUsed: ${receipt.gasUsed}\n`
    );
  })
}

async function modfifyFunding() {
  let funding = fundingConfigUSDTieredSTO();
  let modifyFundingAction = currentSTO.methods.modifyFunding(funding.raiseType);
  let GAS = await common.estimateGas(modifyFundingAction, Issuer, 1.5);
  await modifyFundingAction.send({from: Issuer, gas: GAS, gasPrice: defaultGasPrice})
  .on('transactionHash', function(hash) {
    console.log(`
      Modifying funding raise types
      Your transaction is being processed. Please wait...
      TxHash: ${hash}\n`
    );
  })
  .on('receipt', function(receipt) {
    console.log(`
      Congratulations! The transaction was successfully completed.
      Review it on Etherscan.

      TxHash: ${receipt.transactionHash}
      gasUsed: ${receipt.gasUsed}\n`
    );
  })
}

async function modfifyAddresses() {
  let addresses = addressesConfigUSDTieredSTO();
  let modifyAddressesAction = currentSTO.methods.modifyAddresses(addresses.wallet, addresses.reserveWallet);
  let GAS = await common.estimateGas(modifyAddressesAction, Issuer, 1.2);
  await modifyAddressesAction.send({from: Issuer, gas: GAS, gasPrice: defaultGasPrice})
  .on('transactionHash', function(hash) {
    console.log(`
      Modifying addresses
      Your transaction is being processed. Please wait...
      TxHash: ${hash}\n`
    );
  })
  .on('receipt', function(receipt) {
    console.log(`
      Congratulations! The transaction was successfully completed.
      Review it on Etherscan.

      TxHash: ${receipt.transactionHash}
      gasUsed: ${receipt.gasUsed}\n`
    );
  })
}

async function modfifyTiers() {
  let tiers = tiersConfigUSDTieredSTO(await currentSTO.methods.fundRaiseType(1).call({from: Issuer}));
  let modifyTiersAction = currentSTO.methods.modifyTiers(
    tiers.ratePerTier,
    tiers.ratePerTierDiscountPoly,
    tiers.tokensPerTier,
    tiers.tokensPerTierDiscountPoly,
  );
  let GAS = await common.estimateGas(modifyTiersAction, Issuer, 1.2);
  await modifyTiersAction.send({from: Issuer, gas: GAS, gasPrice: defaultGasPrice})
  .on('transactionHash', function(hash) {
    console.log(`
      Modifying tiers
      Your transaction is being processed. Please wait...
      TxHash: ${hash}\n`
    );
  })
  .on('receipt', function(receipt) {
    console.log(`
      Congratulations! The transaction was successfully completed.
      Review it on Etherscan.

      TxHash: ${receipt.transactionHash}
      gasUsed: ${receipt.gasUsed}\n`
    );
  })
}

//////////////////////
// HELPER FUNCTIONS //
//////////////////////
async function currentBalance(from) {
    let balance = await polyToken.methods.balanceOf(from).call();
    let balanceInPoly = new BigNumber(balance).dividedBy(new BigNumber(10).pow(18));
    return balanceInPoly;
}

module.exports = {
  executeApp: async function(tokenConfig, mintingConfig, stoConfig) {
        return executeApp(tokenConfig, mintingConfig, stoConfig);
    }
}<|MERGE_RESOLUTION|>--- conflicted
+++ resolved
@@ -45,13 +45,9 @@
 let Issuer;
 let defaultGasPrice;
 let _DEBUG = false;
-<<<<<<< HEAD
 let _tokenConfig;
 let _mintingConfig;
 let _stoConfig;
-=======
-let DEFAULT_GAS_PRICE = 5000000000;
->>>>>>> ed57a80c
 
 async function executeApp(tokenConfig, mintingConfig, stoConfig) {
   accounts = await web3.eth.getAccounts();
@@ -73,13 +69,6 @@
   if(_DEBUG){
     console.log('\x1b[31m%s\x1b[0m',"Warning: Debugging is activated. Start and End dates will be adjusted for easier testing.");
   }
-<<<<<<< HEAD
-=======
-  let start = readlineSync.question('Press enter to continue or exit (CTRL + C): ', {
-    defaultInput: 'Y'
-  });
-  if(start != 'Y' && start != 'y') return;
->>>>>>> ed57a80c
 
   try {
     await step_ticker_reg();
@@ -253,10 +242,7 @@
       let securityTokenABI = abis.securityToken();
       securityToken = new web3.eth.Contract(securityTokenABI, receipt.events.LogNewSecurityToken.returnValues._securityTokenAddress);
     })
-<<<<<<< HEAD
-=======
     .on('error', console.error);
->>>>>>> ed57a80c
   }
 }
 
@@ -264,16 +250,9 @@
   let result = await securityToken.methods.getModule(3,0).call({from: Issuer});
   let STOAddress = result[1];
   if (STOAddress != "0x0000000000000000000000000000000000000000") {
-<<<<<<< HEAD
     console.log('\x1b[32m%s\x1b[0m',"STO has already been created at address " + STOAddress + ". Skipping initial minting");
   } else {
     let initialMint = await securityToken.getPastEvents('Transfer', {
-=======
-    console.log('\x1b[32m%s\x1b[0m',"STO has already been created at address " + result[1] + ". Skipping initial minting");
-  } else {
-    let initialMint;
-    await securityToken.getPastEvents('Transfer', {
->>>>>>> ed57a80c
       filter: {from: "0x0000000000000000000000000000000000000000"}, // Using an array means OR: e.g. 20 or 23
       fromBlock: 0,
       toBlock: 'latest'
@@ -297,7 +276,6 @@
       if (multimint)
         await multi_mint_tokens();
       else {
-<<<<<<< HEAD
         let mintWallet;
         if (typeof _mintingConfig !== 'undefined' && _mintingConfig.hasOwnProperty('singleMint') && _mintingConfig.singleMint.hasOwnProperty('wallet')) {
           mintWallet = _mintingConfig.singleMint.wallet;
@@ -312,11 +290,6 @@
         } else {
           canBuyFromSTO = readlineSync.keyInYNStrict(`Is address '(${mintWallet})' allowed to buy tokens from the STO? `);
         }
-=======
-        let mintWallet =  readlineSync.question('Add the address that will hold the issued tokens to the whitelist ('+Issuer+'): ');
-        if(mintWallet == "") mintWallet = Issuer;
-        let canBuyFromSTO = readlineSync.keyInYNStrict(`Is address '(${mintWallet})' allowed to buy tokens from the STO? `);
->>>>>>> ed57a80c
 
         // Add address to whitelist
         let generalTransferManagerAddress;
@@ -663,7 +636,6 @@
     funding.raiseType = [0, 1];
   }
 
-<<<<<<< HEAD
   return funding;
 }
 
@@ -726,19 +698,6 @@
   for (let i = 0; i < tiers.tiers; i++) {
     if (typeof _stoConfig !== 'undefined' && _stoConfig.hasOwnProperty('tokensPerTiers') && i < _stoConfig.tokensPerTiers.length) {
       tiers.tokensPerTier[i] = web3.utils.toWei(_stoConfig.tokensPerTiers[i].toString());
-=======
-    if(cap == "") cap = '500000';
-    if(startTime == "") startTime = BigNumber((Math.floor(Date.now()/1000)+60));
-    if(endTime == "") endTime = BigNumber((Math.floor(Date.now()/1000)+ (30 * 24 * 60 * 60)));
-    if(wallet == "") wallet = Issuer;
-    if (raiseType.toUpperCase() == 'P' ) {
-      raiseType = 1;
-    } else {
-      raiseType = 0;
-    }
-    if (raiseType) {
-      rate = readlineSync.question('Enter the rate (1 POLY = X ST) for the STO (1000): ');
->>>>>>> ed57a80c
     } else {
       tiers.tokensPerTier[i] = web3.utils.toWei(readlineSync.question(`How many tokens do you plan to sell on tier No. ${i+1}? (${defaultTokensPerTier[i]}): `, {
         limit: function(input) {
@@ -748,7 +707,6 @@
         defaultInput: defaultTokensPerTier[i]
       }));
     }
-<<<<<<< HEAD
 
     if (typeof _stoConfig !== 'undefined' && _stoConfig.hasOwnProperty('ratePerTiers') && i < _stoConfig.ratePerTiers.length) {
       tiers.ratePerTier[i] = web3.utils.toWei(_stoConfig.ratePerTiers[i].toString());
@@ -768,46 +726,6 @@
     if (polyRaise && ((isTPTDPDefined && isRPTDPDefined) || readlineSync.keyInYNStrict(`Do you plan to have a discounted rate for POLY investments for tier No. ${i+1}? `))) {
       if (isTPTDPDefined) {
         tiers.tokensPerTierDiscountPoly[i] = web3.utils.toWei(_stoConfig.discountedTokensPerTiers[i].toString());
-=======
-    if (rate == "") rate = BigNumber(1000);
-
-    let bytesSTO = web3.eth.abi.encodeFunctionCall( {
-      name: 'configure',
-      type: 'function',
-      inputs: [
-        {
-          type: 'uint256',
-          name: '_startTime'
-        },{
-          type: 'uint256',
-          name: '_endTime'
-        },{
-          type: 'uint256',
-          name: '_cap'
-        },{
-          type: 'uint256',
-          name: '_rate'
-        },{
-          type: 'uint8',
-          name: '_fundRaiseType'
-        },{
-          type: 'address',
-          name: '_fundsReceiver'
-        }
-      ]
-    }, [startTime, endTime, web3.utils.toWei(cap, 'ether'), rate, raiseType, wallet]);
-
-    let contractBalance = await polyToken.methods.balanceOf(securityToken._address).call({from: Issuer});
-    let requiredAmount = web3.utils.toWei(stoFee.toString(), "ether");
-    if (parseInt(contractBalance) < parseInt(requiredAmount)) {
-      let transferAmount = parseInt(requiredAmount) - parseInt(contractBalance);
-      let ownerBalance = await polyToken.methods.balanceOf(Issuer).call({from: Issuer});
-      if(parseInt(ownerBalance) < transferAmount) {
-        console.log(chalk.red(`\n**************************************************************************************************************************************************`));
-        console.log(chalk.red(`Not enough balance to pay the CappedSTO fee, Requires ${(new BigNumber(transferAmount).dividedBy(new BigNumber(10).pow(18))).toNumber()} POLY but have ${(new BigNumber(ownerBalance).dividedBy(new BigNumber(10).pow(18))).toNumber()} POLY. Access POLY faucet to get the POLY to complete this txn`));
-        console.log(chalk.red(`**************************************************************************************************************************************************\n`));
-        process.exit(0);
->>>>>>> ed57a80c
       } else {
         tiers.tokensPerTierDiscountPoly[i] = web3.utils.toWei(readlineSync.question(`How many of those tokens do you plan to sell at discounted rate on tier No. ${i+1}? (${defaultTokensPerTierDiscountPoly[i]}): `, {
           limit: function(input) {
