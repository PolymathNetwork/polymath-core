--- conflicted
+++ resolved
@@ -447,12 +447,7 @@
         require(getAddress(Encoder.getKey("registeredTickers_owner", ticker)) == msg.sender, "Ticker and token should have same owner");
         require(getUint(Encoder.getKey("registeredTickers_expiryDate", ticker)) >= now, "Ticker should not have expired");
 
-<<<<<<< HEAD
-        // No need to update the _name - this is the token name, not the ticker name
-        set(Encoder.getKey("registeredTickers_status", ticker), true);
-=======
         set(Encoder.getKey("registeredTickers_status", _ticker), true);
->>>>>>> c2dc87e9
 
         if (getUint(Encoder.getKey("stLaunchFee")) > 0)
             require(IERC20(getAddress(Encoder.getKey("polyToken"))).transferFrom(msg.sender, address(this), getUint(Encoder.getKey("stLaunchFee"))), "Sufficent allowance is not provided");
@@ -517,15 +512,9 @@
      * @param _ticker is the ticker of the security token
      * @return address
      */
-<<<<<<< HEAD
-    function getSecurityTokenAddress(string _ticker) public view returns (address) {
-        string memory ticker = Util.upper(_ticker);
-        return getAddress(Encoder.getKey("tickerToSecurityToken", ticker));
-=======
     function getSecurityTokenAddress(string _ticker) external view returns (address) {
         string memory __ticker = Util.upper(_ticker);
         return getAddress(Encoder.getKey("tickerToSecurityToken", __ticker));
->>>>>>> c2dc87e9
     }
 
      /**
