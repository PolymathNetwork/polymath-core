pragma solidity ^0.5.0;

import "./STO.sol";
<<<<<<< HEAD
import "../../interfaces/ISecurityToken.sol";
import "../../storage/modules/STO/DummySTOStorage.sol";
=======
import "./DummySTOStorage.sol";
>>>>>>> 3ca3b9b4

/**
 * @title STO module for sample implementation of a different crowdsale module
 */
contract DummySTO is DummySTOStorage, STO {

    event GenerateTokens(address _investor, uint256 _amount);

    /**
     * @notice Constructor
     * @param _securityToken Address of the security token
     */
    constructor(address _securityToken, address _polyToken) public Module(_securityToken, _polyToken) {

    }

    /**
     * @notice Function used to intialize the differnet variables
     * @param _startTime Unix timestamp at which offering get started
     * @param _endTime Unix timestamp at which offering get ended
     * @param _cap Maximum No. of tokens for sale
     * @param _someString Any string that contails the details
     */
    function configure(uint256 _startTime, uint256 _endTime, uint256 _cap, string memory _someString) public onlyFactory {
        startTime = _startTime;
        endTime = _endTime;
        cap = _cap;
        someString = _someString;
    }

    /**
     * @notice This function returns the signature of configure function
     */
    function getInitFunction() public pure returns(bytes4) {
        return this.configure.selector;
    }

    /**
     * @notice Function used to generate the tokens
     * @param _investor Address of the investor
     * @param _amount Amount of ETH or Poly invested by the investor
     */
    function generateTokens(address _investor, uint256 _amount) public withPerm(ADMIN) {
        require(!paused, "Should not be paused");
        require(_amount > 0, "Amount should be greater than 0");
        ISecurityToken(securityToken).issue(_investor, _amount, "");
        if (investors[_investor] == 0) {
            investorCount = investorCount + 1;
        }
        //TODO: Add SafeMath maybe
        investors[_investor] = investors[_investor] + _amount;
        emit GenerateTokens(_investor, _amount);
    }

    /**
     * @notice Returns the total no. of investors
     */
    function getNumberInvestors() public view returns(uint256) {
        return investorCount;
    }

    /**
     * @notice Returns the total no. of investors
     */
    function getTokensSold() external view returns(uint256) {
        return 0;
    }

    /**
     * @notice Returns the permissions flag that are associated with STO
     */
    function getPermissions() public view returns(bytes32[] memory) {
        bytes32[] memory allPermissions = new bytes32[](1);
        allPermissions[0] = ADMIN;
        return allPermissions;
    }

}<|MERGE_RESOLUTION|>--- conflicted
+++ resolved
@@ -1,12 +1,8 @@
 pragma solidity ^0.5.0;
 
 import "./STO.sol";
-<<<<<<< HEAD
 import "../../interfaces/ISecurityToken.sol";
 import "../../storage/modules/STO/DummySTOStorage.sol";
-=======
-import "./DummySTOStorage.sol";
->>>>>>> 3ca3b9b4
 
 /**
  * @title STO module for sample implementation of a different crowdsale module
