--- conflicted
+++ resolved
@@ -160,7 +160,7 @@
 
         it("Should generate the new security token with the same symbol as registered above", async () => {
             await I_PolyToken.approve(I_STRProxied.address, initRegFee, { from: token_owner });
-            
+
             let tx = await I_STRProxied.generateSecurityToken(name, symbol, tokenDetails, false, { from: token_owner });
 
             // Verify the successful generation of the security token
@@ -217,16 +217,11 @@
         it("Should whitelist lots of addresses and check gas", async () => {
             let mockInvestors = [];
             for (let i = 0; i < 50; i++) {
-<<<<<<< HEAD
                 mockInvestors.push("0x1000000000000000000000000000000000000000".substring(0, 42 - i.toString().length) + i.toString());
-=======
-                mockInvestors.push("0x1000000000000000000000000000000000000000".substring(0,42-i.toString().length) + i.toString());
->>>>>>> 7e050219
             }
 
             let times = range1(50);
             let bools = rangeB(50);
-<<<<<<< HEAD
             let tx = await I_GeneralTransferManager.modifyWhitelistMulti(mockInvestors, times, times, times, bools, {
                 from: account_issuer,
                 gas: 7900000
@@ -236,21 +231,6 @@
                 await I_GeneralTransferManager.getInvestors.call(),
                 [account_affiliates1, account_affiliates2].concat(mockInvestors)
             );
-=======
-            let tx = await I_GeneralTransferManager.modifyWhitelistMulti(
-                mockInvestors,
-                times,
-                times,
-                times,
-                bools,
-                {
-                    from: account_issuer,
-                    gas: 7900000
-                }
-            );
-            console.log("Multi Whitelist x 50: " + tx.receipt.gasUsed);
-            assert.deepEqual(await I_GeneralTransferManager.getInvestors.call(), [account_affiliates1, account_affiliates2].concat(mockInvestors));
->>>>>>> 7e050219
         });
 
         it("Should mint the tokens to the affiliates", async () => {
@@ -369,15 +349,8 @@
             await catchRevert(I_DummySTO.generateTokens(account_affiliates1, new BN(web3.utils.toWei("1", "ether")), { from: token_owner }));
         });
 
-<<<<<<< HEAD
         it("Should fail in buying the tokens from the STO -- because amount is 0", async () => {
             await catchRevert(I_DummySTO.generateTokens(account_investor1, new BN(0), { from: token_owner }));
-=======
-        it("Should fail in buying the tokens from the STO -- because amount is 0", async() => {
-            await catchRevert(
-                I_DummySTO.generateTokens(account_investor1, 0, { from: token_owner })
-            );
->>>>>>> 7e050219
         });
 
         it("Should fail in buying the tokens from the STO -- because STO is paused", async () => {
@@ -1046,14 +1019,12 @@
     });
 });
 
-<<<<<<< HEAD
 function range1(i) {
     return i ? range1(i - 1).concat(i) : [];
 }
 function rangeB(i) {
     return i ? rangeB(i - 1).concat(0) : [];
 }
-=======
+
 function range1(i) {return i?range1(i-1).concat(i):[]}
-function rangeB(i) {return i?rangeB(i-1).concat(0):[]}
->>>>>>> 7e050219
+function rangeB(i) {return i?rangeB(i-1).concat(0):[]}