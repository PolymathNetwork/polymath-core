pragma solidity ^0.5.0;

import "openzeppelin-solidity/contracts/math/SafeMath.sol";
import "openzeppelin-solidity/contracts/token/ERC20/IERC20.sol";
import "./interfaces/IOwnable.sol";
import "./interfaces/ISTFactory.sol";
import "./interfaces/ISecurityTokenRegistry.sol";
import "./interfaces/ISecurityToken.sol";
import "./interfaces/IPolymathRegistry.sol";
import "./interfaces/IOracle.sol";
import "./storage/EternalStorage.sol";
import "./libraries/Util.sol";
import "./libraries/Encoder.sol";
import "./libraries/VersionUtils.sol";
import "./libraries/DecimalMath.sol";
import "./proxy/Proxy.sol";

/**
 * @title Registry contract for issuers to register their tickers and security tokens
 */
contract SecurityTokenRegistry is EternalStorage, Proxy {

    /**
     * @notice state variables

       address public polyToken;
       uint256 public stLaunchFee;
       uint256 public tickerRegFee;
       uint256 public expiryLimit;
       uint256 public latestProtocolVersion;
       bool public paused;
       address public owner;
       address public polymathRegistry;

       address[] public activeUsers;
       mapping(address => bool) public seenUsers;

       mapping(address => bytes32[]) userToTickers;
       mapping(string => address) tickerToSecurityToken;
       mapping(string => uint) tickerIndex;
       mapping(string => TickerDetails) registeredTickers;
       mapping(address => SecurityTokenData) securityTokens;
       mapping(bytes32 => address) protocolVersionST;
       mapping(uint256 => ProtocolVersion) versionData;

       struct ProtocolVersion {
           uint8 major;
           uint8 minor;
           uint8 patch;
       }

       struct TickerDetails {
           address owner;
           uint256 registrationDate;
           uint256 expiryDate;
           string tokenName;
           bool status;
       }

       struct SecurityTokenData {
           string ticker;
           string tokenDetails;
           uint256 deployedAt;
       }

     */

    using SafeMath for uint256;

    bytes32 constant INITIALIZE = 0x9ef7257c3339b099aacf96e55122ee78fb65a36bd2a6c19249882be9c98633bf; //keccak256("initialised")
    bytes32 constant POLYTOKEN = 0xacf8fbd51bb4b83ba426cdb12f63be74db97c412515797993d2a385542e311d7; //keccak256("polyToken")
    bytes32 constant STLAUNCHFEE = 0xd677304bb45536bb7fdfa6b9e47a3c58fe413f9e8f01474b0a4b9c6e0275baf2; //keccak256("stLaunchFee")
    bytes32 constant TICKERREGFEE = 0x2fcc69711628630fb5a42566c68bd1092bc4aa26826736293969fddcd11cb2d2; //keccak256("tickerRegFee")
    bytes32 constant EXPIRYLIMIT = 0x604268e9a73dfd777dcecb8a614493dd65c638bad2f5e7d709d378bd2fb0baee; //keccak256("expiryLimit")
    bytes32 constant PAUSED = 0xee35723ac350a69d2a92d3703f17439cbaadf2f093a21ba5bf5f1a53eb2a14d9; //keccak256("paused")
    bytes32 constant OWNER = 0x02016836a56b71f0d02689e69e326f4f4c1b9057164ef592671cf0d37c8040c0; //keccak256("owner")
    bytes32 constant POLYMATHREGISTRY = 0x90eeab7c36075577c7cc5ff366e389fefa8a18289b949bab3529ab4471139d4d; //keccak256("polymathRegistry")
    bytes32 constant STRGETTER = 0x982f24b3bd80807ec3cb227ba152e15c07d66855fa8ae6ca536e689205c0e2e9; //keccak256("STRGetter")
    bytes32 constant IS_FEE_IN_POLY = 0x7152e5426955da44af11ecd67fec5e2a3ba747be974678842afa9394b9a075b6; //keccak256("IS_FEE_IN_POLY")
    bytes32 constant ACTIVE_USERS = 0x425619ce6ba8e9f80f17c0ef298b6557e321d70d7aeff2e74dd157bd87177a9e; //keccak256("activeUsers")
    bytes32 constant LATEST_VERSION = 0x4c63b69b9117452b9f11af62077d0cda875fb4e2dbe07ad6f31f728de6926230; //keccak256("latestVersion")

    string constant POLY_ORACLE = "StablePolyUsdOracle";

    // Emit when network becomes paused
    event Pause(address account);
    // Emit when network becomes unpaused
    event Unpause(address account);
    // Emit when the ticker is removed from the registry
    event TickerRemoved(string _ticker, address _removedBy);
    // Emit when the token ticker expiry is changed
    event ChangeExpiryLimit(uint256 _oldExpiry, uint256 _newExpiry);
    // Emit when changeSecurityLaunchFee is called
    event ChangeSecurityLaunchFee(uint256 _oldFee, uint256 _newFee);
    // Emit when changeTickerRegistrationFee is called
    event ChangeTickerRegistrationFee(uint256 _oldFee, uint256 _newFee);
    // Emit when Fee currency is changed
    event ChangeFeeCurrency(bool _isFeeInPoly);
    // Emit when ownership gets transferred
    event OwnershipTransferred(address indexed previousOwner, address indexed newOwner);
    // Emit when ownership of the ticker gets changed
    event ChangeTickerOwnership(string _ticker, address indexed _oldOwner, address indexed _newOwner);
    // Emit at the time of launching a new security token of version 3.0+
    event NewSecurityTokenCreated(
        string _ticker,
        string _name,
        address indexed _securityTokenAddress,
        address indexed _owner,
        uint256 _addedAt,
        address _registrant,
        bool _fromAdmin,
        uint256 _usdFee,
        uint256 _polyFee,
        uint256 _protocolVersion
    );
    // Emit at the time of launching a new security token v2.0.
    // _registrationFee is in poly
    event NewSecurityToken(
        string _ticker,
        string _name,
        address indexed _securityTokenAddress,
        address indexed _owner,
        uint256 _addedAt,
        address _registrant,
        bool _fromAdmin,
        uint256 _registrationFee
    );
    // Emit after ticker registration
    // _registrationFee is in poly
    // fee in usd is not being emitted to maintain backwards compatibility
    event RegisterTicker(
        address indexed _owner,
        string _ticker,
        string _name,
        uint256 indexed _registrationDate,
        uint256 indexed _expiryDate,
        bool _fromAdmin,
        uint256 _registrationFee
    );
    // Emit at when issuer refreshes exisiting token
    event SecurityTokenRefreshed(
        string _ticker,
        string _name,
        address indexed _securityTokenAddress,
        address indexed _owner,
        uint256 _addedAt,
        address _registrant,
        uint256 _protocolVersion
    );
    event ProtocolFactorySet(address indexed _STFactory, uint8 _major, uint8 _minor, uint8 _patch);
    event LatestVersionSet(uint8 _major, uint8 _minor, uint8 _patch);
    event ProtocolFactoryRemoved(address indexed _STFactory, uint8 _major, uint8 _minor, uint8 _patch);
    /////////////////////////////
    // Modifiers
    /////////////////////////////

    /**
     * @dev Throws if called by any account other than the owner.
     */
    modifier onlyOwner() {
        require(msg.sender == owner(), "Only owner");
        _;
    }

    /**
     * @notice Modifier to make a function callable only when the contract is not paused.
     */
    modifier whenNotPausedOrOwner() {
        _whenNotPausedOrOwner();
        _;
    }

    function _whenNotPausedOrOwner() internal view {
        if (msg.sender != owner())
            require(!isPaused(), "Paused");
    }

    /**
     * @notice Modifier to make a function callable only when the contract is not paused and ignore is msg.sender is owner.
     */
    modifier whenNotPaused() {
        require(!isPaused(), "Paused");
        _;
    }

    /**
     * @notice Modifier to make a function callable only when the contract is paused.
     */
    modifier whenPaused() {
        require(isPaused(), "Not paused");
        _;
    }

    /////////////////////////////
    // Initialization
    /////////////////////////////

    /**
     * @notice Initializes instance of STR
     * @param _polymathRegistry is the address of the Polymath Registry
     * @param _stLaunchFee is the fee in USD required to launch a token
     * @param _tickerRegFee is the fee in USD required to register a ticker
     * @param _owner is the owner of the STR,
     * @param _getterContract Contract address of the contract which consists getter functions.
     */
    function initialize(
        address _polymathRegistry,
        uint256 _stLaunchFee,
        uint256 _tickerRegFee,
        address _owner,
        address _getterContract
    )
        public
    {
        require(!getBoolValue(INITIALIZE),"Initialized");
        require(
            _owner != address(0) && _polymathRegistry != address(0) && _getterContract != address(0),
            "Invalid address"
        );
        set(STLAUNCHFEE, _stLaunchFee);
        set(TICKERREGFEE, _tickerRegFee);
        set(EXPIRYLIMIT, uint256(60 * 1 days));
        set(PAUSED, false);
        set(OWNER, _owner);
        set(POLYMATHREGISTRY, _polymathRegistry);
        set(INITIALIZE, true);
        set(STRGETTER, _getterContract);
        _updateFromRegistry();
    }

    /**
     * @notice Used to update the polyToken contract address
     */
    function updateFromRegistry() external onlyOwner {
        _updateFromRegistry();
    }

    function _updateFromRegistry() internal {
        address polymathRegistry = getAddressValue(POLYMATHREGISTRY);
        set(POLYTOKEN, IPolymathRegistry(polymathRegistry).getAddress("PolyToken"));
    }

    /**
     * @notice Converts USD fees into POLY amounts
     */
    function _takeFee(bytes32 _feeType) internal returns (uint256, uint256) {
        (uint256 usdFee, uint256 polyFee) = getFees(_feeType);
        if (polyFee > 0)
            require(IERC20(getAddressValue(POLYTOKEN)).transferFrom(msg.sender, address(this), polyFee), "Insufficent allowance");
        return (usdFee, polyFee);
    }

    /**
     * @notice Returns the usd & poly fee for a particular feetype
     * @param _feeType Key corresponding to fee type
     */
    function getFees(bytes32 _feeType) public returns (uint256 usdFee, uint256 polyFee) {
        bool isFeesInPoly = getBoolValue(IS_FEE_IN_POLY);
        uint256 rawFee = getUintValue(_feeType);
        address polymathRegistry = getAddressValue(POLYMATHREGISTRY);
        uint256 polyRate = IOracle(IPolymathRegistry(polymathRegistry).getAddress(POLY_ORACLE)).getPrice();
        if (!isFeesInPoly) { //Fee is in USD and not poly
            usdFee = rawFee;
            polyFee = DecimalMath.div(rawFee, polyRate);
        } else {
            usdFee = DecimalMath.mul(rawFee, polyRate);
            polyFee = rawFee;
        }
    }

    /**
     * @notice Gets the security token launch fee
     * @return Fee amount
     */
    function getSecurityTokenLaunchFee() public returns(uint256 polyFee) {
        (, polyFee) = getFees(STLAUNCHFEE);
    }

    /**
     * @notice Gets the ticker registration fee
     * @return Fee amount
     */
    function getTickerRegistrationFee() public returns(uint256 polyFee) {
        (, polyFee) = getFees(TICKERREGFEE);
    }

    /**
     * @notice Set the getter contract address
     * @param _getterContract Address of the contract
     */
    function setGetterRegistry(address _getterContract) public onlyOwner {
        require(_getterContract != address(0));
        set(STRGETTER, _getterContract);
    }

    function _implementation() internal view returns(address) {
        return getAddressValue(STRGETTER);
    }

    /////////////////////////////
    // Token Ticker Management
    /////////////////////////////

    /**
     * @notice Registers the token ticker to the selected owner
     * @notice Once the token ticker is registered to its owner then no other issuer can claim
     * @notice its ownership. If the ticker expires and its issuer hasn't used it, then someone else can take it.
     * @param _owner is address of the owner of the token
     * @param _ticker is unique token ticker
     * @param _tokenName is the name of the token
     */
    function registerTicker(address _owner, string memory _ticker, string memory _tokenName) public whenNotPausedOrOwner {
        require(_owner != address(0), "Bad address");
        require(bytes(_ticker).length > 0 && bytes(_ticker).length <= 10, "Bad ticker");
        // Attempt to charge the reg fee if it is > 0 USD
        (, uint256 _polyFee) = _takeFee(TICKERREGFEE);
        string memory ticker = Util.upper(_ticker);
        require(_tickerAvailable(ticker), "Ticker reserved");
        // Check whether ticker was previously registered (and expired)
        address previousOwner = _tickerOwner(ticker);
        if (previousOwner != address(0)) {
            _deleteTickerOwnership(previousOwner, ticker);
        }
        /*solium-disable-next-line security/no-block-members*/
        _addTicker(_owner, ticker, _tokenName, now, now.add(getUintValue(EXPIRYLIMIT)), false, false, _polyFee);
    }

    /**
     * @notice Internal - Sets the details of the ticker
     */
    function _addTicker(
        address _owner,
        string memory _ticker,
        string memory _tokenName,
        uint256 _registrationDate,
        uint256 _expiryDate,
        bool _status,
        bool _fromAdmin,
        uint256 _polyFee
    )
        internal
    {
        _setTickerOwnership(_owner, _ticker);
        _storeTickerDetails(_ticker, _owner, _registrationDate, _expiryDate, _tokenName, _status);
        emit RegisterTicker(_owner, _ticker, _tokenName, _registrationDate, _expiryDate, _fromAdmin, _polyFee);
    }

    /**
     * @notice Modifies the ticker details. Only Polymath has the ability to do so.
     * @notice Only allowed to modify the tickers which are not yet deployed.
     * @param _owner is the owner of the token
     * @param _ticker is the token ticker
     * @param _tokenName is the name of the token
     * @param _registrationDate is the date at which ticker is registered
     * @param _expiryDate is the expiry date for the ticker
     * @param _status is the token deployment status
     */
    function modifyTicker(
        address _owner,
        string memory _ticker,
        string memory _tokenName,
        uint256 _registrationDate,
        uint256 _expiryDate,
        bool _status
    )
        public
        onlyOwner
    {
        require(bytes(_ticker).length > 0 && bytes(_ticker).length <= 10, "Bad ticker");
        require(_expiryDate != 0 && _registrationDate != 0, "Bad dates");
        require(_registrationDate <= _expiryDate, "Bad dates");
        require(_owner != address(0), "Bad address");
        string memory ticker = Util.upper(_ticker);
        _modifyTicker(_owner, ticker, _tokenName, _registrationDate, _expiryDate, _status);
    }

    /**
     * @notice Internal -- Modifies the ticker details.
     */
    function _modifyTicker(
        address _owner,
        string memory _ticker,
        string memory _tokenName,
        uint256 _registrationDate,
        uint256 _expiryDate,
        bool _status
    )
        internal
    {
        address currentOwner = _tickerOwner(_ticker);
        if (currentOwner != address(0)) {
            _deleteTickerOwnership(currentOwner, _ticker);
        }
        if (_tickerStatus(_ticker) && !_status) {
            set(Encoder.getKey("tickerToSecurityToken", _ticker), address(0));
        }
        // If status is true, there must be a security token linked to the ticker already
        if (_status) {
            require(getAddressValue(Encoder.getKey("tickerToSecurityToken", _ticker)) != address(0), "Not registered");
        }
        _addTicker(_owner, _ticker, _tokenName, _registrationDate, _expiryDate, _status, true, uint256(0));
    }

    function _tickerOwner(string memory _ticker) internal view returns(address) {
        return getAddressValue(Encoder.getKey("registeredTickers_owner", _ticker));
    }

    /**
     * @notice Removes the ticker details, associated ownership & security token mapping
     * @param _ticker is the token ticker
     */
    function removeTicker(string memory _ticker) public onlyOwner {
        string memory ticker = Util.upper(_ticker);
        address owner = _tickerOwner(ticker);
        require(owner != address(0), "Bad ticker");
        _deleteTickerOwnership(owner, ticker);
        set(Encoder.getKey("tickerToSecurityToken", ticker), address(0));
        _storeTickerDetails(ticker, address(0), 0, 0, "", false);
        /*solium-disable-next-line security/no-block-members*/
        emit TickerRemoved(ticker, msg.sender);
    }

    /**
     * @notice Internal - Checks if the entered ticker is registered and has not expired
     * @param _ticker is the token ticker
     * @return bool
     */
    function _tickerAvailable(string memory _ticker) internal view returns(bool) {
        if (_tickerOwner(_ticker) != address(0)) {
            /*solium-disable-next-line security/no-block-members*/
            if ((now > getUintValue(Encoder.getKey("registeredTickers_expiryDate", _ticker))) && !_tickerStatus(_ticker)) {
                return true;
            } else return false;
        }
        return true;
    }

    function _tickerStatus(string memory _ticker) internal view returns(bool) {
        return getBoolValue(Encoder.getKey("registeredTickers_status", _ticker));
    }

    /**
     * @notice Internal - Sets the ticker owner
     * @param _owner is the address of the owner of the ticker
     * @param _ticker is the ticker symbol
     */
    function _setTickerOwnership(address _owner, string memory _ticker) internal {
        bytes32 _ownerKey = Encoder.getKey("userToTickers", _owner);
        uint256 length = uint256(getArrayBytes32(_ownerKey).length);
        pushArray(_ownerKey, Util.stringToBytes32(_ticker));
        set(Encoder.getKey("tickerIndex", _ticker), length);
        bytes32 seenKey = Encoder.getKey("seenUsers", _owner);
        if (!getBoolValue(seenKey)) {
            pushArray(ACTIVE_USERS, _owner);
            set(seenKey, true);
        }
    }

    /**
     * @notice Internal - Stores the ticker details
     */
    function _storeTickerDetails(
        string memory _ticker,
        address _owner,
        uint256 _registrationDate,
        uint256 _expiryDate,
        string memory _tokenName,
        bool _status
    )
        internal
    {
        bytes32 key = Encoder.getKey("registeredTickers_owner", _ticker);
        set(key, _owner);
        key = Encoder.getKey("registeredTickers_registrationDate", _ticker);
        set(key, _registrationDate);
        key = Encoder.getKey("registeredTickers_expiryDate", _ticker);
        set(key, _expiryDate);
        key = Encoder.getKey("registeredTickers_tokenName", _ticker);
        set(key, _tokenName);
        key = Encoder.getKey("registeredTickers_status", _ticker);
        set(key, _status);
    }

    /**
     * @notice Transfers the ownership of the ticker
     * @param _newOwner is the address of the new owner of the ticker
     * @param _ticker is the ticker symbol
     */
    function transferTickerOwnership(address _newOwner, string memory _ticker) public whenNotPausedOrOwner {
        string memory ticker = Util.upper(_ticker);
        require(_newOwner != address(0), "Bad address");
        bytes32 ownerKey = Encoder.getKey("registeredTickers_owner", ticker);
        require(getAddressValue(ownerKey) == msg.sender, "Only owner");
        if (_tickerStatus(ticker)) require(
            IOwnable(getAddressValue(Encoder.getKey("tickerToSecurityToken", ticker))).owner() == _newOwner,
            "Owner mismatch"
        );
        _deleteTickerOwnership(msg.sender, ticker);
        _setTickerOwnership(_newOwner, ticker);
        set(ownerKey, _newOwner);
        emit ChangeTickerOwnership(ticker, msg.sender, _newOwner);
    }

    /**
     * @notice Internal - Removes the owner of a ticker
     */
    function _deleteTickerOwnership(address _owner, string memory _ticker) internal {
        uint256 index = uint256(getUintValue(Encoder.getKey("tickerIndex", _ticker)));
        bytes32 ownerKey = Encoder.getKey("userToTickers", _owner);
        bytes32[] memory tickers = getArrayBytes32(ownerKey);
        assert(index < tickers.length);
        assert(_tickerOwner(_ticker) == _owner);
        deleteArrayBytes32(ownerKey, index);
        if (getArrayBytes32(ownerKey).length > index) {
            bytes32 switchedTicker = getArrayBytes32(ownerKey)[index];
            set(Encoder.getKey("tickerIndex", Util.bytes32ToString(switchedTicker)), index);
        }
    }

    /**
     * @notice Changes the expiry time for the token ticker. Only available to Polymath.
     * @param _newExpiry is the new expiry for newly generated tickers
     */
    function changeExpiryLimit(uint256 _newExpiry) public onlyOwner {
        require(_newExpiry >= 1 days, "Bad dates");
        emit ChangeExpiryLimit(getUintValue(EXPIRYLIMIT), _newExpiry);
        set(EXPIRYLIMIT, _newExpiry);
    }

    /////////////////////////////
    // Security Token Management
    /////////////////////////////

    /**
     * @notice Deploys an instance of a new Security Token of version 2.0 and records it to the registry
     * @dev this function is for backwards compatibilty with 2.0 dApp.
     * @param _name is the name of the token
     * @param _ticker is the ticker symbol of the security token
     * @param _tokenDetails is the off-chain details of the token
     * @param _divisible is whether or not the token is divisible
     */
    function generateSecurityToken(
        string calldata _name,
        string calldata _ticker,
        string calldata _tokenDetails,
        bool _divisible
    )
        external
    {
        generateNewSecurityToken(_name, _ticker, _tokenDetails, _divisible, msg.sender, VersionUtils.pack(2, 0, 0));
    }

    /**
     * @notice Deploys an instance of a new Security Token and records it to the registry
     * @param _name is the name of the token
     * @param _ticker is the ticker symbol of the security token
     * @param _tokenDetails is the off-chain details of the token
     * @param _divisible is whether or not the token is divisible
     * @param _treasuryWallet Ethereum address which will holds the STs.
     * @param _protocolVersion Version of securityToken contract
     * - `_protocolVersion` is the packed value of uin8[3] array (it will be calculated offchain)
     * - if _protocolVersion == 0 then latest version of securityToken will be generated
     */
    function generateNewSecurityToken(
        string memory _name,
        string memory _ticker,
        string memory _tokenDetails,
        bool _divisible,
        address _treasuryWallet,
        uint256 _protocolVersion
    )
        public
        whenNotPausedOrOwner
    {
        require(bytes(_name).length > 0 && bytes(_ticker).length > 0, "Bad ticker");
        require(_treasuryWallet != address(0), "0x0 not allowed");
        if (_protocolVersion == 0) {
<<<<<<< HEAD
            _protocolVersion = getUintValue(Encoder.getKey("latestVersion"));
=======
            protocolVersion = getUintValue(LATEST_VERSION);
>>>>>>> a6edd8bf
        }
        _ticker = Util.upper(_ticker);
        bytes32 statusKey = Encoder.getKey("registeredTickers_status", _ticker);
        require(!getBoolValue(statusKey), "Already deployed");
        set(statusKey, true);
        address issuer = msg.sender;
        require(_tickerOwner(_ticker) == issuer, "Not authorised");
        /*solium-disable-next-line security/no-block-members*/
        require(getUintValue(Encoder.getKey("registeredTickers_expiryDate", _ticker)) >= now, "Ticker expired");
        (uint256 _usdFee, uint256 _polyFee) = _takeFee(STLAUNCHFEE);
        address newSecurityTokenAddress =
            _deployToken(_name, _ticker, _tokenDetails, issuer, _divisible, _treasuryWallet, _protocolVersion);
        if (_protocolVersion == VersionUtils.pack(2, 0, 0)) {
            // For backwards compatibilty. Should be removed with an update when we disable st 2.0 generation.
            emit NewSecurityToken(
                _ticker, _name, newSecurityTokenAddress, issuer, now, issuer, false, _polyFee
            );
        } else {
            emit NewSecurityTokenCreated(
                _ticker, _name, newSecurityTokenAddress, issuer, now, issuer, false, _usdFee, _polyFee, _protocolVersion
            );
        }
    }

    /**
     * @notice Deploys an instance of a new Security Token and replaces the old one in the registry
     * This can be used to upgrade from version 2.0 of ST to 3.0 or in case something goes wrong with earlier ST
     * @dev This function needs to be in STR 3.0. Defined public to avoid stack overflow
     * @param _name is the name of the token
     * @param _ticker is the ticker symbol of the security token
     * @param _tokenDetails is the off-chain details of the token
     * @param _divisible is whether or not the token is divisible
     */
    function refreshSecurityToken(
        string memory _name,
        string memory _ticker,
        string memory _tokenDetails,
        bool _divisible,
        address _treasuryWallet
    )
        public whenNotPausedOrOwner returns (address)
    {
        require(bytes(_name).length > 0 && bytes(_ticker).length > 0, "Bad ticker");
        require(_treasuryWallet != address(0), "0x0 not allowed");
        string memory ticker = Util.upper(_ticker);
        require(_tickerStatus(ticker), "not deployed");
        address st = getAddressValue(Encoder.getKey("tickerToSecurityToken", ticker));
        address stOwner = IOwnable(st).owner();
        require(msg.sender == stOwner, "Unauthroized");
        require(ISecurityToken(st).transfersFrozen(), "Transfers not frozen");
<<<<<<< HEAD
        uint256 protocolVersion = VersionUtils.pack(3, 0, 0);
=======
        uint256 protocolVersion = getUintValue(LATEST_VERSION);
>>>>>>> a6edd8bf
        address newSecurityTokenAddress =
            _deployToken(_name, ticker, _tokenDetails, stOwner, _divisible, _treasuryWallet, protocolVersion);
        emit SecurityTokenRefreshed(
            _ticker, _name, newSecurityTokenAddress, stOwner, now, stOwner, protocolVersion
        );
    }

    function _deployToken(
        string memory _name,
        string memory _ticker,
        string memory _tokenDetails,
        address _issuer,
        bool _divisible,
        address _wallet,
        uint256 _protocolVersion
    )
        internal
        returns(address newSecurityTokenAddress)
    {
        newSecurityTokenAddress = ISTFactory(getAddressValue(Encoder.getKey("protocolVersionST", _protocolVersion))).deployToken(
            _name,
            _ticker,
            18,
            _tokenDetails,
            _issuer,
            _divisible,
            _wallet,
            getAddressValue(POLYMATHREGISTRY)
        );

        /*solium-disable-next-line security/no-block-members*/
        _storeSecurityTokenData(newSecurityTokenAddress, _ticker, _tokenDetails, now);
        set(Encoder.getKey("tickerToSecurityToken", _ticker), newSecurityTokenAddress);
    }

    /**
     * @notice Adds a new custom Security Token and saves it to the registry. (Token should follow the ISecurityToken interface)
     * @param _name is the name of the token
     * @param _ticker is the ticker symbol of the security token
     * @param _owner is the owner of the token
     * @param _securityToken is the address of the securityToken
     * @param _tokenDetails is the off-chain details of the token
     * @param _deployedAt is the timestamp at which the security token is deployed
     */
    function modifySecurityToken(
        string memory _name,
        string memory _ticker,
        address _owner,
        address _securityToken,
        string memory _tokenDetails,
        uint256 _deployedAt
    )
        public
        onlyOwner
    {
        require(bytes(_name).length > 0 && bytes(_ticker).length > 0, "Bad data");
        require(bytes(_ticker).length <= 10, "Bad ticker");
        require(_deployedAt != 0 && _owner != address(0), "Bad data");
        string memory ticker = Util.upper(_ticker);
        require(_securityToken != address(0), "Bad address");
        uint256 registrationTime = getUintValue(Encoder.getKey("registeredTickers_registrationDate", ticker));
        uint256 expiryTime = getUintValue(Encoder.getKey("registeredTickers_expiryDate", ticker));
        if (registrationTime == 0) {
            /*solium-disable-next-line security/no-block-members*/
            registrationTime = now;
            expiryTime = registrationTime.add(getUintValue(EXPIRYLIMIT));
        }
        set(Encoder.getKey("tickerToSecurityToken", ticker), _securityToken);
        _modifyTicker(_owner, ticker, _name, registrationTime, expiryTime, true);
        _storeSecurityTokenData(_securityToken, ticker, _tokenDetails, _deployedAt);
        emit NewSecurityTokenCreated(
            ticker, _name, _securityToken, _owner, _deployedAt, msg.sender, true, uint256(0), uint256(0), 0
        );
    }

    /**
     * @notice Internal - Stores the security token details
     */
    function _storeSecurityTokenData(
        address _securityToken,
        string memory _ticker,
        string memory _tokenDetails,
        uint256 _deployedAt
    ) internal {
        set(Encoder.getKey("securityTokens_ticker", _securityToken), _ticker);
        set(Encoder.getKey("securityTokens_tokenDetails", _securityToken), _tokenDetails);
        set(Encoder.getKey("securityTokens_deployedAt", _securityToken), _deployedAt);
    }

    /**
    * @notice Checks that Security Token is registered
    * @param _securityToken is the address of the security token
    * @return bool
    */
    function isSecurityToken(address _securityToken) external view returns(bool) {
        return (keccak256(bytes(getStringValue(Encoder.getKey("securityTokens_ticker", _securityToken)))) != keccak256(""));
    }

    /////////////////////////////
    // Ownership, lifecycle & Utility
    /////////////////////////////

    /**
    * @dev Allows the current owner to transfer control of the contract to a newOwner.
    * @param _newOwner The address to transfer ownership to.
    */
    function transferOwnership(address _newOwner) public onlyOwner {
        require(_newOwner != address(0), "Bad address");
        emit OwnershipTransferred(getAddressValue(OWNER), _newOwner);
        set(OWNER, _newOwner);
    }

    /**
    * @notice Called by the owner to pause, triggers stopped state
    */
    function pause() external whenNotPaused onlyOwner {
        set(PAUSED, true);
        /*solium-disable-next-line security/no-block-members*/
        emit Pause(msg.sender);
    }

    /**
    * @notice Called by the owner to unpause, returns to normal state
    */
    function unpause() external whenPaused onlyOwner {
        set(PAUSED, false);
        /*solium-disable-next-line security/no-block-members*/
        emit Unpause(msg.sender);
    }

    /**
    * @notice Sets the ticker registration fee in USD tokens. Only Polymath.
    * @param _tickerRegFee is the registration fee in USD tokens (base 18 decimals)
    */
    function changeTickerRegistrationFee(uint256 _tickerRegFee) public onlyOwner {
        uint256 fee = getUintValue(TICKERREGFEE);
        require(fee != _tickerRegFee, "Bad fee");
        _changeTickerRegistrationFee(fee, _tickerRegFee);
    }

    function _changeTickerRegistrationFee(uint256 _oldFee, uint256 _newFee) internal {
        emit ChangeTickerRegistrationFee(_oldFee, _newFee);
        set(TICKERREGFEE, _newFee);
    }

    /**
    * @notice Sets the ticker registration fee in USD tokens. Only Polymath.
    * @param _stLaunchFee is the registration fee in USD tokens (base 18 decimals)
    */
    function changeSecurityLaunchFee(uint256 _stLaunchFee) public onlyOwner {
        uint256 fee = getUintValue(STLAUNCHFEE);
        require(fee != _stLaunchFee, "Bad fee");
        _changeSecurityLaunchFee(fee, _stLaunchFee);
    }

    function _changeSecurityLaunchFee(uint256 _oldFee, uint256 _newFee) internal {
        emit ChangeSecurityLaunchFee(_oldFee, _newFee);
        set(STLAUNCHFEE, _newFee);
    }

    /**
    * @notice Sets the ticker registration and ST launch fee amount and currency
    * @param _tickerRegFee is the ticker registration fee (base 18 decimals)
    * @param _stLaunchFee is the st generation fee (base 18 decimals)
    * @param _isFeeInPoly defines if the fee is in poly or usd
    */
    function changeFeesAmountAndCurrency(uint256 _tickerRegFee, uint256 _stLaunchFee, bool _isFeeInPoly) public onlyOwner {
        uint256 tickerFee = getUintValue(TICKERREGFEE);
        uint256 stFee = getUintValue(STLAUNCHFEE);
        bool isOldFeesInPoly = getBoolValue(IS_FEE_IN_POLY);
        require(isOldFeesInPoly != _isFeeInPoly, "Currency unchanged");
        _changeTickerRegistrationFee(tickerFee, _tickerRegFee);
        _changeSecurityLaunchFee(stFee, _stLaunchFee);
        emit ChangeFeeCurrency(_isFeeInPoly);
        set(IS_FEE_IN_POLY, _isFeeInPoly);
    }

    /**
    * @notice Reclaims all ERC20Basic compatible tokens
    * @param _tokenContract is the address of the token contract
    */
    function reclaimERC20(address _tokenContract) public onlyOwner {
        require(_tokenContract != address(0), "Bad address");
        IERC20 token = IERC20(_tokenContract);
        uint256 balance = token.balanceOf(address(this));
        require(token.transfer(owner(), balance), "Transfer failed");
    }

    /**
    * @notice Changes the SecurityToken contract for a particular factory version
    * @notice Used only by Polymath to upgrade the SecurityToken contract and add more functionalities to future versions
    * @notice Changing versions does not affect existing tokens.
    * @param _STFactoryAddress is the address of the proxy.
    * @param _major Major version of the proxy.
    * @param _minor Minor version of the proxy.
    * @param _patch Patch version of the proxy
    */
    function setProtocolFactory(address _STFactoryAddress, uint8 _major, uint8 _minor, uint8 _patch) public onlyOwner {
        _setProtocolFactory(_STFactoryAddress, _major, _minor, _patch);
    }

    function _setProtocolFactory(address _STFactoryAddress, uint8 _major, uint8 _minor, uint8 _patch) internal {
        require(_STFactoryAddress != address(0), "Bad address");
        uint24 _packedVersion = VersionUtils.pack(_major, _minor, _patch);
        set(Encoder.getKey("protocolVersionST", uint256(_packedVersion)), _STFactoryAddress);
        emit ProtocolFactorySet(_STFactoryAddress, _major, _minor, _patch);
    }

    /**
    * @notice Removes a STFactory
    * @param _major Major version of the proxy.
    * @param _minor Minor version of the proxy.
    * @param _patch Patch version of the proxy
    */
    function removeProtocolFactory(uint8 _major, uint8 _minor, uint8 _patch) public onlyOwner {
        uint24 _packedVersion = VersionUtils.pack(_major, _minor, _patch);
        require(getUintValue(LATEST_VERSION) != _packedVersion, "Cannot remove latestVersion");
        emit ProtocolFactoryRemoved(getAddressValue(Encoder.getKey("protocolVersionST", _packedVersion)), _major, _minor, _patch);
        set(Encoder.getKey("protocolVersionST", uint256(_packedVersion)), address(0));
    }

    /**
    * @notice Changes the default protocol version
    * @notice Used only by Polymath to upgrade the SecurityToken contract and add more functionalities to future versions
    * @notice Changing versions does not affect existing tokens.
    * @param _major Major version of the proxy.
    * @param _minor Minor version of the proxy.
    * @param _patch Patch version of the proxy
    */
    function setLatestVersion(uint8 _major, uint8 _minor, uint8 _patch) public onlyOwner {
        _setLatestVersion(_major, _minor, _patch);
    }

    function _setLatestVersion(uint8 _major, uint8 _minor, uint8 _patch) internal {
        uint24 _packedVersion = VersionUtils.pack(_major, _minor, _patch);
        require(getAddressValue(Encoder.getKey("protocolVersionST", _packedVersion)) != address(0), "No factory");
        set(LATEST_VERSION, uint256(_packedVersion));
        emit LatestVersionSet(_major, _minor, _patch);
    }

    /**
     * @notice Changes the PolyToken address. Only Polymath.
     * @param _newAddress is the address of the polytoken.
     */
    function updatePolyTokenAddress(address _newAddress) public onlyOwner {
        require(_newAddress != address(0), "Bad address");
        set(POLYTOKEN, _newAddress);
    }

    /**
     * @notice Check whether the registry is paused or not
     * @return bool
     */
    function isPaused() public view returns(bool) {
        return getBoolValue(PAUSED);
    }

    /**
     * @notice Gets the owner of the contract
     * @return address owner
     */
    function owner() public view returns(address) {
        return getAddressValue(OWNER);
    }

}<|MERGE_RESOLUTION|>--- conflicted
+++ resolved
@@ -575,11 +575,7 @@
         require(bytes(_name).length > 0 && bytes(_ticker).length > 0, "Bad ticker");
         require(_treasuryWallet != address(0), "0x0 not allowed");
         if (_protocolVersion == 0) {
-<<<<<<< HEAD
-            _protocolVersion = getUintValue(Encoder.getKey("latestVersion"));
-=======
-            protocolVersion = getUintValue(LATEST_VERSION);
->>>>>>> a6edd8bf
+            _protocolVersion = getUintValue(LATEST_VERSION);
         }
         _ticker = Util.upper(_ticker);
         bytes32 statusKey = Encoder.getKey("registeredTickers_status", _ticker);
@@ -630,11 +626,7 @@
         address stOwner = IOwnable(st).owner();
         require(msg.sender == stOwner, "Unauthroized");
         require(ISecurityToken(st).transfersFrozen(), "Transfers not frozen");
-<<<<<<< HEAD
-        uint256 protocolVersion = VersionUtils.pack(3, 0, 0);
-=======
         uint256 protocolVersion = getUintValue(LATEST_VERSION);
->>>>>>> a6edd8bf
         address newSecurityTokenAddress =
             _deployToken(_name, ticker, _tokenDetails, stOwner, _divisible, _treasuryWallet, protocolVersion);
         emit SecurityTokenRefreshed(
