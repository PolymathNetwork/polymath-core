--- conflicted
+++ resolved
@@ -6,16 +6,6 @@
 const generalTransferManagerABI = JSON.parse(require('fs').readFileSync('../CLI/data/GeneralTransferManager1-4-0.json').toString()).abi;
 
 async function getTokens() {
-<<<<<<< HEAD
-    const securityTokenRegistryAddress = "0xEf58491224958d978fACF55D2120c55A24516B98";
-    const securityTokenRegistryABI = await getABIfromEtherscan(securityTokenRegistryAddress);
-    const securityTokenRegistry = new web3.eth.Contract(securityTokenRegistryABI, securityTokenRegistryAddress);
-
-    let logs = await getLogsFromEtherscan(securityTokenRegistry.options.address, web3.utils.hexToNumber('0x5C5C18'), 'latest', 'LogNewSecurityToken(string,address,address)');
-    for (let i = 0; i < logs.length; i++) {
-        let tokenAddress = '0x' + logs[i].topics[1].slice(26,66)
-        await getInfo(tokenAddress);
-=======
     let strEvents = await web3.eth.getPastLogs({fromBlock:'0x5C5C18', address:securityTokenRegistry.address, topics: ["0x2510d802a0818e71139a7680a6388bcffcd3fa686e02a0f7319488c5bdb38fcb"]});
     for (let i = 0; i < strEvents.length; i++) {
         let tokenAddress = '0x' + strEvents[i].topics[1].slice(26,66)
@@ -24,7 +14,6 @@
         } catch(exception) {
             console.log('Failed to load info of', tokenAddress, exception);
         }
->>>>>>> eb8787c8
     }
 }
 
