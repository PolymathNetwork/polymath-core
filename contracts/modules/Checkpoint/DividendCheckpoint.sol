<<<<<<< HEAD
/**
 * DISCLAIMER: Under certain conditions, the function pushDividendPayment
 * may fail due to block gas limits.
 * If the total number of investors that ever held tokens is greater than ~15,000 then
 * the function may fail. If this happens investors can pull their dividends, or the Issuer
 * can use pushDividendPaymentToAddresses to provide an explict address list in batches
 */

 pragma solidity ^0.4.24;

import "./ICheckpoint.sol";
import "../Module.sol";
import "../../interfaces/ISecurityToken.sol";
import "openzeppelin-solidity/contracts/math/SafeMath.sol";
import "openzeppelin-solidity/contracts/math/Math.sol";

/**
 * @title Checkpoint module for issuing ether dividends
 * @dev abstract contract
 */
contract DividendCheckpoint is ICheckpoint, Module {
    using SafeMath for uint256;

    uint256 public EXCLUDED_ADDRESS_LIMIT = 50;
    bytes32 public constant DISTRIBUTE = "DISTRIBUTE";
    bytes32 public constant MANAGE = "MANAGE";
    bytes32 public constant CHECKPOINT = "CHECKPOINT";

    struct Dividend {
        uint256 checkpointId;
        uint256 created; // Time at which the dividend was created
        uint256 maturity; // Time after which dividend can be claimed - set to 0 to bypass
        uint256 expiry;  // Time until which dividend can be claimed - after this time any remaining amount can be withdrawn by issuer - set to very high value to bypass
        uint256 amount; // Dividend amount in WEI
        uint256 claimedAmount; // Amount of dividend claimed so far
        uint256 totalSupply; // Total supply at the associated checkpoint (avoids recalculating this)
        bool reclaimed;  // True if expiry has passed and issuer has reclaimed remaining dividend
        uint256 dividendWithheld;
        uint256 dividendWithheldReclaimed;
        mapping (address => bool) claimed; // List of addresses which have claimed dividend
        mapping (address => bool) dividendExcluded; // List of addresses which cannot claim dividends
        bytes32 name; // Name/title - used for identification
    }

    // List of all dividends
    Dividend[] public dividends;

    // List of addresses which cannot claim dividends
    address[] public excluded;

    // Mapping from address to withholding tax as a percentage * 10**16
    mapping (address => uint256) public withholdingTax;

    // Total amount of ETH withheld per investor
    mapping (address => uint256) public investorWithheld;

    event SetDefaultExcludedAddresses(address[] _excluded, uint256 _timestamp);
    event SetWithholding(address[] _investors, uint256[] _withholding, uint256 _timestamp);
    event SetWithholdingFixed(address[] _investors, uint256 _withholding, uint256 _timestamp);

    modifier validDividendIndex(uint256 _dividendIndex) {
        require(_dividendIndex < dividends.length, "Invalid dividend");
        require(!dividends[_dividendIndex].reclaimed, "Dividend reclaimed");
        require(now >= dividends[_dividendIndex].maturity, "Dividend maturity in future");
        require(now < dividends[_dividendIndex].expiry, "Dividend expiry in past");
        _;
    }

    /**
    * @notice Init function i.e generalise function to maintain the structure of the module contract
    * @return bytes4
    */
    function getInitFunction() public pure returns (bytes4) {
        return bytes4(0);
    }

    /**
     * @notice Return the default excluded addresses
     * @return List of excluded addresses
     */
    function getDefaultExcluded() external view returns (address[]) {
        return excluded;
    }

    /**
     * @notice Creates a checkpoint on the security token
     * @return Checkpoint ID
     */
    function createCheckpoint() public withPerm(CHECKPOINT) returns (uint256) {
        return ISecurityToken(securityToken).createCheckpoint();
    }

    /**
     * @notice Function to clear and set list of excluded addresses used for future dividends
     * @param _excluded addresses of investor
     */
    function setDefaultExcluded(address[] _excluded) public withPerm(MANAGE) {
        require(_excluded.length <= EXCLUDED_ADDRESS_LIMIT, "Too many excluded addresses");
        for (uint256 j = 0; j < _excluded.length; j++) {
            require (_excluded[j] != address(0), "Invalid address");
            for (uint256 i = j + 1; i < _excluded.length; i++) {
                require (_excluded[j] != _excluded[i], "Duplicate exclude address");
            }
        }
        excluded = _excluded;
        emit SetDefaultExcludedAddresses(excluded, now);
    }

    /**
     * @notice Function to set withholding tax rates for investors
     * @param _investors addresses of investor
     * @param _withholding withholding tax for individual investors (multiplied by 10**16)
     */
    function setWithholding(address[] _investors, uint256[] _withholding) public withPerm(MANAGE) {
        require(_investors.length == _withholding.length, "Mismatched input lengths");
        emit SetWithholding(_investors, _withholding, now);
        for (uint256 i = 0; i < _investors.length; i++) {
            require(_withholding[i] <= 10**18, "Incorrect withholding tax");
            withholdingTax[_investors[i]] = _withholding[i];
        }
    }

    /**
     * @notice Function to set withholding tax rates for investors
     * @param _investors addresses of investor
     * @param _withholding withholding tax for all investors (multiplied by 10**16)
     */
    function setWithholdingFixed(address[] _investors, uint256 _withholding) public withPerm(MANAGE) {
        require(_withholding <= 10**18, "Incorrect withholding tax");
        emit SetWithholdingFixed(_investors, _withholding, now);
        for (uint256 i = 0; i < _investors.length; i++) {
            withholdingTax[_investors[i]] = _withholding;
        }
    }

    /**
     * @notice Issuer can push dividends to provided addresses
     * @param _dividendIndex Dividend to push
     * @param _payees Addresses to which to push the dividend
     */
    function pushDividendPaymentToAddresses(uint256 _dividendIndex, address[] _payees) public withPerm(DISTRIBUTE) validDividendIndex(_dividendIndex) {
        Dividend storage dividend = dividends[_dividendIndex];
        for (uint256 i = 0; i < _payees.length; i++) {
            if ((!dividend.claimed[_payees[i]]) && (!dividend.dividendExcluded[_payees[i]])) {
                _payDividend(_payees[i], dividend, _dividendIndex);
            }
        }
    }

    /**
     * @notice Issuer can push dividends using the investor list from the security token
     * @param _dividendIndex Dividend to push
     * @param _start Index in investor list at which to start pushing dividends
     * @param _iterations Number of addresses to push dividends for
     */
    function pushDividendPayment(uint256 _dividendIndex, uint256 _start, uint256 _iterations) public withPerm(DISTRIBUTE) validDividendIndex(_dividendIndex) {
        Dividend storage dividend = dividends[_dividendIndex];
        address[] memory investors = ISecurityToken(securityToken).getInvestors();
        uint256 numberInvestors = Math.min256(investors.length, _start.add(_iterations));
        for (uint256 i = _start; i < numberInvestors; i++) {
            address payee = investors[i];
            if ((!dividend.claimed[payee]) && (!dividend.dividendExcluded[payee])) {
                _payDividend(payee, dividend, _dividendIndex);
            }
        }
    }

    /**
     * @notice Investors can pull their own dividends
     * @param _dividendIndex Dividend to pull
     */
    function pullDividendPayment(uint256 _dividendIndex) public validDividendIndex(_dividendIndex)
    {
        Dividend storage dividend = dividends[_dividendIndex];
        require(!dividend.claimed[msg.sender], "Dividend already claimed");
        require(!dividend.dividendExcluded[msg.sender], "msg.sender excluded from Dividend");
        _payDividend(msg.sender, dividend, _dividendIndex);
    }

    /**
     * @notice Internal function for paying dividends
     * @param _payee address of investor
     * @param _dividend storage with previously issued dividends
     * @param _dividendIndex Dividend to pay
     */
    function _payDividend(address _payee, Dividend storage _dividend, uint256 _dividendIndex) internal;

    /**
     * @notice Issuer can reclaim remaining unclaimed dividend amounts, for expired dividends
     * @param _dividendIndex Dividend to reclaim
     */
    function reclaimDividend(uint256 _dividendIndex) external;

    /**
     * @notice Calculate amount of dividends claimable
     * @param _dividendIndex Dividend to calculate
     * @param _payee Affected investor address
     * @return claim, withheld amounts
     */
    function calculateDividend(uint256 _dividendIndex, address _payee) public view returns(uint256, uint256) {
        require(_dividendIndex < dividends.length, "Invalid dividend");
        Dividend storage dividend = dividends[_dividendIndex];
        if (dividend.claimed[_payee] || dividend.dividendExcluded[_payee]) {
            return (0, 0);
        }
        uint256 balance = ISecurityToken(securityToken).balanceOfAt(_payee, dividend.checkpointId);
        uint256 claim = balance.mul(dividend.amount).div(dividend.totalSupply);
        uint256 withheld = claim.mul(withholdingTax[_payee]).div(uint256(10**18));
        return (claim, withheld);
    }

    /**
     * @notice Get the index according to the checkpoint id
     * @param _checkpointId Checkpoint id to query
     * @return uint256[]
     */
    function getDividendIndex(uint256 _checkpointId) public view returns(uint256[]) {
        uint256 counter = 0;
        for(uint256 i = 0; i < dividends.length; i++) {
            if (dividends[i].checkpointId == _checkpointId) {
                counter++;
            }
        }

        uint256[] memory index = new uint256[](counter);
        counter = 0;
        for(uint256 j = 0; j < dividends.length; j++) {
            if (dividends[j].checkpointId == _checkpointId) {
                index[counter] = j;
                counter++;
            }
        }
        return index;
    }

    /**
     * @notice Allows issuer to withdraw withheld tax
     * @param _dividendIndex Dividend to withdraw from
     */
    function withdrawWithholding(uint256 _dividendIndex) external;

    /**
     * @notice Return the permissions flag that are associated with this module
     * @return bytes32 array
     */
    function getPermissions() public view returns(bytes32[]) {
        bytes32[] memory allPermissions = new bytes32[](2);
        allPermissions[0] = DISTRIBUTE;
        allPermissions[1] = MANAGE;
        return allPermissions;
    }

}
=======
pragma solidity ^0.4.24;

import "./ICheckpoint.sol";
import "../Module.sol";
import "../../interfaces/ISecurityToken.sol";
import "openzeppelin-solidity/contracts/math/SafeMath.sol";
import "openzeppelin-solidity/contracts/math/Math.sol";

/**
 * @title Checkpoint module for issuing ether dividends
 * @dev abstract contract
 */
contract DividendCheckpoint is ICheckpoint, Module {
    using SafeMath for uint256;

    uint256 public EXCLUDED_ADDRESS_LIMIT = 50;
    bytes32 public constant DISTRIBUTE = "DISTRIBUTE";
    bytes32 public constant MANAGE = "MANAGE";
    bytes32 public constant CHECKPOINT = "CHECKPOINT";

    struct Dividend {
        uint256 checkpointId;
        uint256 created; // Time at which the dividend was created
        uint256 maturity; // Time after which dividend can be claimed - set to 0 to bypass
        uint256 expiry;  // Time until which dividend can be claimed - after this time any remaining amount can be withdrawn by issuer - set to very high value to bypass
        uint256 amount; // Dividend amount in WEI
        uint256 claimedAmount; // Amount of dividend claimed so far
        uint256 totalSupply; // Total supply at the associated checkpoint (avoids recalculating this)
        bool reclaimed;  // True if expiry has passed and issuer has reclaimed remaining dividend
        uint256 dividendWithheld;
        uint256 dividendWithheldReclaimed;
        mapping (address => bool) claimed; // List of addresses which have claimed dividend
        mapping (address => bool) dividendExcluded; // List of addresses which cannot claim dividends
        bytes32 name; // Name/title - used for identification
    }

    // List of all dividends
    Dividend[] public dividends;

    // List of addresses which cannot claim dividends
    address[] public excluded;

    // Mapping from address to withholding tax as a percentage * 10**16
    mapping (address => uint256) public withholdingTax;

    // Total amount of ETH withheld per investor
    mapping (address => uint256) public investorWithheld;

    event SetDefaultExcludedAddresses(address[] _excluded, uint256 _timestamp);
    event SetWithholding(address[] _investors, uint256[] _withholding, uint256 _timestamp);
    event SetWithholdingFixed(address[] _investors, uint256 _withholding, uint256 _timestamp);

    modifier validDividendIndex(uint256 _dividendIndex) {
        require(_dividendIndex < dividends.length, "Invalid dividend");
        require(!dividends[_dividendIndex].reclaimed, "Dividend reclaimed");
        require(now >= dividends[_dividendIndex].maturity, "Dividend maturity in future");
        require(now < dividends[_dividendIndex].expiry, "Dividend expiry in past");
        _;
    }

    /**
    * @notice Init function i.e generalise function to maintain the structure of the module contract
    * @return bytes4
    */
    function getInitFunction() public pure returns (bytes4) {
        return bytes4(0);
    }

    /**
     * @notice Returns the default excluded addresses
     * @return List of excluded addresses
     */
    function getDefaultExcluded() external view returns (address[]) {
        return excluded;
    }

    /**
     * @notice Creates a checkpoint on the security token
     * @return Checkpoint ID
     */
    function createCheckpoint() public withPerm(CHECKPOINT) returns (uint256) {
        return ISecurityToken(securityToken).createCheckpoint();
    }

    /**
     * @notice Function to clear and set a list of excluded addresses used for future dividends
     * @param _excluded Addresses of investor
     */
    function setDefaultExcluded(address[] _excluded) public withPerm(MANAGE) {
        require(_excluded.length <= EXCLUDED_ADDRESS_LIMIT, "Too many excluded addresses");
        for (uint256 j = 0; j < _excluded.length; j++) {
            require (_excluded[j] != address(0), "Invalid address");
            for (uint256 i = j + 1; i < _excluded.length; i++) {
                require (_excluded[j] != _excluded[i], "Duplicate exclude address");
            }
        }
        excluded = _excluded;
        emit SetDefaultExcludedAddresses(excluded, now);
    }

    /**
     * @notice Function to set withholding tax rates for investors
     * @param _investors Addresses of investor
     * @param _withholding Withholding tax for individual investors (multiplied by 10**16)
     */
    function setWithholding(address[] _investors, uint256[] _withholding) public withPerm(MANAGE) {
        require(_investors.length == _withholding.length, "Mismatched input lengths");
        emit SetWithholding(_investors, _withholding, now);
        for (uint256 i = 0; i < _investors.length; i++) {
            require(_withholding[i] <= 10**18, "Incorrect withholding tax");
            withholdingTax[_investors[i]] = _withholding[i];
        }
    }

    /**
     * @notice Function to set withholding tax rates for investors
     * @param _investors Addresses of investor
     * @param _withholding Withholding tax for all investors (multiplied by 10**16)
     */
    function setWithholdingFixed(address[] _investors, uint256 _withholding) public withPerm(MANAGE) {
        require(_withholding <= 10**18, "Incorrect withholding tax");
        emit SetWithholdingFixed(_investors, _withholding, now);
        for (uint256 i = 0; i < _investors.length; i++) {
            withholdingTax[_investors[i]] = _withholding;
        }
    }

    /**
     * @notice Issuer can push dividends to provided addresses
     * @param _dividendIndex Dividend to push
     * @param _payees Addresses to push the dividend to
     */
    function pushDividendPaymentToAddresses(uint256 _dividendIndex, address[] _payees) public withPerm(DISTRIBUTE) validDividendIndex(_dividendIndex) {
        Dividend storage dividend = dividends[_dividendIndex];
        for (uint256 i = 0; i < _payees.length; i++) {
            if ((!dividend.claimed[_payees[i]]) && (!dividend.dividendExcluded[_payees[i]])) {
                _payDividend(_payees[i], dividend, _dividendIndex);
            }
        }
    }

    /**
     * @notice Issuer can push dividends using the investor list from the security token
     * @param _dividendIndex Dividend to push
     * @param _start Index in investor list at which to start pushing dividends
     * @param _iterations Number of addresses to push dividends for
     */
    function pushDividendPayment(uint256 _dividendIndex, uint256 _start, uint256 _iterations) public withPerm(DISTRIBUTE) validDividendIndex(_dividendIndex) {
        Dividend storage dividend = dividends[_dividendIndex];
        address[] memory investors = ISecurityToken(securityToken).getInvestors();
        uint256 numberInvestors = Math.min256(investors.length, _start.add(_iterations));
        for (uint256 i = _start; i < numberInvestors; i++) {
            address payee = investors[i];
            if ((!dividend.claimed[payee]) && (!dividend.dividendExcluded[payee])) {
                _payDividend(payee, dividend, _dividendIndex);
            }
        }
    }

    /**
     * @notice Investors can pull their own dividends
     * @param _dividendIndex Dividend to pull
     */
    function pullDividendPayment(uint256 _dividendIndex) public validDividendIndex(_dividendIndex)
    {
        Dividend storage dividend = dividends[_dividendIndex];
        require(!dividend.claimed[msg.sender], "Dividend already claimed");
        require(!dividend.dividendExcluded[msg.sender], "msg.sender excluded from Dividend");
        _payDividend(msg.sender, dividend, _dividendIndex);
    }

    /**
     * @notice Internal function for paying dividends
     * @param _payee Address of investor
     * @param _dividend Storage with previously issued dividends
     * @param _dividendIndex Dividend to pay
     */
    function _payDividend(address _payee, Dividend storage _dividend, uint256 _dividendIndex) internal;

    /**
     * @notice Issuer can reclaim remaining unclaimed dividend amounts for expired dividends
     * @param _dividendIndex Dividend to reclaim
     */
    function reclaimDividend(uint256 _dividendIndex) external;

    /**
     * @notice Calculate the amount of dividends that is claimable
     * @param _dividendIndex Dividend to calculate
     * @param _payee Affected investor address
     * @return claim, withheld amounts
     */
    function calculateDividend(uint256 _dividendIndex, address _payee) public view returns(uint256, uint256) {
        require(_dividendIndex < dividends.length, "Invalid dividend");
        Dividend storage dividend = dividends[_dividendIndex];
        if (dividend.claimed[_payee] || dividend.dividendExcluded[_payee]) {
            return (0, 0);
        }
        uint256 balance = ISecurityToken(securityToken).balanceOfAt(_payee, dividend.checkpointId);
        uint256 claim = balance.mul(dividend.amount).div(dividend.totalSupply);
        uint256 withheld = claim.mul(withholdingTax[_payee]).div(uint256(10**18));
        return (claim, withheld);
    }

    /**
     * @notice Get the index according to the checkpoint id
     * @param _checkpointId Checkpoint id to query
     * @return uint256[]
     */
    function getDividendIndex(uint256 _checkpointId) public view returns(uint256[]) {
        uint256 counter = 0;
        for(uint256 i = 0; i < dividends.length; i++) {
            if (dividends[i].checkpointId == _checkpointId) {
                counter++;
            }
        }

        uint256[] memory index = new uint256[](counter);
        counter = 0;
        for(uint256 j = 0; j < dividends.length; j++) {
            if (dividends[j].checkpointId == _checkpointId) {
                index[counter] = j;
                counter++;
            }
        }
        return index;
    }

    /**
     * @notice Allows issuer to withdraw withheld tax
     * @param _dividendIndex Dividend to withdraw from
     */
    function withdrawWithholding(uint256 _dividendIndex) external;

    /**
     * @notice Return the permissions flag that are associated with this module
     * @return bytes32 array
     */
    function getPermissions() public view returns(bytes32[]) {
        bytes32[] memory allPermissions = new bytes32[](2);
        allPermissions[0] = DISTRIBUTE;
        allPermissions[1] = MANAGE;
        return allPermissions;
    }

}
>>>>>>> 2a74f70b
<|MERGE_RESOLUTION|>--- conflicted
+++ resolved
@@ -1,4 +1,3 @@
-<<<<<<< HEAD
 /**
  * DISCLAIMER: Under certain conditions, the function pushDividendPayment
  * may fail due to block gas limits.
@@ -251,251 +250,4 @@
         return allPermissions;
     }
 
-}
-=======
-pragma solidity ^0.4.24;
-
-import "./ICheckpoint.sol";
-import "../Module.sol";
-import "../../interfaces/ISecurityToken.sol";
-import "openzeppelin-solidity/contracts/math/SafeMath.sol";
-import "openzeppelin-solidity/contracts/math/Math.sol";
-
-/**
- * @title Checkpoint module for issuing ether dividends
- * @dev abstract contract
- */
-contract DividendCheckpoint is ICheckpoint, Module {
-    using SafeMath for uint256;
-
-    uint256 public EXCLUDED_ADDRESS_LIMIT = 50;
-    bytes32 public constant DISTRIBUTE = "DISTRIBUTE";
-    bytes32 public constant MANAGE = "MANAGE";
-    bytes32 public constant CHECKPOINT = "CHECKPOINT";
-
-    struct Dividend {
-        uint256 checkpointId;
-        uint256 created; // Time at which the dividend was created
-        uint256 maturity; // Time after which dividend can be claimed - set to 0 to bypass
-        uint256 expiry;  // Time until which dividend can be claimed - after this time any remaining amount can be withdrawn by issuer - set to very high value to bypass
-        uint256 amount; // Dividend amount in WEI
-        uint256 claimedAmount; // Amount of dividend claimed so far
-        uint256 totalSupply; // Total supply at the associated checkpoint (avoids recalculating this)
-        bool reclaimed;  // True if expiry has passed and issuer has reclaimed remaining dividend
-        uint256 dividendWithheld;
-        uint256 dividendWithheldReclaimed;
-        mapping (address => bool) claimed; // List of addresses which have claimed dividend
-        mapping (address => bool) dividendExcluded; // List of addresses which cannot claim dividends
-        bytes32 name; // Name/title - used for identification
-    }
-
-    // List of all dividends
-    Dividend[] public dividends;
-
-    // List of addresses which cannot claim dividends
-    address[] public excluded;
-
-    // Mapping from address to withholding tax as a percentage * 10**16
-    mapping (address => uint256) public withholdingTax;
-
-    // Total amount of ETH withheld per investor
-    mapping (address => uint256) public investorWithheld;
-
-    event SetDefaultExcludedAddresses(address[] _excluded, uint256 _timestamp);
-    event SetWithholding(address[] _investors, uint256[] _withholding, uint256 _timestamp);
-    event SetWithholdingFixed(address[] _investors, uint256 _withholding, uint256 _timestamp);
-
-    modifier validDividendIndex(uint256 _dividendIndex) {
-        require(_dividendIndex < dividends.length, "Invalid dividend");
-        require(!dividends[_dividendIndex].reclaimed, "Dividend reclaimed");
-        require(now >= dividends[_dividendIndex].maturity, "Dividend maturity in future");
-        require(now < dividends[_dividendIndex].expiry, "Dividend expiry in past");
-        _;
-    }
-
-    /**
-    * @notice Init function i.e generalise function to maintain the structure of the module contract
-    * @return bytes4
-    */
-    function getInitFunction() public pure returns (bytes4) {
-        return bytes4(0);
-    }
-
-    /**
-     * @notice Returns the default excluded addresses
-     * @return List of excluded addresses
-     */
-    function getDefaultExcluded() external view returns (address[]) {
-        return excluded;
-    }
-
-    /**
-     * @notice Creates a checkpoint on the security token
-     * @return Checkpoint ID
-     */
-    function createCheckpoint() public withPerm(CHECKPOINT) returns (uint256) {
-        return ISecurityToken(securityToken).createCheckpoint();
-    }
-
-    /**
-     * @notice Function to clear and set a list of excluded addresses used for future dividends
-     * @param _excluded Addresses of investor
-     */
-    function setDefaultExcluded(address[] _excluded) public withPerm(MANAGE) {
-        require(_excluded.length <= EXCLUDED_ADDRESS_LIMIT, "Too many excluded addresses");
-        for (uint256 j = 0; j < _excluded.length; j++) {
-            require (_excluded[j] != address(0), "Invalid address");
-            for (uint256 i = j + 1; i < _excluded.length; i++) {
-                require (_excluded[j] != _excluded[i], "Duplicate exclude address");
-            }
-        }
-        excluded = _excluded;
-        emit SetDefaultExcludedAddresses(excluded, now);
-    }
-
-    /**
-     * @notice Function to set withholding tax rates for investors
-     * @param _investors Addresses of investor
-     * @param _withholding Withholding tax for individual investors (multiplied by 10**16)
-     */
-    function setWithholding(address[] _investors, uint256[] _withholding) public withPerm(MANAGE) {
-        require(_investors.length == _withholding.length, "Mismatched input lengths");
-        emit SetWithholding(_investors, _withholding, now);
-        for (uint256 i = 0; i < _investors.length; i++) {
-            require(_withholding[i] <= 10**18, "Incorrect withholding tax");
-            withholdingTax[_investors[i]] = _withholding[i];
-        }
-    }
-
-    /**
-     * @notice Function to set withholding tax rates for investors
-     * @param _investors Addresses of investor
-     * @param _withholding Withholding tax for all investors (multiplied by 10**16)
-     */
-    function setWithholdingFixed(address[] _investors, uint256 _withholding) public withPerm(MANAGE) {
-        require(_withholding <= 10**18, "Incorrect withholding tax");
-        emit SetWithholdingFixed(_investors, _withholding, now);
-        for (uint256 i = 0; i < _investors.length; i++) {
-            withholdingTax[_investors[i]] = _withholding;
-        }
-    }
-
-    /**
-     * @notice Issuer can push dividends to provided addresses
-     * @param _dividendIndex Dividend to push
-     * @param _payees Addresses to push the dividend to
-     */
-    function pushDividendPaymentToAddresses(uint256 _dividendIndex, address[] _payees) public withPerm(DISTRIBUTE) validDividendIndex(_dividendIndex) {
-        Dividend storage dividend = dividends[_dividendIndex];
-        for (uint256 i = 0; i < _payees.length; i++) {
-            if ((!dividend.claimed[_payees[i]]) && (!dividend.dividendExcluded[_payees[i]])) {
-                _payDividend(_payees[i], dividend, _dividendIndex);
-            }
-        }
-    }
-
-    /**
-     * @notice Issuer can push dividends using the investor list from the security token
-     * @param _dividendIndex Dividend to push
-     * @param _start Index in investor list at which to start pushing dividends
-     * @param _iterations Number of addresses to push dividends for
-     */
-    function pushDividendPayment(uint256 _dividendIndex, uint256 _start, uint256 _iterations) public withPerm(DISTRIBUTE) validDividendIndex(_dividendIndex) {
-        Dividend storage dividend = dividends[_dividendIndex];
-        address[] memory investors = ISecurityToken(securityToken).getInvestors();
-        uint256 numberInvestors = Math.min256(investors.length, _start.add(_iterations));
-        for (uint256 i = _start; i < numberInvestors; i++) {
-            address payee = investors[i];
-            if ((!dividend.claimed[payee]) && (!dividend.dividendExcluded[payee])) {
-                _payDividend(payee, dividend, _dividendIndex);
-            }
-        }
-    }
-
-    /**
-     * @notice Investors can pull their own dividends
-     * @param _dividendIndex Dividend to pull
-     */
-    function pullDividendPayment(uint256 _dividendIndex) public validDividendIndex(_dividendIndex)
-    {
-        Dividend storage dividend = dividends[_dividendIndex];
-        require(!dividend.claimed[msg.sender], "Dividend already claimed");
-        require(!dividend.dividendExcluded[msg.sender], "msg.sender excluded from Dividend");
-        _payDividend(msg.sender, dividend, _dividendIndex);
-    }
-
-    /**
-     * @notice Internal function for paying dividends
-     * @param _payee Address of investor
-     * @param _dividend Storage with previously issued dividends
-     * @param _dividendIndex Dividend to pay
-     */
-    function _payDividend(address _payee, Dividend storage _dividend, uint256 _dividendIndex) internal;
-
-    /**
-     * @notice Issuer can reclaim remaining unclaimed dividend amounts for expired dividends
-     * @param _dividendIndex Dividend to reclaim
-     */
-    function reclaimDividend(uint256 _dividendIndex) external;
-
-    /**
-     * @notice Calculate the amount of dividends that is claimable
-     * @param _dividendIndex Dividend to calculate
-     * @param _payee Affected investor address
-     * @return claim, withheld amounts
-     */
-    function calculateDividend(uint256 _dividendIndex, address _payee) public view returns(uint256, uint256) {
-        require(_dividendIndex < dividends.length, "Invalid dividend");
-        Dividend storage dividend = dividends[_dividendIndex];
-        if (dividend.claimed[_payee] || dividend.dividendExcluded[_payee]) {
-            return (0, 0);
-        }
-        uint256 balance = ISecurityToken(securityToken).balanceOfAt(_payee, dividend.checkpointId);
-        uint256 claim = balance.mul(dividend.amount).div(dividend.totalSupply);
-        uint256 withheld = claim.mul(withholdingTax[_payee]).div(uint256(10**18));
-        return (claim, withheld);
-    }
-
-    /**
-     * @notice Get the index according to the checkpoint id
-     * @param _checkpointId Checkpoint id to query
-     * @return uint256[]
-     */
-    function getDividendIndex(uint256 _checkpointId) public view returns(uint256[]) {
-        uint256 counter = 0;
-        for(uint256 i = 0; i < dividends.length; i++) {
-            if (dividends[i].checkpointId == _checkpointId) {
-                counter++;
-            }
-        }
-
-        uint256[] memory index = new uint256[](counter);
-        counter = 0;
-        for(uint256 j = 0; j < dividends.length; j++) {
-            if (dividends[j].checkpointId == _checkpointId) {
-                index[counter] = j;
-                counter++;
-            }
-        }
-        return index;
-    }
-
-    /**
-     * @notice Allows issuer to withdraw withheld tax
-     * @param _dividendIndex Dividend to withdraw from
-     */
-    function withdrawWithholding(uint256 _dividendIndex) external;
-
-    /**
-     * @notice Return the permissions flag that are associated with this module
-     * @return bytes32 array
-     */
-    function getPermissions() public view returns(bytes32[]) {
-        bytes32[] memory allPermissions = new bytes32[](2);
-        allPermissions[0] = DISTRIBUTE;
-        allPermissions[1] = MANAGE;
-        return allPermissions;
-    }
-
-}
->>>>>>> 2a74f70b
+}