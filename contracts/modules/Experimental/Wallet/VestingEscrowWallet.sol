--- conflicted
+++ resolved
@@ -57,20 +57,27 @@
      * @notice This function returns the signature of the configure function
      */
     function getInitFunction() public pure returns (bytes4) {
-        return bytes4(0);
+        return this.configure.selector;
+    }
+
+    /**
+     * @notice Used to initialize the treasury wallet address
+     * @param _treasuryWallet Address of the treasury wallet
+     */
+    function configure(address _treasuryWallet) public onlyFactory {
+        _setWallet(_treasuryWallet);
     }
 
     /**
      * @notice Used to change the treasury wallet address
      * @param _newTreasuryWallet Address of the treasury wallet
      */
-<<<<<<< HEAD
-    function changeTreasuryWallet(address _newTreasuryWallet) public onlyOwner {
-=======
     function changeTreasuryWallet(address _newTreasuryWallet) public {
         _onlySecurityTokenOwner();
-        require(_newTreasuryWallet != address(0));
->>>>>>> 0b9e51d0
+        _setWallet(_newTreasuryWallet);
+    }
+
+    function _setWallet(address _newTreasuryWallet) internal {
         emit TreasuryWalletChanged(_newTreasuryWallet, treasuryWallet);
         treasuryWallet = _newTreasuryWallet;
     }
