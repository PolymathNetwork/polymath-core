--- conflicted
+++ resolved
@@ -251,27 +251,15 @@
             });
 
             it("Should fail in registering the module-- type = 0", async () => {
-<<<<<<< HEAD
-                I_MockFactory = await MockFactory.new(0, new BN(0), new BN(0), { from: account_polymath });
-=======
-                I_MockFactory = await MockFactory.new(0, 0, 0, 0, { from: account_polymath });
->>>>>>> 247b64ee
+                I_MockFactory = await MockFactory.new(0, new BN(0), new BN(0), 0, { from: account_polymath });
 
                 catchRevert(I_MRProxied.registerModule(I_MockFactory.address, { from: account_polymath }));
             });
 
-<<<<<<< HEAD
-            it("Should fail to register the new module because msg.sender is not the owner of the module", async () => {
-                I_CappedSTOFactory3 = await CappedSTOFactory.new(0, new BN(0), new BN(0), { from: account_temp });
-                catchRevert(I_MRProxied.registerModule(I_CappedSTOFactory3.address, { from: token_owner }));
-=======
             it("Should fail to register the new module because msg.sender is not the owner of the module", async() => {
                 I_CappedSTOLogic = await CappedSTO.new("0x0000000000000000000000000000000000000000", "0x0000000000000000000000000000000000000000", { from: account_polymath });
-                I_CappedSTOFactory3 = await CappedSTOFactory.new(0, 0, 0, I_CappedSTOLogic.address, { from: account_temp });
-                catchRevert(
-                    I_MRProxied.registerModule(I_CappedSTOFactory3.address, { from: token_owner })
-                );
->>>>>>> 247b64ee
+                I_CappedSTOFactory3 = await CappedSTOFactory.new(0, new BN(0), new BN(0), I_CappedSTOLogic.address, { from: account_temp });
+                catchRevert(I_MRProxied.registerModule(I_CappedSTOFactory3.address, { from: token_owner }));
             });
 
             it("Should successfully register the module -- fail because no module type uniqueness", async () => {
@@ -292,11 +280,7 @@
             });
 
             it("Should successfully verify the module -- false", async () => {
-<<<<<<< HEAD
-                I_CappedSTOFactory1 = await CappedSTOFactory.new(0, new BN(0), new BN(0), { from: account_polymath });
-=======
-                I_CappedSTOFactory1 = await CappedSTOFactory.new(0, 0, 0, I_CappedSTOLogic.address, { from: account_polymath });
->>>>>>> 247b64ee
+                I_CappedSTOFactory1 = await CappedSTOFactory.new(0, new BN(0), new BN(0), I_CappedSTOLogic.address, { from: account_polymath });
                 await I_MRProxied.registerModule(I_CappedSTOFactory1.address, { from: account_polymath });
                 let tx = await I_MRProxied.verifyModule(I_CappedSTOFactory1.address, false, { from: account_polymath });
                 assert.equal(tx.logs[0].args._moduleFactory, I_CappedSTOFactory1.address, "Failed in verifying the module");
@@ -327,11 +311,7 @@
             });
 
             it("Should fail to register module because custom modules not allowed", async () => {
-<<<<<<< HEAD
-                I_CappedSTOFactory2 = await CappedSTOFactory.new(0, new BN(0), new BN(0), { from: token_owner });
-=======
-                I_CappedSTOFactory2 = await CappedSTOFactory.new(0, 0, 0, I_CappedSTOLogic.address, { from: token_owner });
->>>>>>> 247b64ee
+                I_CappedSTOFactory2 = await CappedSTOFactory.new(0, new BN(0), new BN(0), I_CappedSTOLogic.address, { from: token_owner });
 
                 assert.notEqual(I_CappedSTOFactory2.address.valueOf(), address_zero, "CappedSTOFactory contract was not deployed");
 
@@ -378,12 +358,8 @@
             });
 
             it("Should successfully add verified module", async () => {
-<<<<<<< HEAD
-                I_GeneralPermissionManagerFactory = await GeneralPermissionManagerFactory.new(0, new BN(0), new BN(0), {
-=======
                 I_GeneralPermissionManagerLogic = await GeneralPermissionManager.new("0x0000000000000000000000000000000000000000", "0x0000000000000000000000000000000000000000", { from: account_polymath });
-                I_GeneralPermissionManagerFactory = await GeneralPermissionManagerFactory.new(0, 0, 0, I_GeneralPermissionManagerLogic.address, {
->>>>>>> 247b64ee
+                I_GeneralPermissionManagerFactory = await GeneralPermissionManagerFactory.new(0, new BN(0), new BN(0), I_GeneralPermissionManagerLogic.address, {
                     from: account_polymath
                 });
                 await I_MRProxied.registerModule(I_GeneralPermissionManagerFactory.address, { from: account_polymath });
@@ -393,11 +369,7 @@
             });
 
             it("Should failed in adding the TestSTOFactory module because not compatible with the current protocol version --lower", async () => {
-<<<<<<< HEAD
-                I_TestSTOFactory = await TestSTOFactory.new(0, new BN(0), new BN(0), { from: account_polymath });
-=======
-                I_TestSTOFactory = await TestSTOFactory.new(0, 0, 0, 0, { from: account_polymath });
->>>>>>> 247b64ee
+                I_TestSTOFactory = await TestSTOFactory.new(0, new BN(0), new BN(0), 0, { from: account_polymath });
                 await I_MRProxied.registerModule(I_TestSTOFactory.address, { from: account_polymath });
                 await I_MRProxied.verifyModule(I_TestSTOFactory.address, true, { from: account_polymath });
                 // Taking the snapshot the revert the changes from here
