--- conflicted
+++ resolved
@@ -828,12 +828,8 @@
         describe("Test cases for the EtherDividendCheckpointFactory", async() => {
             it("should get the exact details of the factory", async() => {
                 assert.equal((await I_EtherDividendCheckpointFactory.setupCost.call()).toNumber(), 0);
-<<<<<<< HEAD
-                assert.equal(await I_EtherDividendCheckpointFactory.getType.call(), 4);
+                assert.equal((await I_EtherDividendCheckpointFactory.getTypes.call())[0], 4);
                 assert.equal(await I_EtherDividendCheckpointFactory.getVersion.call(), "1.0.0");
-=======
-                assert.equal((await I_EtherDividendCheckpointFactory.getTypes.call())[0], 4);
->>>>>>> 7992f9df
                 assert.equal(web3.utils.toAscii(await I_EtherDividendCheckpointFactory.getName.call())
                             .replace(/\u0000/g, ''),
                             "EtherDividendCheckpoint",
