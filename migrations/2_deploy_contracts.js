const PolyToken = artifacts.require('./helpers/PolyToken.sol');
const SecurityToken = artifacts.require('./tokens/SecurityToken.sol');
const ModuleRegistry = artifacts.require('./ModuleRegistry.sol');
const GeneralTransferManagerFactory = artifacts.require('./GeneralTransferManagerFactory.sol');
const GeneralTransferManager = artifacts.require('./GeneralTransferManager.sol');
const GeneralPermissionManagerFactory = artifacts.require('./GeneralPermissionManagerFactory.sol');
const GeneralPermissionManager = artifacts.require('./GeneralPermissionManager.sol');
const DummySTOFactory = artifacts.require('./DummySTOFactory.sol');
const DummySTO= artifacts.require('./DummySTO.sol');
const CappedSTOFactory = artifacts.require('./CappedSTOFactory.sol');
const CappedSTO= artifacts.require('./CappedSTO.sol');
const SecurityTokenRegistrar = artifacts.require('./SecurityTokenRegistrar.sol');
const TickerRegistrar = artifacts.require('./TickerRegistrar.sol');
const STVersionProxy_001 = artifacts.require('./tokens/STVersionProxy_001.sol');
const STVersionProxy_002 = artifacts.require('./tokens/STVersionProxy_002.sol');

const Web3 = require('web3');
const web3 = new Web3(new Web3.providers.HttpProvider("http://localhost:8545")) // Hardcoded development port

var BigNumber = require('bignumber.js')

const zero = "0x0000000000000000000000000000000000000000";
const totalSupply = 100000;
const name = "TEST POLY";
const symbol = "TPOLY";
const tokenDetails = "This is a legit issuance...";

module.exports = async (deployer, network, accounts) => {

  const PolymathAccount = accounts[0];
  const Issuer = accounts[1];
  const investor1 = accounts[3];
  const investor2 = accounts[4];
  const Permission = accounts[5];

  // ----------- POLYMATH NETWORK Configuration ------------

  // A) POLYMATH NETWORK Configuration :: DO THIS ONLY ONCE
  // 1. Deploy Registry, Transfer Manager, Permission Manager, (temp) PolyToken
  await deployer.deploy(ModuleRegistry, {from: PolymathAccount});
  await deployer.deploy(GeneralTransferManagerFactory, {from: PolymathAccount});
  await deployer.deploy(GeneralPermissionManagerFactory, {from: PolymathAccount});
  await deployer.deploy(PolyToken, {from: PolymathAccount});

  // 2. Register the Transfer Manager module
  let moduleRegistry = await ModuleRegistry.deployed();
  await moduleRegistry.registerModule(GeneralTransferManagerFactory.address, {from: PolymathAccount});
  await moduleRegistry.registerModule(GeneralPermissionManagerFactory.address, {from: PolymathAccount});

  // 3. Deploy Ticker Registrar and SecurityTokenRegistrar
  await deployer.deploy(STVersionProxy_001, {from: PolymathAccount});
  let stVersionProxy_001 = await STVersionProxy_001.deployed();

  await deployer.deploy(TickerRegistrar, {from: PolymathAccount});
  await deployer.deploy(SecurityTokenRegistrar, PolyToken.address, ModuleRegistry.address, TickerRegistrar.address, GeneralTransferManagerFactory.address, GeneralPermissionManagerFactory.address,stVersionProxy_001.address, {from: PolymathAccount});
  let tickerRegistrar = await TickerRegistrar.deployed();
  await tickerRegistrar.setTokenRegistrar(SecurityTokenRegistrar.address, {from: PolymathAccount});

  // B) DEPLOY STO factories and register them with the Registry
  await deployer.deploy(CappedSTOFactory, {from: PolymathAccount});
  await moduleRegistry.registerModule(CappedSTOFactory.address, {from: PolymathAccount});

  // -------- END OF POLYMATH NETWORK Configuration -------

  // ----------- SECURITY TOKEN & STO DEPLOYMENT ------------

  // 1. Register ticker symbol
  await tickerRegistrar.registerTicker(symbol, "poly@polymath.network", { from: Issuer });

  // 2. Deploy Token
  let STRegistrar = await SecurityTokenRegistrar.deployed();
  console.log("Creating Security Token");
  let protocolVer = web3.utils.toAscii(await STRegistrar.protocolVersion());
  console.log("Protocol Version:",protocolVer);
  let protocolVerST = await STRegistrar.protocolVersionST(protocolVer);
  console.log("Protocol Version ST:",protocolVerST);
  let r_generateSecurityToken = await STRegistrar.generateSecurityToken(name, symbol, 18, tokenDetails, { from: Issuer });
  let newSecurityTokenAddress = r_generateSecurityToken.logs[1].args._securityTokenAddress;
  let securityToken = await SecurityToken.at(newSecurityTokenAddress);
  console.log("Token Version:",web3.utils.toAscii(await(securityToken.securityTokenVersion())));
  //console.log(securityToken);

  // 3. Get Transfer Module and Initialize STO module
  let generalTransferManagerObject = await securityToken.modules(2);
  let generalTransferManager = await GeneralTransferManager.at(generalTransferManagerObject[1]);
  let generalPermissionManagerObject = await securityToken.modules(1);
  let generalPermissionManager = await GeneralPermissionManager.at(generalPermissionManagerObject[1]);

  let bytesSTO = web3.eth.abi.encodeFunctionCall({
      name: 'configure',
      type: 'function',
      inputs: [{
          type: 'uint256',
          name: '_startTime'
      },{
          type: 'uint256',
          name: '_endTime'
      },{
          type: 'uint256',
          name: '_cap'
      },{
          type: 'uint256',
          name: '_rate'
      }
      ]
  }, [(Date.now())/1000, (Date.now()+3600 * 24)/1000, web3.utils.toWei('100000', 'ether'), '1000']);

  let r_CappedSTOFactory = await securityToken.addModule(CappedSTOFactory.address, bytesSTO, 0, false, { from: Issuer });
  let cappedSTOAddress =  r_CappedSTOFactory.logs[1].args._module;
  let cappedSTO = await CappedSTO.at(cappedSTOAddress);

  // console.log((await cappedSTO.startTime()).toString());
  // console.log((await cappedSTO.endTime()).toString());
  // console.log((await cappedSTO.cap()).toString());
  // console.log((await cappedSTO.rate()).toString());

  // ----------- END OF SECURITY TOKEN & STO DEPLOYMENT ------------

  // ----------- WHITELISTING & INVESTING ------------

  // 4. Add investor to whitelist
<<<<<<< HEAD
  // await generalTransferManager.modifyWhitelist(investor1, (Date.now()+3600 * 24)/1000, (Date.now()+3600 * 24)/1000, { from: Issuer });


//   // 5. INVEST
//   let r = await cappedSTO.buyTokens(investor1, {from: investor1, value:web3.utils.toWei('1', 'ether')});
//   let investorCount = await cappedSTO.investorCount();

//   console.log(`
//     ---------------------------------------------------------------
//     --------- INVESTED IN STO ---------
//     ---------------------------------------------------------------
//     - ${r.logs[0].args.beneficiary} purchased ${web3.utils.fromWei(r.logs[0].args.amount.toString(10))} tokens!
//     - Investor count: ${investorCount}
//     ---------------------------------------------------------------
//   `);

//   try {
//     await generalTransferManager.modifyWhitelist(investor2, (Date.now()+3600 * 24)/1000, (Date.now()+3600 * 24)/1000, { from: Delegate });
//   } catch (err) {
//     console.log("Failed to add investor 2 with invalid Delegate (expected)");
//   }

//   // 6. Set up Delegate
//   //Only Issuer (owner of the ST) can do this for now
//   await generalDelegateManager.addDelegate(Delegate, "WhitelistDelegate", { from: Issuer });
//   await generalDelegateManager.changePermission(Delegate, generalTransferManagerObject[1], "WHITELIST", true, { from: Issuer });

//   // 7. Delegate adds whitelist for investor_2
//   await generalTransferManager.modifyWhitelist(investor2, (Date.now()+3600 * 24)/1000, (Date.now()+3600 * 24)/1000, { from: Delegate });

//   // 8. Investor_2 invests
//   r = await cappedSTO.buyTokens(investor2, {from: investor2, value:web3.utils.toWei('1', 'ether')});
//   investorCount = await cappedSTO.investorCount();

//   console.log(`
//     ---------------------------------------------------------------
//     --------- INVESTED IN STO ---------
//     ---------------------------------------------------------------
//     - ${r.logs[0].args.beneficiary} purchased ${web3.utils.fromWei(r.logs[0].args.amount.toString(10))} tokens!
//     - Investor count: ${investorCount}
//     ---------------------------------------------------------------
//   `);

//   // Token upgrade example
//   console.log("Example of Token Version Upgrade");
//   await tickerRegistrar.registerTicker("V2", "v2@polymath.network", { from: Issuer });
//   await deployer.deploy(STVersionProxy_002, {from: PolymathAccount});
//   let stVersionProxy_002 = await STVersionProxy_002.deployed();
//   await STRegistrar.setProtocolVersion(stVersionProxy_002.address,web3.utils.fromAscii("0.0.2"),{from:PolymathAccount});
//   let protocolVerV2 = web3.utils.toAscii(await STRegistrar.protocolVersion());
//   console.log("Protocol Version:",protocolVerV2);
//   let protocolVerSTV2 = await STRegistrar.protocolVersionST(protocolVerV2);
//   console.log("Protocol Version ST:",protocolVerSTV2);
//   let r_generateSecurityTokenV2 = await STRegistrar.generateSecurityToken(name, "V2", 18, tokenDetails, { from: Issuer });
//   let newSecurityTokenAddressV2 = r_generateSecurityTokenV2.logs[1].args._securityTokenAddress;
//   let securityTokenV2 = await SecurityToken.at(newSecurityTokenAddressV2);
//   console.log("Token Version:",web3.utils.toAscii(await(securityTokenV2.securityTokenVersion())));
=======
  await generalTransferManager.modifyWhitelist(investor1, (Date.now()+3600 * 24)/1000, (Date.now()+3600 * 24)/1000, { from: Issuer });


  // 5. INVEST
  let r = await cappedSTO.buyTokens(investor1, {from: investor1, value:web3.utils.toWei('1', 'ether')});
  let investorCount = await cappedSTO.investorCount();

  console.log(`
    ---------------------------------------------------------------
    --------- INVESTED IN STO ---------
    ---------------------------------------------------------------
    - ${r.logs[0].args.beneficiary} purchased ${web3.utils.fromWei(r.logs[0].args.amount.toString(10))} tokens!
    - Investor count: ${investorCount}
    ---------------------------------------------------------------
  `);

  try {
    await generalTransferManager.modifyWhitelist(investor2, (Date.now()+3600 * 24)/1000, (Date.now()+3600 * 24)/1000, { from: Permission });
  } catch (err) {
    console.log("Failed to add investor 2 with invalid Permission (expected)");
  }

  // 6. Set up Permission
  //Only Issuer (owner of the ST) can do this for now
  await generalPermissionManager.addPermission(Permission, "WhitelistPermission", { from: Issuer });
  await generalPermissionManager.changePermission(Permission, generalTransferManagerObject[1], "WHITELIST", true, { from: Issuer });

  // 7. Permission adds whitelist for investor_2
  await generalTransferManager.modifyWhitelist(investor2, (Date.now()+3600 * 24)/1000, (Date.now()+3600 * 24)/1000, { from: Permission });

  // 8. Investor_2 invests
  r = await cappedSTO.buyTokens(investor2, {from: investor2, value:web3.utils.toWei('1', 'ether')});
  investorCount = await cappedSTO.investorCount();

  console.log(`
    ---------------------------------------------------------------
    --------- INVESTED IN STO ---------
    ---------------------------------------------------------------
    - ${r.logs[0].args.beneficiary} purchased ${web3.utils.fromWei(r.logs[0].args.amount.toString(10))} tokens!
    - Investor count: ${investorCount}
    ---------------------------------------------------------------
  `);

  // Token upgrade example
  console.log("Example of Token Version Upgrade");
  await tickerRegistrar.registerTicker("V2", "v2@polymath.network", { from: Issuer });
  await deployer.deploy(STVersionProxy_002, {from: PolymathAccount});
  let stVersionProxy_002 = await STVersionProxy_002.deployed();
  await STRegistrar.setProtocolVersion(stVersionProxy_002.address,web3.utils.fromAscii("0.0.2"),{from:PolymathAccount});
  let protocolVerV2 = web3.utils.toAscii(await STRegistrar.protocolVersion());
  console.log("Protocol Version:",protocolVerV2);
  let protocolVerSTV2 = await STRegistrar.protocolVersionST(protocolVerV2);
  console.log("Protocol Version ST:",protocolVerSTV2);
  let r_generateSecurityTokenV2 = await STRegistrar.generateSecurityToken(name, "V2", 18, tokenDetails, { from: Issuer });
  let newSecurityTokenAddressV2 = r_generateSecurityTokenV2.logs[1].args._securityTokenAddress;
  let securityTokenV2 = await SecurityToken.at(newSecurityTokenAddressV2);
  console.log("Token Version:",web3.utils.toAscii(await(securityTokenV2.securityTokenVersion())));
>>>>>>> 25998d6c

};<|MERGE_RESOLUTION|>--- conflicted
+++ resolved
@@ -119,65 +119,6 @@
   // ----------- WHITELISTING & INVESTING ------------
 
   // 4. Add investor to whitelist
-<<<<<<< HEAD
-  // await generalTransferManager.modifyWhitelist(investor1, (Date.now()+3600 * 24)/1000, (Date.now()+3600 * 24)/1000, { from: Issuer });
-
-
-//   // 5. INVEST
-//   let r = await cappedSTO.buyTokens(investor1, {from: investor1, value:web3.utils.toWei('1', 'ether')});
-//   let investorCount = await cappedSTO.investorCount();
-
-//   console.log(`
-//     ---------------------------------------------------------------
-//     --------- INVESTED IN STO ---------
-//     ---------------------------------------------------------------
-//     - ${r.logs[0].args.beneficiary} purchased ${web3.utils.fromWei(r.logs[0].args.amount.toString(10))} tokens!
-//     - Investor count: ${investorCount}
-//     ---------------------------------------------------------------
-//   `);
-
-//   try {
-//     await generalTransferManager.modifyWhitelist(investor2, (Date.now()+3600 * 24)/1000, (Date.now()+3600 * 24)/1000, { from: Delegate });
-//   } catch (err) {
-//     console.log("Failed to add investor 2 with invalid Delegate (expected)");
-//   }
-
-//   // 6. Set up Delegate
-//   //Only Issuer (owner of the ST) can do this for now
-//   await generalDelegateManager.addDelegate(Delegate, "WhitelistDelegate", { from: Issuer });
-//   await generalDelegateManager.changePermission(Delegate, generalTransferManagerObject[1], "WHITELIST", true, { from: Issuer });
-
-//   // 7. Delegate adds whitelist for investor_2
-//   await generalTransferManager.modifyWhitelist(investor2, (Date.now()+3600 * 24)/1000, (Date.now()+3600 * 24)/1000, { from: Delegate });
-
-//   // 8. Investor_2 invests
-//   r = await cappedSTO.buyTokens(investor2, {from: investor2, value:web3.utils.toWei('1', 'ether')});
-//   investorCount = await cappedSTO.investorCount();
-
-//   console.log(`
-//     ---------------------------------------------------------------
-//     --------- INVESTED IN STO ---------
-//     ---------------------------------------------------------------
-//     - ${r.logs[0].args.beneficiary} purchased ${web3.utils.fromWei(r.logs[0].args.amount.toString(10))} tokens!
-//     - Investor count: ${investorCount}
-//     ---------------------------------------------------------------
-//   `);
-
-//   // Token upgrade example
-//   console.log("Example of Token Version Upgrade");
-//   await tickerRegistrar.registerTicker("V2", "v2@polymath.network", { from: Issuer });
-//   await deployer.deploy(STVersionProxy_002, {from: PolymathAccount});
-//   let stVersionProxy_002 = await STVersionProxy_002.deployed();
-//   await STRegistrar.setProtocolVersion(stVersionProxy_002.address,web3.utils.fromAscii("0.0.2"),{from:PolymathAccount});
-//   let protocolVerV2 = web3.utils.toAscii(await STRegistrar.protocolVersion());
-//   console.log("Protocol Version:",protocolVerV2);
-//   let protocolVerSTV2 = await STRegistrar.protocolVersionST(protocolVerV2);
-//   console.log("Protocol Version ST:",protocolVerSTV2);
-//   let r_generateSecurityTokenV2 = await STRegistrar.generateSecurityToken(name, "V2", 18, tokenDetails, { from: Issuer });
-//   let newSecurityTokenAddressV2 = r_generateSecurityTokenV2.logs[1].args._securityTokenAddress;
-//   let securityTokenV2 = await SecurityToken.at(newSecurityTokenAddressV2);
-//   console.log("Token Version:",web3.utils.toAscii(await(securityTokenV2.securityTokenVersion())));
-=======
   await generalTransferManager.modifyWhitelist(investor1, (Date.now()+3600 * 24)/1000, (Date.now()+3600 * 24)/1000, { from: Issuer });
 
 
@@ -235,6 +176,5 @@
   let newSecurityTokenAddressV2 = r_generateSecurityTokenV2.logs[1].args._securityTokenAddress;
   let securityTokenV2 = await SecurityToken.at(newSecurityTokenAddressV2);
   console.log("Token Version:",web3.utils.toAscii(await(securityTokenV2.securityTokenVersion())));
->>>>>>> 25998d6c
 
 };