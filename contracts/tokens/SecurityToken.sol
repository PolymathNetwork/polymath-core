--- conflicted
+++ resolved
@@ -705,12 +705,8 @@
     function createCheckpoint() external onlyModuleOrOwner(CHECKPOINT_KEY) returns(uint256) {
         require(currentCheckpointId < 2**256 - 1);
         currentCheckpointId = currentCheckpointId + 1;
-<<<<<<< HEAD
         checkpointTimes.push(now);
-        emit LogCheckpointCreated(currentCheckpointId, now);
-=======
         emit CheckpointCreated(currentCheckpointId, now);
->>>>>>> 141e3fac
         return currentCheckpointId;
     }
 
