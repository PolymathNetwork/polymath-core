pragma solidity ^0.4.24;

import "./ISTO.sol";
import "../../interfaces/ISecurityToken.sol";

/**
 * @title STO module for sample implementation of a different crowdsale module
 */
contract DummySTO is ISTO {

    bytes32 public constant ADMIN = "ADMIN";

    uint256 public investorCount;

    uint256 public cap;
    string public someString;

    event GenerateTokens(address _investor, uint256 _amount);

    mapping (address => uint256) public investors;

    /**
     * @notice Constructor
     * @param _securityToken Address of the security token
     * @param _polyAddress Address of the polytoken
     */
    constructor (address _securityToken, address _polyAddress) public
    Module(_securityToken, _polyAddress)
    {
    }

    /**
     * @notice Function used to intialize the differnet variables
     * @param _startTime Unix timestamp at which offering get started
     * @param _endTime Unix timestamp at which offering get ended
     * @param _cap Maximum No. of tokens for sale
     * @param _someString Any string that contails the details
     */
    function configure(uint256 _startTime, uint256 _endTime, uint256 _cap, string _someString) public onlyFactory {
        startTime = _startTime;
        endTime = _endTime;
        cap = _cap;
        someString = _someString;
    }

    /**
     * @notice This function returns the signature of configure function
     */
    function getInitFunction() public pure returns (bytes4) {
        return bytes4(keccak256("configure(uint256,uint256,uint256,string)"));
    }

    /**
     * @notice Function used to generate the tokens
     * @param _investor Address of the investor
     * @param _amount Amount of ETH or Poly invested by the investor
     */
    function generateTokens(address _investor, uint256 _amount) public withPerm(ADMIN) {
<<<<<<< HEAD
        require(!paused, "Should not be paused");
        require(_amount > 0, "Amount should be greater than 0");
=======
        require(!paused);
        require(_amount > 0, "Amount is not greater than 0");
>>>>>>> d1b74743
        ISecurityToken(securityToken).mint(_investor, _amount);
        if (investors[_investor] == 0) {
            investorCount = investorCount + 1;
        }
        //TODO: Add SafeMath maybe
        investors[_investor] = investors[_investor] + _amount;
        emit GenerateTokens (_investor, _amount);
    }

    /**
     * @notice Returns the total no. of investors
     */
    function getNumberInvestors() public view returns (uint256) {
        return investorCount;
    }

    /**
     * @notice Returns the total no. of investors
     */
    function getTokensSold() public view returns (uint256) {
        return 0;
    }

    /**
     * @notice Returns the permissions flag that are associated with STO
     */
    function getPermissions() public view returns(bytes32[]) {
        bytes32[] memory allPermissions = new bytes32[](1);
        allPermissions[0] = ADMIN;
        return allPermissions;
    }

}<|MERGE_RESOLUTION|>--- conflicted
+++ resolved
@@ -56,13 +56,8 @@
      * @param _amount Amount of ETH or Poly invested by the investor
      */
     function generateTokens(address _investor, uint256 _amount) public withPerm(ADMIN) {
-<<<<<<< HEAD
         require(!paused, "Should not be paused");
         require(_amount > 0, "Amount should be greater than 0");
-=======
-        require(!paused);
-        require(_amount > 0, "Amount is not greater than 0");
->>>>>>> d1b74743
         ISecurityToken(securityToken).mint(_investor, _amount);
         if (investors[_investor] == 0) {
             investorCount = investorCount + 1;
