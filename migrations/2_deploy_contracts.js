--- conflicted
+++ resolved
@@ -9,12 +9,9 @@
 const ERC20DividendCheckpointLogic = artifacts.require('./ERC20DividendCheckpoint.sol')
 const EtherDividendCheckpointFactory = artifacts.require('./EtherDividendCheckpointFactory.sol')
 const ERC20DividendCheckpointFactory = artifacts.require('./ERC20DividendCheckpointFactory.sol')
-<<<<<<< HEAD
 const BlacklistTransferManagerFactory = artifacts.require('./BlacklistTransferManagerFactory.sol')
-=======
 const VestingEscrowWalletFactory = artifacts.require('./VestingEscrowWalletFactory.sol');
 const VestingEscrowWalletLogic = artifacts.require('./VestingEscrowWallet.sol');
->>>>>>> e478aa3a
 const ModuleRegistry = artifacts.require('./ModuleRegistry.sol');
 const ModuleRegistryProxy = artifacts.require('./ModuleRegistryProxy.sol');
 const ManualApprovalTransferManagerFactory = artifacts.require('./ManualApprovalTransferManagerFactory.sol')
@@ -392,14 +389,11 @@
     ERC20DividendCheckpointLogic:         ${ERC20DividendCheckpointLogic.address}
     EtherDividendCheckpointFactory:       ${EtherDividendCheckpointFactory.address}
     ERC20DividendCheckpointFactory:       ${ERC20DividendCheckpointFactory.address}
-<<<<<<< HEAD
     BlacklistTransferManagerFactory:      ${BlacklistTransferManagerFactory.address}
-=======
     VolumeRestrictionTMFactory:           ${VolumeRestrictionTMFactory.address}
     VolumeRestrictionTMLogic:             ${VolumeRestrictionTMLogic.address}
     VestingEscrowWalletFactory:           ${VestingEscrowWalletFactory.address}
     VestingEscrowWalletLogic:             ${VestingEscrowWalletLogic.address}
->>>>>>> e478aa3a
     ---------------------------------------------------------------------------------
     `);
     console.log('\n');
