--- conflicted
+++ resolved
@@ -513,11 +513,6 @@
         return true;
     }
 
-<<<<<<< HEAD
-    function _updateTransfer(address _from, address _to, uint256 _value, bytes _data) internal nonReentrant returns(bool) {
-        // NB - the ordering in this function implies the following:
-        //  - investor counts are updated before transfer managers are called - i.e. transfer managers will eee
-=======
     /**
      * @notice Updates internal variables when performing a transfer
      * @param _from sender of transfer
@@ -529,7 +524,6 @@
     function _updateTransfer(address _from, address _to, uint256 _value, bytes _data) internal nonReentrant returns(bool) {
         // NB - the ordering in this function implies the following:
         //  - investor counts are updated before transfer managers are called - i.e. transfer managers will see
->>>>>>> 880d69ca
         //investor counts including the current transfer.
         //  - checkpoints are updated after the transfer managers are called. This allows TMs to create
         //checkpoints as though they have been created before the current transactions,
