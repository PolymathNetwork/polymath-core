pragma solidity ^0.5.0;

import "../../TransferManager/TransferManager.sol";
import "../../../storage/modules/TransferManager/LockUpTransferManagerStorage.sol";
import "openzeppelin-solidity/contracts/math/SafeMath.sol";
import "openzeppelin-solidity/contracts/math/Math.sol";

contract LockUpTransferManager is LockUpTransferManagerStorage, TransferManager {
    using SafeMath for uint256;

<<<<<<< HEAD
    // a per-user lockup
    struct LockUp {
        uint256 lockupAmount; // Amount to be locked
        uint256 startTime; // when this lockup starts (seconds)
        uint256 lockUpPeriodSeconds; // total period of lockup (seconds)
        uint256 releaseFrequencySeconds; // how often to release a tranche of tokens (seconds)
    }

    // mapping use to store the lockup details corresponds to lockup name
    mapping (bytes32 => LockUp) public lockups;
    // mapping user addresses to an array of lockups name for that user
    mapping (address => bytes32[]) internal userToLockups;
    // get list of the addresses for a particular lockupName
    mapping (bytes32 => address[]) internal lockupToUsers;
    // holds lockup index corresponds to user address. userAddress => lockupName => lockupIndex
    mapping (address => mapping(bytes32 => uint256)) internal userToLockupIndex;
    // holds the user address index corresponds to the lockup. lockupName => userAddress => userIndex
    mapping (bytes32 => mapping(address => uint256)) internal lockupToUserIndex;

    bytes32[] lockupArray;
=======
    // permission definition
    bytes32 public constant ADMIN = "ADMIN";
>>>>>>> a87995fb

    event AddLockUpToUser(
        address indexed _userAddress,
        bytes32 indexed _lockupName
    );

    event RemoveLockUpFromUser(
        address indexed _userAddress,
        bytes32 indexed _lockupName
    );

    event ModifyLockUpType(
        uint256 _lockupAmount,
        uint256 _startTime,
        uint256 _lockUpPeriodSeconds,
        uint256 _releaseFrequencySeconds,
        bytes32 indexed _lockupName
    );

    event AddNewLockUpType(
        bytes32 indexed _lockupName,
        uint256 _lockupAmount,
        uint256 _startTime,
        uint256 _lockUpPeriodSeconds,
        uint256 _releaseFrequencySeconds
    );

    event RemoveLockUpType(bytes32 indexed _lockupName);

    /**
     * @notice Constructor
     * @param _securityToken Address of the security token
     * @param _polyAddress Address of the polytoken
     */
    constructor (address _securityToken, address _polyAddress)
    public
    Module(_securityToken, _polyAddress)
    {
    }

    /** @notice Used to verify the transfer transaction and prevent locked up tokens from being transferred
     * @param _from Address of the sender
     * @param _amount The amount of tokens to transfer
     */
    function executeTransfer(address  _from, address _to, uint256  _amount, bytes calldata _data) external returns(Result) {
        (Result success,) = verifyTransfer(_from, _to, _amount, _data);
        return success;
    }

    /** @notice Used to verify the transfer transaction and prevent locked up tokens from being transferred
     * @param _from Address of the sender
     * @param _amount The amount of tokens to transfer
     */
    function verifyTransfer(
        address  _from,
        address /* _to*/,
        uint256  _amount,
        bytes memory /* _data */
    )
        public
        view
        returns(Result, bytes32)
    {
        // only attempt to verify the transfer if the token is unpaused, this isn't a mint txn, and there exists a lockup for this user
        if (!paused && _from != address(0) && userToLockups[_from].length != 0) {
            // check if this transfer is valid
            return _checkIfValidTransfer(_from, _amount);
        }
        return (Result.NA, bytes32(0));
    }


    /**
     * @notice Use to add the new lockup type
     * @param _lockupAmount Amount of tokens that need to lock.
     * @param _startTime When this lockup starts (seconds)
     * @param _lockUpPeriodSeconds Total period of lockup (seconds)
     * @param _releaseFrequencySeconds How often to release a tranche of tokens (seconds)
     * @param _lockupName Name of the lockup
     */
    function addNewLockUpType(
        uint256 _lockupAmount,
        uint256 _startTime,
        uint256 _lockUpPeriodSeconds,
        uint256 _releaseFrequencySeconds,
        bytes32 _lockupName
    )
        external
        withPerm(ADMIN)
    {
        _addNewLockUpType(
            _lockupAmount,
            _startTime,
            _lockUpPeriodSeconds,
            _releaseFrequencySeconds,
            _lockupName
        );
    }

    /**
     * @notice Use to add the new lockup type
     * @param _lockupAmounts Array of amount of tokens that need to lock.
     * @param _startTimes Array of startTimes when this lockup starts (seconds)
     * @param _lockUpPeriodsSeconds Array of total period of lockup (seconds)
     * @param _releaseFrequenciesSeconds Array of how often to release a tranche of tokens (seconds)
     * @param _lockupNames Array of names of the lockup
     */
    function addNewLockUpTypeMulti(
        uint256[] calldata _lockupAmounts,
        uint256[] calldata _startTimes,
        uint256[] calldata _lockUpPeriodsSeconds,
        uint256[] calldata _releaseFrequenciesSeconds,
        bytes32[] calldata _lockupNames
    )
        external
        withPerm(ADMIN)
    {
        require(
            _lockupNames.length == _lockUpPeriodsSeconds.length && /*solium-disable-line operator-whitespace*/
            _lockupNames.length == _releaseFrequenciesSeconds.length && /*solium-disable-line operator-whitespace*/
            _lockupNames.length == _startTimes.length && /*solium-disable-line operator-whitespace*/
            _lockupNames.length == _lockupAmounts.length,
            "Length mismatch"
        );
        for (uint256 i = 0; i < _lockupNames.length; i++) {
            _addNewLockUpType(
                _lockupAmounts[i],
                _startTimes[i],
                _lockUpPeriodsSeconds[i],
                _releaseFrequenciesSeconds[i],
                _lockupNames[i]
            );
        }
    }

    /**
     * @notice Add the lockup to a user
     * @param _userAddress Address of the user
     * @param _lockupName Name of the lockup
     */
    function addLockUpByName(
        address _userAddress,
        bytes32 _lockupName
    )
        external
        withPerm(ADMIN)
    {
        _addLockUpByName(_userAddress, _lockupName);
    }

    /**
     * @notice Add the lockup to a user
     * @param _userAddresses Address of the user
     * @param _lockupNames Name of the lockup
     */
    function addLockUpByNameMulti(
        address[] calldata _userAddresses,
        bytes32[] calldata _lockupNames
    )
        external
        withPerm(ADMIN)
    {
        _checkLengthOfArray(_userAddresses.length, _lockupNames.length);
        for (uint256 i = 0; i < _userAddresses.length; i++) {
            _addLockUpByName(_userAddresses[i], _lockupNames[i]);
        }
    }

    /**
     * @notice Lets the admin create a volume restriction lockup for a given address.
     * @param _userAddress Address of the user whose tokens should be locked up
     * @param _lockupAmount Amount of tokens that need to lock.
     * @param _startTime When this lockup starts (seconds)
     * @param _lockUpPeriodSeconds Total period of lockup (seconds)
     * @param _releaseFrequencySeconds How often to release a tranche of tokens (seconds)
     * @param _lockupName Name of the lockup
     */
    function addNewLockUpToUser(
        address _userAddress,
        uint256 _lockupAmount,
        uint256 _startTime,
        uint256 _lockUpPeriodSeconds,
        uint256 _releaseFrequencySeconds,
        bytes32 _lockupName
    )
        external
        withPerm(ADMIN)
    {
        _addNewLockUpToUser(
            _userAddress,
            _lockupAmount,
            _startTime,
            _lockUpPeriodSeconds,
            _releaseFrequencySeconds,
            _lockupName
        );
    }

    /**
     * @notice Lets the admin create multiple volume restriction lockups for multiple given addresses.
     * @param _userAddresses Array of address of the user whose tokens should be locked up
     * @param _lockupAmounts Array of the amounts that need to be locked for the different addresses.
     * @param _startTimes Array of When this lockup starts (seconds)
     * @param _lockUpPeriodsSeconds Array of total periods of lockup (seconds)
     * @param _releaseFrequenciesSeconds Array of how often to release a tranche of tokens (seconds)
     * @param _lockupNames Array of names of the lockup
     */
    function addNewLockUpToUserMulti(
        address[] memory _userAddresses,
        uint256[] memory _lockupAmounts,
        uint256[] memory _startTimes,
        uint256[] memory _lockUpPeriodsSeconds,
        uint256[] memory _releaseFrequenciesSeconds,
        bytes32[] memory _lockupNames
    )
        public
        withPerm(ADMIN)
    {
        require(
            _userAddresses.length == _lockUpPeriodsSeconds.length && /*solium-disable-line operator-whitespace*/
            _userAddresses.length == _releaseFrequenciesSeconds.length && /*solium-disable-line operator-whitespace*/
            _userAddresses.length == _startTimes.length && /*solium-disable-line operator-whitespace*/
            _userAddresses.length == _lockupAmounts.length &&
            _userAddresses.length == _lockupNames.length,
            "Length mismatch"
        );
        for (uint256 i = 0; i < _userAddresses.length; i++) {
            _addNewLockUpToUser(_userAddresses[i], _lockupAmounts[i], _startTimes[i], _lockUpPeriodsSeconds[i], _releaseFrequenciesSeconds[i], _lockupNames[i]);
        }
    }

    /**
     * @notice Lets the admin remove a user's lock up
     * @param _userAddress Address of the user whose tokens are locked up
     * @param _lockupName Name of the lockup need to be removed.
     */
    function removeLockUpFromUser(address _userAddress, bytes32 _lockupName) external withPerm(ADMIN) {
        _removeLockUpFromUser(_userAddress, _lockupName);
    }

    /**
     * @notice Used to remove the lockup type
     * @param _lockupName Name of the lockup
     */
    function removeLockupType(bytes32 _lockupName) external withPerm(ADMIN) {
        _removeLockupType(_lockupName);
    }

    /**
     * @notice Used to remove the multiple lockup type
     * @param _lockupNames Array of the lockup names.
     */
    function removeLockupTypeMulti(bytes32[] calldata _lockupNames) external withPerm(ADMIN) {
        for (uint256 i = 0; i < _lockupNames.length; i++) {
            _removeLockupType(_lockupNames[i]);
        }
    }

    /**
     * @notice Use to remove the lockup for multiple users
     * @param _userAddresses Array of addresses of the user whose tokens are locked up
     * @param _lockupNames Array of the names of the lockup that needs to be removed.
     */
    function removeLockUpFromUserMulti(address[] calldata _userAddresses, bytes32[] calldata _lockupNames) external withPerm(ADMIN) {
        _checkLengthOfArray(_userAddresses.length, _lockupNames.length);
        for (uint256 i = 0; i < _userAddresses.length; i++) {
            _removeLockUpFromUser(_userAddresses[i], _lockupNames[i]);
        }
    }

    /**
     * @notice Lets the admin modify a lockup.
     * @param _lockupAmount Amount of tokens that needs to be locked
     * @param _startTime When this lockup starts (seconds)
     * @param _lockUpPeriodSeconds Total period of lockup (seconds)
     * @param _releaseFrequencySeconds How often to release a tranche of tokens (seconds)
     * @param _lockupName name of the lockup that needs to be modified.
     */
    function modifyLockUpType(
        uint256 _lockupAmount,
        uint256 _startTime,
        uint256 _lockUpPeriodSeconds,
        uint256 _releaseFrequencySeconds,
        bytes32 _lockupName
    )
        external
        withPerm(ADMIN)
    {
        _modifyLockUpType(
            _lockupAmount,
            _startTime,
            _lockUpPeriodSeconds,
            _releaseFrequencySeconds,
            _lockupName
        );
    }

    /**
     * @notice Lets the admin modify a volume restriction lockup for a multiple address.
     * @param _lockupAmounts Array of the amount of tokens that needs to be locked for the respective addresses.
     * @param _startTimes Array of the start time of the lockups (seconds)
     * @param _lockUpPeriodsSeconds Array of unix timestamp for the list of lockups (seconds).
     * @param _releaseFrequenciesSeconds How often to release a tranche of tokens (seconds)
     * @param _lockupNames Array of the lockup names that needs to be modified
     */
    function modifyLockUpTypeMulti(
        uint256[] memory _lockupAmounts,
        uint256[] memory _startTimes,
        uint256[] memory _lockUpPeriodsSeconds,
        uint256[] memory _releaseFrequenciesSeconds,
        bytes32[] memory _lockupNames
    )
        public
        withPerm(ADMIN)
    {
        require(
            _lockupNames.length == _lockUpPeriodsSeconds.length && /*solium-disable-line operator-whitespace*/
            _lockupNames.length == _releaseFrequenciesSeconds.length && /*solium-disable-line operator-whitespace*/
            _lockupNames.length == _startTimes.length && /*solium-disable-line operator-whitespace*/
            _lockupNames.length == _lockupAmounts.length,
            "Length mismatch"
        );
        for (uint256 i = 0; i < _lockupNames.length; i++) {
            _modifyLockUpType(
                _lockupAmounts[i],
                _startTimes[i],
                _lockUpPeriodsSeconds[i],
                _releaseFrequenciesSeconds[i],
                _lockupNames[i]
            );
        }
    }

    /**
     * @notice Get a specific element in a user's lockups array given the user's address and the element index
     * @param _lockupName The name of the lockup
     */
    function getLockUp(bytes32 _lockupName) public view returns (
        uint256 lockupAmount,
        uint256 startTime,
        uint256 lockUpPeriodSeconds,
        uint256 releaseFrequencySeconds,
        uint256 unlockedAmount
    ) {
        if (lockups[_lockupName].lockupAmount != 0) {
            return (
                lockups[_lockupName].lockupAmount,
                lockups[_lockupName].startTime,
                lockups[_lockupName].lockUpPeriodSeconds,
                lockups[_lockupName].releaseFrequencySeconds,
                _getUnlockedAmountForLockup(_lockupName)
            );
        }
        return (uint256(0), uint256(0), uint256(0), uint256(0), uint256(0));
    }

    /**
     * @notice Return the data of the lockups
     */
    function getAllLockupData() external view returns(
        bytes32[] memory lockupNames,
        uint256[] memory lockupAmounts,
        uint256[] memory startTimes,
        uint256[] memory lockUpPeriodSeconds,
        uint256[] memory releaseFrequencySeconds,
        uint256[] memory unlockedAmounts
    )
    {   
        uint256 length = lockupArray.length;
        lockupAmounts = new uint256[](length);
        startTimes = new uint256[](length);
        lockUpPeriodSeconds = new uint256[](length);
        releaseFrequencySeconds = new uint256[](length);
        unlockedAmounts = new uint256[](length);
        lockupNames = new bytes32[](length);
        for (uint256 i = 0; i < length; i++) {
            (lockupAmounts[i], startTimes[i], lockUpPeriodSeconds[i], releaseFrequencySeconds[i], unlockedAmounts[i]) = getLockUp(lockupArray[i]);
            lockupNames[i] = lockupArray[i];
        }
    }

   /**
    * @notice get the list of the users of a lockup type
    * @param _lockupName Name of the lockup type
    * @return address List of users associated with the given lockup name
    */
    function getListOfAddresses(bytes32 _lockupName) external view returns(address[] memory) {
        _validLockUpCheck(_lockupName);
        return lockupToUsers[_lockupName];
    }

    /**
     * @notice get the list of lockups names
     * @return bytes32 Array of lockups names
     */
    function getAllLockups() external view returns(bytes32[] memory) {
        return lockupArray;
    }

    /**
     * @notice get the list of the lockups for a given user
     * @param _user Address of the user
     * @return bytes32 List of lockups names associated with the given address
     */
    function getLockupsNamesToUser(address _user) external view returns(bytes32[] memory) {
        return userToLockups[_user];
    }

    /**
     * @notice Use to get the total locked tokens for a given user
     * @param _userAddress Address of the user
     * @return uint256 Total locked tokens amount
     */
    function getLockedTokenToUser(address _userAddress) public view returns(uint256) {
        _checkZeroAddress(_userAddress);
        bytes32[] memory userLockupNames = userToLockups[_userAddress];
        uint256 totalRemainingLockedAmount = 0;
        for (uint256 i = 0; i < userLockupNames.length; i++) {
            // Find out the remaining locked amount for a given lockup
            uint256 remainingLockedAmount = lockups[userLockupNames[i]].lockupAmount.sub(_getUnlockedAmountForLockup(userLockupNames[i]));
            // aggregating all the remaining locked amount for all the lockups for a given address
            totalRemainingLockedAmount = totalRemainingLockedAmount.add(remainingLockedAmount);
        }
        return totalRemainingLockedAmount;
    }

    /**
     * @notice Checks whether the transfer is allowed
     * @param _userAddress Address of the user whose lock ups should be checked
     * @param _amount Amount of tokens that need to transact
     */
    function _checkIfValidTransfer(address _userAddress, uint256 _amount) internal view returns (Result, bytes32) {
        uint256 totalRemainingLockedAmount = getLockedTokenToUser(_userAddress);
        // Present balance of the user
        uint256 currentBalance = IERC20(securityToken).balanceOf(_userAddress);
        if ((currentBalance.sub(_amount)) >= totalRemainingLockedAmount) {
            return (Result.NA, bytes32(0));
        }
        return (Result.INVALID, bytes32(uint256(address(this)) << 96));
    }

    /**
     * @notice Provide the unlock amount for the given lockup for a particular user
     */
    function _getUnlockedAmountForLockup(bytes32 _lockupName) internal view returns (uint256) {
        /*solium-disable-next-line security/no-block-members*/
        if (lockups[_lockupName].startTime > now) {
            return 0;
        } else if (lockups[_lockupName].startTime.add(lockups[_lockupName].lockUpPeriodSeconds) <= now) {
            return lockups[_lockupName].lockupAmount;
        } else {
            // Calculate the no. of periods for a lockup
            uint256 noOfPeriods = (lockups[_lockupName].lockUpPeriodSeconds).div(lockups[_lockupName].releaseFrequencySeconds);
            // Calculate the transaction time lies in which period
            /*solium-disable-next-line security/no-block-members*/
            uint256 elapsedPeriod = (now.sub(lockups[_lockupName].startTime)).div(lockups[_lockupName].releaseFrequencySeconds);
            // Find out the unlocked amount for a given lockup
            uint256 unLockedAmount = (lockups[_lockupName].lockupAmount.mul(elapsedPeriod)).div(noOfPeriods);
            return unLockedAmount;
        }
    }

    function _removeLockupType(bytes32 _lockupName) internal {
        _validLockUpCheck(_lockupName);
        require(lockupToUsers[_lockupName].length == 0);
        // delete lockup type
        delete(lockups[_lockupName]);
        uint256 i = 0;
        for (i = 0; i < lockupArray.length; i++) {
            if (lockupArray[i] == _lockupName) {
                break;
            }
        }
        if (i != lockupArray.length -1) {
            lockupArray[i] = lockupArray[lockupArray.length -1];
        }
        lockupArray.length--;
        emit RemoveLockUpType(_lockupName);
    }

    function _modifyLockUpType(
        uint256 _lockupAmount,
        uint256 _startTime,
        uint256 _lockUpPeriodSeconds,
        uint256 _releaseFrequencySeconds,
        bytes32 _lockupName
    )
        internal
    {
        /*solium-disable-next-line security/no-block-members*/
        if (_startTime == 0) {
            _startTime = now;
        }
        _checkValidStartTime(_startTime);
        _validLockUpCheck(_lockupName);
        _checkLockUpParams(
            _lockupAmount,
            _lockUpPeriodSeconds,
            _releaseFrequencySeconds
        );

        lockups[_lockupName] =  LockUp(
            _lockupAmount,
            _startTime,
            _lockUpPeriodSeconds,
            _releaseFrequencySeconds
        );

        emit ModifyLockUpType(
            _lockupAmount,
            _startTime,
            _lockUpPeriodSeconds,
            _releaseFrequencySeconds,
            _lockupName
        );
    }

    function _removeLockUpFromUser(address _userAddress, bytes32 _lockupName) internal {
        _checkZeroAddress(_userAddress);
        _checkValidName(_lockupName);
        require(
            userToLockups[_userAddress][userToLockupIndex[_userAddress][_lockupName]] == _lockupName
        );

        // delete the user from the lockup type
        uint256 _lockupIndex = lockupToUserIndex[_lockupName][_userAddress];
        uint256 _len = lockupToUsers[_lockupName].length;
        if ( _lockupIndex != _len) {
            lockupToUsers[_lockupName][_lockupIndex] = lockupToUsers[_lockupName][_len - 1];
            lockupToUserIndex[_lockupName][lockupToUsers[_lockupName][_lockupIndex]] = _lockupIndex;
        }
        lockupToUsers[_lockupName].length--;
        // delete the user index from the lockup
        delete(lockupToUserIndex[_lockupName][_userAddress]);
        // delete the lockup from the user
        uint256 _userIndex = userToLockupIndex[_userAddress][_lockupName];
        _len = userToLockups[_userAddress].length;
        if ( _userIndex != _len) {
            userToLockups[_userAddress][_userIndex] = userToLockups[_userAddress][_len - 1];
            userToLockupIndex[_userAddress][userToLockups[_userAddress][_userIndex]] = _userIndex;
        }
        userToLockups[_userAddress].length--;
        // delete the lockup index from the user
        delete(userToLockupIndex[_userAddress][_lockupName]);
        emit RemoveLockUpFromUser(_userAddress, _lockupName);
    }

    function _addNewLockUpToUser(
        address _userAddress,
        uint256 _lockupAmount,
        uint256 _startTime,
        uint256 _lockUpPeriodSeconds,
        uint256 _releaseFrequencySeconds,
        bytes32 _lockupName
    )
        internal
    {
        _checkZeroAddress(_userAddress);
        _addNewLockUpType(
            _lockupAmount,
            _startTime,
            _lockUpPeriodSeconds,
            _releaseFrequencySeconds,
            _lockupName
        );
        _addLockUpByName(_userAddress, _lockupName);
    }

    function _addLockUpByName(
        address _userAddress,
        bytes32 _lockupName
    )
        internal
    {
        _checkZeroAddress(_userAddress);
        _checkValidStartTime(lockups[_lockupName].startTime);

        userToLockupIndex[_userAddress][_lockupName] = userToLockups[_userAddress].length;
        lockupToUserIndex[_lockupName][_userAddress] = lockupToUsers[_lockupName].length;
        userToLockups[_userAddress].push(_lockupName);
        lockupToUsers[_lockupName].push(_userAddress);
        emit AddLockUpToUser(_userAddress, _lockupName);
    }

    function _addNewLockUpType(
        uint256 _lockupAmount,
        uint256 _startTime,
        uint256 _lockUpPeriodSeconds,
        uint256 _releaseFrequencySeconds,
        bytes32 _lockupName
    )
        internal
    {
        /*solium-disable-next-line security/no-block-members*/
        if (_startTime == 0) {
            _startTime = now;
        }
        _checkValidName(_lockupName);
        require(lockups[_lockupName].lockupAmount == 0, "Already exist");
        _checkValidStartTime(_startTime);
        _checkLockUpParams(_lockupAmount, _lockUpPeriodSeconds, _releaseFrequencySeconds);
        lockups[_lockupName] = LockUp(_lockupAmount, _startTime, _lockUpPeriodSeconds, _releaseFrequencySeconds);
        lockupArray.push(_lockupName);
        emit AddNewLockUpType(_lockupName, _lockupAmount, _startTime, _lockUpPeriodSeconds, _releaseFrequencySeconds);
    }

    /**
     * @notice Parameter checking function for creating or editing a lockup.
     *  This function will cause an exception if any of the parameters are bad.
     * @param _lockupAmount Amount that needs to be locked
     * @param _lockUpPeriodSeconds Total period of lockup (seconds)
     * @param _releaseFrequencySeconds How often to release a tranche of tokens (seconds)
     */
    function _checkLockUpParams(
        uint256 _lockupAmount,
        uint256 _lockUpPeriodSeconds,
        uint256 _releaseFrequencySeconds
    )
        internal
        pure
    {
        require(
            _lockUpPeriodSeconds != 0 &&
            _releaseFrequencySeconds != 0 &&
            _lockupAmount != 0,
            "Cannot be zero"
        );
    }

    function _checkValidStartTime(uint256 _startTime) internal view {
        require(_startTime >= now, "Invalid startTime or expired");
    }

    function _checkZeroAddress(address _userAddress) internal pure {
        require(_userAddress != address(0), "Invalid address");
    }

    function _validLockUpCheck(bytes32 _lockupName) internal view {
        require(lockups[_lockupName].startTime != 0, "Doesn't exist");
    }

    function _checkValidName(bytes32 _name) internal pure {
        require(_name != bytes32(0), "Invalid name");
    }

    function _checkLengthOfArray(uint256 _length1, uint256 _length2) internal pure {
        require(_length1 == _length2, "Length mismatch");
    }

    /**
     * @notice return the amount of tokens for a given user as per the partition
     * @param _owner Whom token amount need to query
     * @param _partition Identifier
     */
    function getTokensByPartition(address _owner, bytes32 _partition) external view returns(uint256){
        uint256 _currentBalance = IERC20(securityToken).balanceOf(_owner);
        if (_partition == LOCKED) {
            return Math.min(getLockedTokenToUser(_owner), _currentBalance);
        } else if (_partition == UNLOCKED) {
            if (_currentBalance < getLockedTokenToUser(_owner)) {
                return 0;
            }
            return _currentBalance.sub(getLockedTokenToUser(_owner));
        }
        return 0;
    }

    /**
     * @notice This function returns the signature of configure function
     */
    function getInitFunction() public pure returns (bytes4) {
        return bytes4(0);
    }

    /**
     * @notice Returns the permissions flag that are associated with Percentage transfer Manager
     */
    function getPermissions() public view returns(bytes32[] memory) {
        bytes32[] memory allPermissions = new bytes32[](1);
        allPermissions[0] = ADMIN;
        return allPermissions;
    }
}<|MERGE_RESOLUTION|>--- conflicted
+++ resolved
@@ -7,32 +7,6 @@
 
 contract LockUpTransferManager is LockUpTransferManagerStorage, TransferManager {
     using SafeMath for uint256;
-
-<<<<<<< HEAD
-    // a per-user lockup
-    struct LockUp {
-        uint256 lockupAmount; // Amount to be locked
-        uint256 startTime; // when this lockup starts (seconds)
-        uint256 lockUpPeriodSeconds; // total period of lockup (seconds)
-        uint256 releaseFrequencySeconds; // how often to release a tranche of tokens (seconds)
-    }
-
-    // mapping use to store the lockup details corresponds to lockup name
-    mapping (bytes32 => LockUp) public lockups;
-    // mapping user addresses to an array of lockups name for that user
-    mapping (address => bytes32[]) internal userToLockups;
-    // get list of the addresses for a particular lockupName
-    mapping (bytes32 => address[]) internal lockupToUsers;
-    // holds lockup index corresponds to user address. userAddress => lockupName => lockupIndex
-    mapping (address => mapping(bytes32 => uint256)) internal userToLockupIndex;
-    // holds the user address index corresponds to the lockup. lockupName => userAddress => userIndex
-    mapping (bytes32 => mapping(address => uint256)) internal lockupToUserIndex;
-
-    bytes32[] lockupArray;
-=======
-    // permission definition
-    bytes32 public constant ADMIN = "ADMIN";
->>>>>>> a87995fb
 
     event AddLockUpToUser(
         address indexed _userAddress,
