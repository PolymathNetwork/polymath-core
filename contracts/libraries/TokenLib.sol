pragma solidity ^0.5.0;

import "../interfaces/IPoly.sol";
<<<<<<< HEAD
=======
import "./StatusCodes.sol";
import "../modules/UpgradableModuleFactory.sol";
import "../interfaces/IDataStore.sol";
>>>>>>> d29863ce
import "../tokens/SecurityTokenStorage.sol";
import "../interfaces/ITransferManager.sol";
import "../modules/UpgradableModuleFactory.sol";
import "openzeppelin-solidity/contracts/math/SafeMath.sol";
import "../modules/PermissionManager/IPermissionManager.sol";
<<<<<<< HEAD
import "openzeppelin-solidity/contracts/token/ERC20/IERC20.sol";
=======
>>>>>>> d29863ce

library TokenLib {

    using SafeMath for uint256;

    struct EIP712Domain {
        string  name;
        uint256 chainId;
        address verifyingContract;
    }

    struct Acknowledgment {
        string text;
    }

    bytes32 constant EIP712DOMAIN_TYPEHASH = keccak256(
        "EIP712Domain(string name,uint256 chainId,address verifyingContract)"
    );

    bytes32 constant ACK_TYPEHASH = keccak256(
        "Acknowledgment(string text)"
    );

    bytes32 internal constant WHITELIST = "WHITELIST";
    bytes32 internal constant INVESTORSKEY = 0xdf3a8dd24acdd05addfc6aeffef7574d2de3f844535ec91e8e0f3e45dba96731; //keccak256(abi.encodePacked("INVESTORS"))

    // Emit when Module get upgraded from the securityToken
    event ModuleUpgraded(uint8[] _types, address _module);
    // Emit when Module is archived from the SecurityToken
    event ModuleArchived(uint8[] _types, address _module);
    // Emit when Module is unarchived from the SecurityToken
    event ModuleUnarchived(uint8[] _types, address _module);
    // Emit when Module get removed from the securityToken
    event ModuleRemoved(uint8[] _types, address _module);
    // Emit when the budget allocated to a module is changed
    event ModuleBudgetChanged(uint8[] _moduleTypes, address _module, uint256 _oldBudget, uint256 _budget);
    // Emit when document is added/removed
    event DocumentUpdated(bytes32 indexed _name, string _uri, bytes32 _documentHash);
    event DocumentRemoved(bytes32 indexed _name, string _uri, bytes32 _documentHash);

    function hash(EIP712Domain memory _eip712Domain) internal pure returns (bytes32) {
        return keccak256(
            abi.encode(
                EIP712DOMAIN_TYPEHASH,
                keccak256(bytes(_eip712Domain.name)),
                _eip712Domain.chainId,
                _eip712Domain.verifyingContract
            )
        );
    }

    function hash(Acknowledgment memory _ack) internal pure returns (bytes32) {
        return keccak256(abi.encode(ACK_TYPEHASH, keccak256(bytes(_ack.text))));
    }

    function recoverFreezeIssuanceAckSigner(bytes calldata _signature) external view returns (address) {
        Acknowledgment memory ack = Acknowledgment("I acknowledge that freezing Issuance is a permanent and irrevocable change");
        return extractSigner(ack, _signature);
    }

    function recoverDisableControllerAckSigner(bytes calldata _signature) external view returns (address) {
        Acknowledgment memory ack = Acknowledgment("I acknowledge that disabling controller is a permanent and irrevocable change");
        return extractSigner(ack, _signature);
    }

    function extractSigner(Acknowledgment memory _ack, bytes memory _signature) internal view returns (address) {
        bytes32 r;
        bytes32 s;
        uint8 v;

        // Check the signature length
        if (_signature.length != 65) {
            return (address(0));
        }

        // Divide the signature in r, s and v variables
        // ecrecover takes the signature parameters, and the only way to get them
        // currently is to use assembly.
        // solhint-disable-next-line no-inline-assembly
        assembly {
            r := mload(add(_signature, 0x20))
            s := mload(add(_signature, 0x40))
            v := byte(0, mload(add(_signature, 0x60)))
        }

        // Version of signature should be 27 or 28, but 0 and 1 are also possible versions
        if (v < 27) {
            v += 27;
        }

        // If the version is correct return the signer address
        if (v != 27 && v != 28) {
            return (address(0));
        }

        bytes32 DOMAIN_SEPARATOR = hash(
            EIP712Domain(
                {
                    name: "Polymath",
                    chainId: 1,
                    verifyingContract: address(this)
                }
            )
        );

        // Note: we need to use `encodePacked` here instead of `encode`.
        bytes32 digest = keccak256(abi.encodePacked(
            "\x19\x01",
            DOMAIN_SEPARATOR,
            hash(_ack)
        ));
        return ecrecover(digest, v, r, s);
    }

    /**
    * @notice Archives a module attached to the SecurityToken
    * @param _moduleData Storage data
    */
    function archiveModule(SecurityTokenStorage.ModuleData storage _moduleData) external {
        require(!_moduleData.isArchived, "Module archived");
        require(_moduleData.module != address(0), "Module missing");
        /*solium-disable-next-line security/no-block-members*/
        emit ModuleArchived(_moduleData.moduleTypes, _moduleData.module);
        _moduleData.isArchived = true;
    }

    /**
    * @notice Unarchives a module attached to the SecurityToken
    * @param _moduleData Storage data
    */
<<<<<<< HEAD
    function unarchiveModule(IModuleRegistry _moduleRegistry, SecurityTokenStorage.ModuleData storage _moduleData) public {
=======
    function unarchiveModule(address _moduleRegistry, SecurityTokenStorage.ModuleData storage _moduleData) external {
>>>>>>> d29863ce
        require(_moduleData.isArchived, "Module unarchived");
        /*solium-disable-next-line security/no-block-members*/
        // Check the version is still valid - can only be false if token was upgraded between unarchive / archive
        _moduleRegistry.useModule(_moduleData.moduleFactory, true);
        emit ModuleUnarchived(_moduleData.moduleTypes, _moduleData.module);
        _moduleData.isArchived = false;
    }

    /**
    * @notice Upgrades a module attached to the SecurityToken
    * @param _moduleData Storage data
    */
<<<<<<< HEAD
    function upgradeModule(IModuleRegistry _moduleRegistry, SecurityTokenStorage.ModuleData storage _moduleData) public {
=======
    function upgradeModule(address _moduleRegistry, SecurityTokenStorage.ModuleData storage _moduleData) external {
>>>>>>> d29863ce
        require(_moduleData.module != address(0), "Module missing");
        //Check module is verified and within version bounds
        _moduleRegistry.useModule(_moduleData.moduleFactory, true);
        // Will revert if module isn't upgradable
        UpgradableModuleFactory(_moduleData.moduleFactory).upgrade(_moduleData.module);
        emit ModuleUpgraded(_moduleData.moduleTypes, _moduleData.module);
    }

    /**
    * @notice Removes a module attached to the SecurityToken
    * @param _module address of module to unarchive
    */
    function removeModule(
        address _module,
        mapping(uint8 => address[]) storage _modules,
        mapping(address => SecurityTokenStorage.ModuleData) storage _modulesToData,
        mapping(bytes32 => address[]) storage _names
    )
        external
    {
        require(_modulesToData[_module].isArchived, "Not archived");
        require(_modulesToData[_module].module != address(0), "Module missing");
        /*solium-disable-next-line security/no-block-members*/
        emit ModuleRemoved(_modulesToData[_module].moduleTypes, _module);
        // Remove from module type list
        uint8[] memory moduleTypes = _modulesToData[_module].moduleTypes;
        for (uint256 i = 0; i < moduleTypes.length; i++) {
            _removeModuleWithIndex(moduleTypes[i], _modulesToData[_module].moduleIndexes[i], _modules, _modulesToData);
            /* modulesToData[_module].moduleType[moduleTypes[i]] = false; */
        }
        // Remove from module names list
        uint256 index = _modulesToData[_module].nameIndex;
        bytes32 name = _modulesToData[_module].name;
        uint256 length = _names[name].length;
        _names[name][index] = _names[name][length - 1];
        _names[name].length = length - 1;
        if ((length - 1) != index) {
            _modulesToData[_names[name][index]].nameIndex = index;
        }
        // Remove from modulesToData
        delete _modulesToData[_module];
    }

    /**
    * @notice Internal - Removes a module attached to the SecurityToken by index
    */
    function _removeModuleWithIndex(
        uint8 _type,
        uint256 _index,
        mapping(uint8 => address[]) storage _modules,
        mapping(address => SecurityTokenStorage.ModuleData) storage _modulesToData
    )
        internal
    {
        uint256 length = _modules[_type].length;
        _modules[_type][_index] = _modules[_type][length - 1];
        _modules[_type].length = length - 1;

        if ((length - 1) != _index) {
            //Need to find index of _type in moduleTypes of module we are moving
            uint8[] memory newTypes = _modulesToData[_modules[_type][_index]].moduleTypes;
            for (uint256 i = 0; i < newTypes.length; i++) {
                if (newTypes[i] == _type) {
                    _modulesToData[_modules[_type][_index]].moduleIndexes[i] = _index;
                }
            }
        }
    }

    /**
    * @notice allows owner to increase/decrease POLY approval of one of the modules
    * @param _module module address
    * @param _change change in allowance
    * @param _increase true if budget has to be increased, false if decrease
    */
    function changeModuleBudget(
        address _module,
        uint256 _change,
        bool _increase,
        IERC20 _polyToken,
        mapping(address => SecurityTokenStorage.ModuleData) storage _modulesToData
    )
        external
    {
        require(_modulesToData[_module].module != address(0), "Module missing");
        uint256 currentAllowance = _polyToken.allowance(address(this), _module);
        uint256 newAllowance;
        if (_increase) {
            require(IPoly(address(_polyToken)).increaseApproval(_module, _change), "IncreaseApproval fail");
            newAllowance = currentAllowance.add(_change);
        } else {
            require(IPoly(address(_polyToken)).decreaseApproval(_module, _change), "Insufficient allowance");
            newAllowance = currentAllowance.sub(_change);
        }
        emit ModuleBudgetChanged(_modulesToData[_module].moduleTypes, _module, currentAllowance, newAllowance);
    }

    /**
     * @notice Queries a value at a defined checkpoint
     * @param _checkpoints is array of Checkpoint objects
     * @param _checkpointId is the Checkpoint ID to query
     * @param _currentValue is the Current value of checkpoint
     * @return uint256
     */
    function getValueAt(SecurityTokenStorage.Checkpoint[] storage _checkpoints, uint256 _checkpointId, uint256 _currentValue) external view returns(uint256) {
        //Checkpoint id 0 is when the token is first created - everyone has a zero balance
        if (_checkpointId == 0) {
            return 0;
        }
        if (_checkpoints.length == 0) {
            return _currentValue;
        }
        if (_checkpoints[0].checkpointId >= _checkpointId) {
            return _checkpoints[0].value;
        }
        if (_checkpoints[_checkpoints.length - 1].checkpointId < _checkpointId) {
            return _currentValue;
        }
        if (_checkpoints[_checkpoints.length - 1].checkpointId == _checkpointId) {
            return _checkpoints[_checkpoints.length - 1].value;
        }
        uint256 min = 0;
        uint256 max = _checkpoints.length - 1;
        while (max > min) {
            uint256 mid = (max + min) / 2;
            if (_checkpoints[mid].checkpointId == _checkpointId) {
                max = mid;
                break;
            }
            if (_checkpoints[mid].checkpointId < _checkpointId) {
                min = mid + 1;
            } else {
                max = mid;
            }
        }
        return _checkpoints[max].value;
    }

    /**
     * @notice Stores the changes to the checkpoint objects
     * @param _checkpoints is the affected checkpoint object array
     * @param _newValue is the new value that needs to be stored
     */
    function adjustCheckpoints(SecurityTokenStorage.Checkpoint[] storage _checkpoints, uint256 _newValue, uint256 _currentCheckpointId) external {
        //No checkpoints set yet
        if (_currentCheckpointId == 0) {
            return;
        }
        //No new checkpoints since last update
        if ((_checkpoints.length > 0) && (_checkpoints[_checkpoints.length - 1].checkpointId == _currentCheckpointId)) {
            return;
        }
        //New checkpoint, so record balance
        _checkpoints.push(SecurityTokenStorage.Checkpoint({checkpointId: _currentCheckpointId, value: _newValue}));
    }

    /**
    * @notice Keeps track of the number of non-zero token holders
    * @param _holderCount Number of current token holders
    * @param _from Sender of transfer
    * @param _to Receiver of transfer
    * @param _value Value of transfer
    * @param _balanceTo Balance of the _to address
    * @param _balanceFrom Balance of the _from address
    * @param _dataStore address of data store
    */
    function adjustInvestorCount(
        uint256 _holderCount,
        address _from,
        address _to,
        uint256 _value,
        uint256 _balanceTo,
        uint256 _balanceFrom,
        IDataStore _dataStore
    )
        external
        returns(uint256)
    {
        uint256 holderCount = _holderCount;
        if ((_value == 0) || (_from == _to)) {
            return holderCount;
        }
        // Check whether receiver is a new token holder
        if ((_balanceTo == 0) && (_to != address(0))) {
<<<<<<< HEAD
            _holderCount = _holderCount.add(1);
            if (!_isExistingInvestor(_to, _dataStore)) {
                _dataStore.insertAddress(INVESTORSKEY, _to);
=======
            holderCount = holderCount.add(1);
            IDataStore dataStore = IDataStore(_dataStore);
            if (!_isExistingInvestor(_to, dataStore)) {
                dataStore.insertAddress(INVESTORSKEY, _to);
>>>>>>> d29863ce
                //KYC data can not be present if added is false and hence we can set packed KYC as uint256(1) to set added as true
                _dataStore.setUint256(_getKey(WHITELIST, _to), uint256(1));
            }
        }
        // Check whether sender is moving all of their tokens
        if (_value == _balanceFrom) {
            holderCount = holderCount.sub(1);
        }

        return holderCount;
    }

    /**
     * @notice Used to attach a new document to the contract, or update the URI or hash of an existing attached document
     * @param name Name of the document. It should be unique always
     * @param uri Off-chain uri of the document from where it is accessible to investors/advisors to read.
     * @param documentHash hash (of the contents) of the document.
     */
    function setDocument(
        mapping(bytes32 => SecurityTokenStorage.Document) storage document,
        bytes32[] storage docNames,
        mapping(bytes32 => uint256) storage docIndexes,
        bytes32 name,
        string calldata uri,
        bytes32 documentHash
    )
        external
    {
        require(name != bytes32(0), "Bad name");
        require(bytes(uri).length > 0, "Bad uri");
        if (document[name].lastModified == uint256(0)) {
            docNames.push(name);
            docIndexes[name] = docNames.length;
        }
        document[name] = SecurityTokenStorage.Document(documentHash, now, uri);
        emit DocumentUpdated(name, uri, documentHash);
    }

    /**
     * @notice Used to remove an existing document from the contract by giving the name of the document.
     * @dev Can only be executed by the owner of the contract.
     * @param name Name of the document. It should be unique always
     */
    function removeDocument(
        mapping(bytes32 => SecurityTokenStorage.Document) storage document,
        bytes32[] storage docNames,
        mapping(bytes32 => uint256) storage docIndexes,
        bytes32 name
    )
        external
    {
        require(document[name].lastModified != uint256(0), "Not existed");
        uint256 index = docIndexes[name] - 1;
        if (index != docNames.length - 1) {
            docNames[index] = docNames[docNames.length - 1];
            docIndexes[docNames[index]] = index + 1;
        }
        docNames.length--;
        emit DocumentRemoved(name, document[name].uri, document[name].docHash);
        delete document[name];
    }

    /**
     * @notice Validate transfer with TransferManager module if it exists
     * @dev TransferManager module has a key of 2
     * @param modules Array of addresses for transfer managers
     * @param modulesToData Mapping of the modules details
     * @param from sender of transfer
     * @param to receiver of transfer
     * @param value value of transfer
     * @param data data to indicate validation
     * @param transfersFrozen whether the transfer are frozen or not.
     * @return bool
     */
    function verifyTransfer(
        address[] storage modules,
        mapping(address => SecurityTokenStorage.ModuleData) storage modulesToData,
        address from,
        address to,
        uint256 value,
        bytes memory data,
        bool transfersFrozen
    )
        public //Marked public to avoid stack too deep error
        view
        returns(bool, bytes32)
    {
        if (!transfersFrozen) {
            bool isInvalid = false;
            bool isValid = false;
            bool isForceValid = false;
            // Use the local variables to avoid the stack too deep error
            bytes32 appCode;
            for (uint256 i = 0; i < modules.length; i++) {
                if (!modulesToData[modules[i]].isArchived) {
                    (ITransferManager.Result valid, bytes32 reason) = ITransferManager(modules[i]).verifyTransfer(from, to, value, data);
                    if (valid == ITransferManager.Result.INVALID) {
                        isInvalid = true;
                        appCode = reason;
                    } else if (valid == ITransferManager.Result.VALID) {
                        isValid = true;
                    } else if (valid == ITransferManager.Result.FORCE_VALID) {
                        isForceValid = true;
                    }
                }
            }
            // Use the local variables to avoid the stack too deep error
            isValid = isForceValid ? true : (isInvalid ? false : isValid);
            return (isValid, isValid ? bytes32(StatusCodes.code(StatusCodes.Status.TransferSuccess)): appCode);
        }
        return (false, bytes32(StatusCodes.code(StatusCodes.Status.TransfersHalted)));
    }

    function canTransfer(
        bool success,
        bytes32 appCode,
        address to,
        uint256 value,
        uint256 balanceOfFrom
    )
        external
        pure
        returns (bool, byte, bytes32)
    {
        if (!success)
            return (false, StatusCodes.code(StatusCodes.Status.TransferFailure), appCode);

        if (balanceOfFrom < value)
            return (false, StatusCodes.code(StatusCodes.Status.InsufficientBalance), bytes32(0));

        if (to == address(0))
            return (false, StatusCodes.code(StatusCodes.Status.InvalidReceiver), bytes32(0));

        // Balance overflow can never happen due to totalsupply being a uint256 as well
        // else if (!KindMath.checkAdd(balanceOf(_to), _value))
        //     return (false, 0x50, bytes32(0));

        return (true, StatusCodes.code(StatusCodes.Status.TransferSuccess), bytes32(0));
    }

    function _getKey(bytes32 _key1, address _key2) internal pure returns(bytes32) {
        return bytes32(keccak256(abi.encodePacked(_key1, _key2)));
    }

    function _isExistingInvestor(address _investor, IDataStore dataStore) internal view returns(bool) {
        uint256 data = dataStore.getUint256(_getKey(WHITELIST, _investor));
        //extracts `added` from packed `whitelistData`
        return uint8(data) == 0 ? false : true;
    }

}<|MERGE_RESOLUTION|>--- conflicted
+++ resolved
@@ -1,21 +1,15 @@
 pragma solidity ^0.5.0;
 
 import "../interfaces/IPoly.sol";
-<<<<<<< HEAD
-=======
 import "./StatusCodes.sol";
 import "../modules/UpgradableModuleFactory.sol";
 import "../interfaces/IDataStore.sol";
->>>>>>> d29863ce
 import "../tokens/SecurityTokenStorage.sol";
 import "../interfaces/ITransferManager.sol";
 import "../modules/UpgradableModuleFactory.sol";
 import "openzeppelin-solidity/contracts/math/SafeMath.sol";
 import "../modules/PermissionManager/IPermissionManager.sol";
-<<<<<<< HEAD
 import "openzeppelin-solidity/contracts/token/ERC20/IERC20.sol";
-=======
->>>>>>> d29863ce
 
 library TokenLib {
 
@@ -146,11 +140,7 @@
     * @notice Unarchives a module attached to the SecurityToken
     * @param _moduleData Storage data
     */
-<<<<<<< HEAD
-    function unarchiveModule(IModuleRegistry _moduleRegistry, SecurityTokenStorage.ModuleData storage _moduleData) public {
-=======
-    function unarchiveModule(address _moduleRegistry, SecurityTokenStorage.ModuleData storage _moduleData) external {
->>>>>>> d29863ce
+    function unarchiveModule(IModuleRegistry _moduleRegistry, SecurityTokenStorage.ModuleData storage _moduleData) external {
         require(_moduleData.isArchived, "Module unarchived");
         /*solium-disable-next-line security/no-block-members*/
         // Check the version is still valid - can only be false if token was upgraded between unarchive / archive
@@ -163,11 +153,7 @@
     * @notice Upgrades a module attached to the SecurityToken
     * @param _moduleData Storage data
     */
-<<<<<<< HEAD
-    function upgradeModule(IModuleRegistry _moduleRegistry, SecurityTokenStorage.ModuleData storage _moduleData) public {
-=======
-    function upgradeModule(address _moduleRegistry, SecurityTokenStorage.ModuleData storage _moduleData) external {
->>>>>>> d29863ce
+    function upgradeModule(IModuleRegistry _moduleRegistry, SecurityTokenStorage.ModuleData storage _moduleData) external {
         require(_moduleData.module != address(0), "Module missing");
         //Check module is verified and within version bounds
         _moduleRegistry.useModule(_moduleData.moduleFactory, true);
@@ -352,16 +338,9 @@
         }
         // Check whether receiver is a new token holder
         if ((_balanceTo == 0) && (_to != address(0))) {
-<<<<<<< HEAD
-            _holderCount = _holderCount.add(1);
+            holderCount = holderCount.add(1);
             if (!_isExistingInvestor(_to, _dataStore)) {
                 _dataStore.insertAddress(INVESTORSKEY, _to);
-=======
-            holderCount = holderCount.add(1);
-            IDataStore dataStore = IDataStore(_dataStore);
-            if (!_isExistingInvestor(_to, dataStore)) {
-                dataStore.insertAddress(INVESTORSKEY, _to);
->>>>>>> d29863ce
                 //KYC data can not be present if added is false and hence we can set packed KYC as uint256(1) to set added as true
                 _dataStore.setUint256(_getKey(WHITELIST, _to), uint256(1));
             }
