--- conflicted
+++ resolved
@@ -142,24 +142,6 @@
         registrationFee = _registrationFee;
     }
 
-<<<<<<< HEAD
-    function changeOracle(bytes32 _currency, bytes32 _denominatedCurrency, address _oracle) public onlyOwner {
-        emit LogChangeOracle(_currency, _denominatedCurrency, _oracle, oracles[_currency][_denominatedCurrency], now);
-        oracles[_currency][_denominatedCurrency] = _oracle;
-    }
-
-    /**
-    * @notice Get oracle for currency pair
-    * @param _currency Symbol of currency
-    * @param _denominatedCurrency Symbol of denominated currency
-    * @return address of IOracle
-    */
-    function getOracle(bytes32 _currency, bytes32 _denominatedCurrency) public view returns (address) {
-        return oracles[_currency][_denominatedCurrency];
-    }
-
-
-=======
      /**
      * @notice pause registration function
      */
@@ -174,5 +156,4 @@
         _pause();
     }
 
->>>>>>> 427b49c6
 }