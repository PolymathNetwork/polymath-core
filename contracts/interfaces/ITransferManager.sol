--- conflicted
+++ resolved
@@ -26,13 +26,4 @@
      */
     function getTokensByPartition(bytes32 _partition, address _tokenHolder, uint256 _additionalBalance) external view returns(uint256 amount);
 
-<<<<<<< HEAD
-    /**
-     * @notice return the list of partitions for a tokenHolder
-     * @param _tokenHolder Whom token amount need to query
-     */
-    function getPartitions(address _tokenHolder) external view returns(bytes32[] memory partitions);
-
-=======
->>>>>>> 4dc6c5c8
 }