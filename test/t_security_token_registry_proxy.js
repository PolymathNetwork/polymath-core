import { duration, promisifyLogWatch, latestBlock } from "./helpers/utils";
import { encodeProxyCall } from "./helpers/encodeCall";
import { catchRevert } from "./helpers/exceptions";
import { setUpPolymathNetwork } from "./helpers/createInstances";

const SecurityTokenRegistry = artifacts.require("./SecurityTokenRegistry.sol");
const SecurityTokenRegistryProxy = artifacts.require("./SecurityTokenRegistryProxy.sol");
const SecurityTokenRegistryMock = artifacts.require("./SecurityTokenRegistryMock.sol");
const OwnedUpgradeabilityProxy = artifacts.require("./OwnedUpgradeabilityProxy.sol");
const STFactory = artifacts.require("./STFactory.sol");
const SecurityToken = artifacts.require("./SecurityToken.sol");
const STRGetter = artifacts.require("./STRGetter.sol");

const Web3 = require("web3");
let BN = Web3.utils.BN;
const web3 = new Web3(new Web3.providers.HttpProvider("http://localhost:8545")); // Hardcoded development port

contract("SecurityTokenRegistryProxy", async (accounts) => {
    let I_SecurityTokenRegistry;
    let I_SecurityTokenRegistryProxy;
    let I_GeneralTransferManagerFactory;
    let I_SecurityTokenRegistryMock;
    let I_STFactory;
    let I_PolymathRegistry;
    let I_ModuleRegistryProxy;
    let I_PolyToken;
    let I_STRProxied;
    let I_MRProxied;
    let I_SecurityToken;
    let I_ModuleRegistry;
    let I_FeatureRegistry;
    let I_STRGetter;
    let I_Getter;

    let account_polymath;
    let account_temp;
    let token_owner;
    let account_polymath_new;

    // Initial fee for ticker registry and security token registry
    const initRegFee = new BN(web3.utils.toWei("250"));
    const version = "1.0.0";
    const message = "Transaction Should Fail!";

    // SecurityToken Details for funds raise Type ETH
    const name = "Team";
    const symbol = "SAP";
    const tokenDetails = "This is equity type of issuance";
    const decimals = 18;

    const transferManagerKey = 2;
    
    const address_zero = "0x0000000000000000000000000000000000000000";
    const one_address = "0x0000000000000000000000000000000000000001";
    const STRProxyParameters = ["address", "address", "uint256", "uint256", "address", "address"];

    async function readStorage(contractAddress, slot) {
        return await web3.eth.getStorageAt(contractAddress, slot);
    }

    before(async () => {
        account_polymath = accounts[0];
        account_temp = accounts[1];
        token_owner = accounts[2];
        account_polymath_new = accounts[3];

        // Step 1: Deploy the genral PM ecosystem
        let instances = await setUpPolymathNetwork(account_polymath, token_owner);

        [
            I_PolymathRegistry,
            I_PolyToken,
            I_FeatureRegistry,
            I_ModuleRegistry,
            I_ModuleRegistryProxy,
            I_MRProxied,
            I_GeneralTransferManagerFactory,
            I_STFactory,
            I_SecurityTokenRegistry,
            I_SecurityTokenRegistryProxy,
            I_STRProxied,
            I_STRGetter
        ] = instances;

        I_SecurityTokenRegistryProxy = await SecurityTokenRegistryProxy.new({ from: account_polymath });

        await I_PolymathRegistry.changeAddress("SecurityTokenRegistry", I_SecurityTokenRegistryProxy.address, { from: account_polymath });
        await I_MRProxied.updateFromRegistry({ from: account_polymath });

        // Printing all the contract addresses
        console.log(`
         --------------------- Polymath Network Smart Contracts: ---------------------
         PolymathRegistry:                  ${I_PolymathRegistry.address}
         SecurityTokenRegistryProxy:        ${I_SecurityTokenRegistryProxy.address}
         SecurityTokenRegistry:             ${I_SecurityTokenRegistry.address}

         STFactory:                         ${I_STFactory.address}
         GeneralTransferManagerFactory:     ${I_GeneralTransferManagerFactory.address}
         -----------------------------------------------------------------------------
         `);
    });

    describe("Attach the implementation address", async () => {
        // Storage
        // __version -- index 11
        // __implementation -- index 12
        // __upgradeabilityOwner -- index 13

        it("Should attach the implementation and version", async () => {
            I_STRGetter = await STRGetter.new({from: account_polymath});
            let bytesProxy = encodeProxyCall(STRProxyParameters, [
                I_PolymathRegistry.address,
                I_STFactory.address,
                initRegFee,
                initRegFee,
                account_polymath,
                I_STRGetter.address
            ]);
            await I_SecurityTokenRegistryProxy.upgradeToAndCall("1.0.0", I_SecurityTokenRegistry.address, bytesProxy, {
                from: account_polymath
            });
            let c = await OwnedUpgradeabilityProxy.at(I_SecurityTokenRegistryProxy.address);
            assert.equal(await readStorage(c.address, 12), I_SecurityTokenRegistry.address.toLowerCase());
            assert.equal(
                web3.utils
                    .toAscii(await readStorage(c.address, 11))
                    .replace(/\u0000/g, "")
                    .replace(/\n/, ""),
                "1.0.0"
            );
            I_STRProxied = await SecurityTokenRegistry.at(I_SecurityTokenRegistryProxy.address);
            I_STRGetter = await STRGetter.at(I_SecurityTokenRegistryProxy.address);
        });

        it("Verify the initialize data", async () => {
            assert.equal(
                (await I_STRProxied.getUintValue.call(web3.utils.soliditySha3("expiryLimit"))).toNumber(),
                60 * 24 * 60 * 60,
                "Should equal to 60 days"
            );
            assert.equal(
<<<<<<< HEAD
                await I_STRProxied.getUintValues.call(web3.utils.soliditySha3("tickerRegFee")),
=======
                (await I_STRProxied.getUintValue.call(web3.utils.soliditySha3("tickerRegFee"))).toNumber(),
>>>>>>> 7e050219
                web3.utils.toWei("250")
            );
        });
    });

    describe("Feed some data in storage", async () => {
        it("Register the ticker", async () => {
            await I_PolyToken.getTokens(new BN(web3.utils.toWei("1000")), token_owner);
            await I_PolyToken.approve(I_STRProxied.address, initRegFee, { from: token_owner });
            let tx = await I_STRProxied.registerTicker(token_owner, symbol, name, { from: token_owner });
            assert.equal(tx.logs[0].args._owner, token_owner, "Owner should be the same as registered with the ticker");
            assert.equal(tx.logs[0].args._ticker, symbol, "Same as the symbol registered in the registerTicker function call");
        });

        it("Should generate the new security token with the same symbol as registered above", async () => {
            await I_PolyToken.approve(I_STRProxied.address, initRegFee, { from: token_owner });
            
            let tx = await I_STRProxied.generateSecurityToken(name, symbol, tokenDetails, false, { from: token_owner });

            // Verify the successful generation of the security token
            assert.equal(tx.logs[2].args._ticker, symbol, "SecurityToken doesn't get deployed");

            I_SecurityToken = await SecurityToken.at(tx.logs[2].args._securityTokenAddress);

            const log = (await I_SecurityToken.getPastEvents('ModuleAdded', {filter: {transactionHash: tx.transactionHash}}))[0];

            // Verify that GeneralTransferManager module get added successfully or not
            assert.equal(log.args._types[0].toNumber(), transferManagerKey);
            assert.equal(web3.utils.hexToString(log.args._name), "GeneralTransferManager");
        });
    });

    describe("Upgrade the imlplementation address", async () => {
        it("Should upgrade the version and implementation address -- fail bad owner", async () => {
            I_SecurityTokenRegistryMock = await SecurityTokenRegistryMock.new({ from: account_polymath });
            await catchRevert(I_SecurityTokenRegistryProxy.upgradeTo("1.1.0", I_SecurityTokenRegistryMock.address, { from: account_temp }));
        });

        it("Should upgrade the version and implementation address -- Implementaion address should be a contract address", async () => {
            await catchRevert(I_SecurityTokenRegistryProxy.upgradeTo("1.1.0", account_temp, { from: account_polymath }));
        });

        it("Should upgrade the version and implementation address -- Implemenation address should not be 0x", async () => {
            await catchRevert(
                I_SecurityTokenRegistryProxy.upgradeTo("1.1.0", address_zero, { from: account_polymath })
            );
        });

        it("Should upgrade the version and implementation address -- Implemenation address should not be the same address", async () => {
            await catchRevert(I_SecurityTokenRegistryProxy.upgradeTo("1.1.0", I_SecurityTokenRegistry.address, { from: account_polymath }));
        });

        it("Should upgrade the version and implementation address -- same version as previous is not allowed", async () => {
            await catchRevert(
                I_SecurityTokenRegistryProxy.upgradeTo("1.0.0", I_SecurityTokenRegistryMock.address, { from: account_polymath })
            );
        });

        it("Should upgrade the version and implementation address -- empty version string is not allowed", async () => {
            await catchRevert(I_SecurityTokenRegistryProxy.upgradeTo("", I_SecurityTokenRegistryMock.address, { from: account_polymath }));
        });

        it("Should upgrade the version and the implementation address successfully", async () => {
            await I_SecurityTokenRegistryProxy.upgradeTo("1.1.0", I_SecurityTokenRegistryMock.address, { from: account_polymath });
            let c = await OwnedUpgradeabilityProxy.at(I_SecurityTokenRegistryProxy.address);
            assert.equal(
                web3.utils
                    .toAscii(await readStorage(c.address, 11))
                    .replace(/\u0000/g, "")
                    .replace(/\n/, ""),
                "1.1.0",
                "Version mis-match"
            );
            assert.equal(await readStorage(c.address, 12), I_SecurityTokenRegistryMock.address.toLowerCase(), "Implemnted address is not matched");
            I_STRProxied = await SecurityTokenRegistryMock.at(I_SecurityTokenRegistryProxy.address);
            I_Getter = await STRGetter.at(I_SecurityTokenRegistryProxy.address);
        });
    });

    describe("Execute functionality of the implementation contract on the earlier storage", async () => {
        it("Should get the previous data", async () => {

            let _tokenAddress = await I_Getter.getSecurityTokenAddress.call(symbol);
            let _data = await I_Getter.getSecurityTokenData.call(_tokenAddress);
            assert.equal(_data[0], symbol, "Symbol should match with registered symbol");
            assert.equal(_data[1], token_owner, "Owner should be the deployer of token");
            assert.equal(_data[2], tokenDetails, "Token details should matched with deployed ticker");
        });

        it("Should alter the old storage", async () => {
            await I_STRProxied.changeTheDeployedAddress(symbol, account_temp, { from: account_polymath });
            let _tokenAddress = await I_Getter.getSecurityTokenAddress.call(symbol);
            assert.equal(_tokenAddress, account_temp, "Should match with the changed address");
        });
    });

    describe("Transfer the ownership of the proxy contract", async () => {
        it("Should change the ownership of the contract -- because of bad owner", async () => {
            await catchRevert(I_SecurityTokenRegistryProxy.transferProxyOwnership(account_polymath_new, { from: account_temp }));
        });

        it("Should change the ownership of the contract -- new address should not be 0x", async () => {
            await catchRevert(
                I_SecurityTokenRegistryProxy.transferProxyOwnership(address_zero, { from: account_polymath })
            );
        });

        it("Should change the ownership of the contract", async () => {
            await I_SecurityTokenRegistryProxy.transferProxyOwnership(account_polymath_new, { from: account_polymath });
            let _currentOwner = await I_SecurityTokenRegistryProxy.proxyOwner.call({ from: account_polymath_new });
            assert.equal(_currentOwner, account_polymath_new, "Should equal to the new owner");
        });

        it("Should change the implementation contract and version by the new owner", async () => {
            I_SecurityTokenRegistry = await SecurityTokenRegistry.new({ from: account_polymath });
            await I_SecurityTokenRegistryProxy.upgradeTo("1.2.0", I_SecurityTokenRegistry.address, { from: account_polymath_new });
            let c = await OwnedUpgradeabilityProxy.at(I_SecurityTokenRegistryProxy.address);
            assert.equal(
                web3.utils
                    .toAscii(await readStorage(c.address, 11))
                    .replace(/\u0000/g, "")
                    .replace(/\n/, ""),
                "1.2.0",
                "Version mis-match"
            );
            assert.equal(await readStorage(c.address, 12), I_SecurityTokenRegistry.address.toLowerCase(), "Implemnted address is not matched");
            I_STRProxied = await SecurityTokenRegistry.at(I_SecurityTokenRegistryProxy.address);
        });

        it("Should get the version", async () => {
            assert.equal(await I_SecurityTokenRegistryProxy.version.call({ from: account_polymath_new }), "1.2.0");
        });

        it("Should get the implementation address", async () => {
            assert.equal(
                await I_SecurityTokenRegistryProxy.implementation.call({ from: account_polymath_new }),
                I_SecurityTokenRegistry.address
            );
        });
    });
});<|MERGE_RESOLUTION|>--- conflicted
+++ resolved
@@ -49,7 +49,7 @@
     const decimals = 18;
 
     const transferManagerKey = 2;
-    
+
     const address_zero = "0x0000000000000000000000000000000000000000";
     const one_address = "0x0000000000000000000000000000000000000001";
     const STRProxyParameters = ["address", "address", "uint256", "uint256", "address", "address"];
@@ -139,11 +139,7 @@
                 "Should equal to 60 days"
             );
             assert.equal(
-<<<<<<< HEAD
-                await I_STRProxied.getUintValues.call(web3.utils.soliditySha3("tickerRegFee")),
-=======
-                (await I_STRProxied.getUintValue.call(web3.utils.soliditySha3("tickerRegFee"))).toNumber(),
->>>>>>> 7e050219
+                await I_STRProxied.getUintValue.call(web3.utils.soliditySha3("tickerRegFee")),
                 web3.utils.toWei("250")
             );
         });
@@ -160,7 +156,7 @@
 
         it("Should generate the new security token with the same symbol as registered above", async () => {
             await I_PolyToken.approve(I_STRProxied.address, initRegFee, { from: token_owner });
-            
+
             let tx = await I_STRProxied.generateSecurityToken(name, symbol, tokenDetails, false, { from: token_owner });
 
             // Verify the successful generation of the security token
