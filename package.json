--- conflicted
+++ resolved
@@ -1,13 +1,7 @@
 {
-<<<<<<< HEAD
-  "name": "polymath-core_v2",
-  "version": "0.3.0",
-  "description": "Polymath Network Core Smart Contracts v2",
-=======
   "name": "polymath-core",
-  "version": "0.2.0",
+  "version": "0.3.1",
   "description": "Polymath Network Core Smart Contracts",
->>>>>>> e94c7882
   "main": "truffle.js",
   "directories": {
     "test": "test"
