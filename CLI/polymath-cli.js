--- conflicted
+++ resolved
@@ -12,15 +12,9 @@
 const contract_manager = require('./commands/contract_manager');
 const strMigrator = require('./commands/strMigrator');
 const permission_manager = require('./commands/permission_manager');
-<<<<<<< HEAD
-const time = require('./commands/helpers/time')
+const time = require('./commands/helpers/time');
 const gbl = require('./commands/common/global');
 const program = require('commander');
-=======
-const time = require('./commands/helpers/time');
-const gbl = require('./commands/common/global');
-const program = require('commander');	
->>>>>>> 7e050219
 const moment = require('moment');
 const yaml = require('js-yaml');
 const fs = require('fs');
@@ -126,12 +120,6 @@
   .command('transfer_manager')
   .alias('tm')
   .option('-t, --securityToken <tokenSymbol>', 'Selects a ST to manage transfer modules')
-<<<<<<< HEAD
-  .description('Runs transfer_manager')
-  .action(async function (cmd) {
-    await gbl.initialize(program.remoteNode);
-    await transfer_manager.executeApp(cmd.securityToken);
-=======
   .option('-w, --whitelist <csvFilePath>', 'Whitelists addresses according to a csv file')
   .option('-b, --batchSize <batchSize>', 'Max number of records per transaction')
   .description('Runs transfer_manager')
@@ -143,7 +131,6 @@
     } else {
       await transfer_manager.executeApp(cmd.securityToken);
     }
->>>>>>> 7e050219
   });
 
 program
@@ -173,10 +160,9 @@
   .action(async function () {
     await gbl.initialize(program.remoteNode);
     await permission_manager.executeApp();
-<<<<<<< HEAD
   });
 
-program
+  program
   .command('time_travel')
   .alias('tt')
   .option('-p, --period <seconds>', 'Period of time in seconds to increase')
@@ -192,26 +178,6 @@
     } else if (cmd.toEpochTime) {
       await time.increaseTimeToEpochDate(cmd.toEpochTime);
     }
-=======
->>>>>>> 7e050219
-  });
-
-  program	
-  .command('time_travel')	
-  .alias('tt')	
-  .option('-p, --period <seconds>', 'Period of time in seconds to increase')	
-  .option('-d, --toDate <date>', 'Human readable date ("MM/DD/YY [HH:mm:ss]") to travel to')	
-  .option('-e, --toEpochTime <epochTime>', 'Unix Epoch time to travel to')	
-  .description('Increases time on EVM according to given value.')	
-  .action(async function (cmd) {	
-    await gbl.initialize(program.remoteNode);	
-    if (cmd.period) {	
-      await time.increaseTimeByDuration(parseInt(cmd.period));	
-    } else if (cmd.toDate) {	
-      await time.increaseTimeToDate(cmd.toDate);	
-    } else if (cmd.toEpochTime) {	
-      await time.increaseTimeToEpochDate(cmd.toEpochTime);	
-    }	
   });
 program.parse(process.argv);
 
