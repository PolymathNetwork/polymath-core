import latestTime from './helpers/latestTime';
import {signData} from './helpers/signData';
import { pk }  from './helpers/testprivateKey';
import { duration, promisifyLogWatch, latestBlock } from './helpers/utils';
import { takeSnapshot, increaseTime, revertToSnapshot } from './helpers/time';
import { catchRevert } from "./helpers/exceptions";
import { setUpPolymathNetwork,
         deployGPMAndVerifyed,
         deployCountTMAndVerifyed,
         deployLockupVolumeRTMAndVerified,
         deployPercentageTMAndVerified,
         deployManualApprovalTMAndVerifyed
} from "./helpers/createInstances";
import { encodeModuleCall } from "./helpers/encodeCall";

const SecurityToken = artifacts.require('./SecurityToken.sol');
const GeneralTransferManager = artifacts.require('./GeneralTransferManager');
const GeneralPermissionManager = artifacts.require('./GeneralPermissionManager');

// modules for test
const CountTransferManager = artifacts.require("./CountTransferManager");
const ManualApprovalTransferManager = artifacts.require('./ManualApprovalTransferManager');
const VolumeRestrictionTransferManager = artifacts.require('./LockUpTransferManager');
const PercentageTransferManager = artifacts.require('./PercentageTransferManager');
const STGetter = artifacts.require("./STGetter.sol");


const Web3 = require('web3');
const BN = Web3.utils.BN;
const web3 = new Web3(new Web3.providers.HttpProvider("http://localhost:8545")) // Hardcoded development port

contract('GeneralPermissionManager', accounts => {

    // Accounts Variable declaration
    let account_polymath;
    let account_issuer;
    let token_owner;
    let token_owner_pk;
    let account_investor1;
    let account_investor2;
    let account_investor3;
    let account_investor4;
    let account_delegate;
    let account_delegate2;
    // investor Details
    let fromTime = latestTime();
    let toTime = latestTime();
    let expiryTime = toTime + duration.days(15);

    let message = "Transaction Should Fail!";

    // Contract Instance Declaration
    let I_GeneralPermissionManagerFactory;
    let P_GeneralPermissionManagerFactory;
    let I_SecurityTokenRegistryProxy;
    let P_GeneralPermissionManager;
    let I_GeneralTransferManagerFactory;
    let I_GeneralPermissionManager;
    let I_GeneralTransferManager;
    let I_ModuleRegistryProxy;
    let I_ModuleRegistry;
    let I_FeatureRegistry;
    let I_SecurityTokenRegistry;
    let I_DummySTOFactory;
    let I_STFactory;
    let I_SecurityToken;
    let I_MRProxied;
    let I_STRProxied;
    let I_PolyToken;
    let I_PolymathRegistry;
    let I_STGetter;
    let stGetter;


    //Define all modules for test
    let I_CountTransferManagerFactory;
    let I_CountTransferManager;

    let I_ManualApprovalTransferManagerFactory;
    let I_ManualApprovalTransferManager;

    let I_VolumeRestrictionTransferManagerFactory;
    let I_VolumeRestrictionTransferManager;

    let I_PercentageTransferManagerFactory;
    let I_PercentageTransferManager;

    // SecurityToken Details
    const name = "Team";
    const symbol = "sap";
    const tokenDetails = "This is equity type of issuance";
    const decimals = 18;
    const contact = "team@polymath.network";
    const delegateDetails = "Hello I am legit delegate";
    const STVRParameters = ["bool", "uint256", "bool"];
    const address_zero = "0x0000000000000000000000000000000000000000";
    // Module key
    const delegateManagerKey = 1;
    const transferManagerKey = 2;
    const stoKey = 3;

    // Initial fee for ticker registry and security token registry
    const initRegFee = web3.utils.toWei("1000");

	let _details = "details holding for test";
    let testRepeat = 20;

	// define factories and modules for fuzz test
    var factoriesAndModules = [
        { factory: 'I_CountTransferManagerFactory', module: 'CountTransferManager'},
        { factory: 'I_ManualApprovalTransferManagerFactory', module: 'ManualApprovalTransferManager'},
        { factory: 'I_VolumeRestrictionTransferManagerFactory', module: 'VolumeRestrictionTransferManager'},
        { factory: 'I_PercentageTransferManagerFactory', module: 'PercentageTransferManager'},
    ];

    let totalModules = factoriesAndModules.length;
    let bytesSTO;


    before(async () => {
        // Accounts setup
        account_polymath = accounts[0];
        account_issuer = accounts[1];

        token_owner = account_issuer;
        token_owner_pk = pk.account_1;

        account_investor1 = accounts[8];
        account_investor2 = accounts[9];
        account_investor3 = accounts[5];
        account_investor4 = accounts[6];
        account_delegate = accounts[7];
        // account_delegate2 = accounts[6];


        // Step 1: Deploy the genral PM ecosystem
        let instances = await setUpPolymathNetwork(account_polymath, token_owner);

        [
            I_PolymathRegistry,
            I_PolyToken,
            I_FeatureRegistry,
            I_ModuleRegistry,
            I_ModuleRegistryProxy,
            I_MRProxied,
            I_GeneralTransferManagerFactory,
            I_STFactory,
            I_SecurityTokenRegistry,
            I_SecurityTokenRegistryProxy,
            I_STRProxied,
            I_STGetter
        ] = instances;

        // STEP 5: Deploy the GeneralDelegateManagerFactory
        [I_GeneralPermissionManagerFactory] = await deployGPMAndVerifyed(account_polymath, I_MRProxied, 0);
        // STEP 6: Deploy the GeneralDelegateManagerFactory
        [P_GeneralPermissionManagerFactory] = await deployGPMAndVerifyed(account_polymath, I_MRProxied, web3.utils.toWei("500"));

        [I_CountTransferManagerFactory] = await deployCountTMAndVerifyed(account_polymath, I_MRProxied, 0);

	    // Deploy Modules
        [I_CountTransferManagerFactory] = await deployCountTMAndVerifyed(account_polymath, I_MRProxied, 0);
        [I_ManualApprovalTransferManagerFactory] = await deployManualApprovalTMAndVerifyed(account_polymath, I_MRProxied, 0);
        [I_VolumeRestrictionTransferManagerFactory] = await deployLockupVolumeRTMAndVerified(account_polymath, I_MRProxied, 0);
        [I_PercentageTransferManagerFactory] = await deployPercentageTMAndVerified(account_polymath, I_MRProxied, 0);

        // Printing all the contract addresses
        console.log(`
        --------------------- Polymath Network Smart Contracts: ---------------------
        PolymathRegistry:                  ${I_PolymathRegistry.address}
        SecurityTokenRegistryProxy:        ${I_SecurityTokenRegistryProxy.address}
        SecurityTokenRegistry:             ${I_SecurityTokenRegistry.address}
        ModuleRegistryProxy                ${I_ModuleRegistryProxy.address}
        ModuleRegistry:                    ${I_ModuleRegistry.address}
        FeatureRegistry:                   ${I_FeatureRegistry.address}

        STFactory:                         ${I_STFactory.address}
        GeneralTransferManagerFactory:     ${I_GeneralTransferManagerFactory.address}
        GeneralPermissionManagerFactory:   ${I_GeneralPermissionManagerFactory.address}
        -----------------------------------------------------------------------------
        `);
    });

    describe("Generate the SecurityToken", async () => {
        it("Should register the ticker before the generation of the security token", async () => {
            await I_PolyToken.approve(I_STRProxied.address, initRegFee, { from: token_owner });
            let tx = await I_STRProxied.registerTicker(token_owner, symbol, contact, { from: token_owner });
            assert.equal(tx.logs[0].args._owner, token_owner);
            assert.equal(tx.logs[0].args._ticker, symbol.toUpperCase());
        });

        it("Should generate the new security token with the same symbol as registered above", async () => {
            await I_PolyToken.approve(I_STRProxied.address, initRegFee, { from: token_owner });
            let _blockNo = latestBlock();
            let tx = await I_STRProxied.generateSecurityToken(name, symbol, tokenDetails, false, { from: token_owner });

            // Verify the successful generation of the security token
            assert.equal(tx.logs[2].args._ticker, symbol.toUpperCase(), "SecurityToken doesn't get deployed");

            I_SecurityToken = await SecurityToken.at(tx.logs[2].args._securityTokenAddress);
<<<<<<< HEAD
            assert.equal(await I_SecurityToken.getTreasuryWallet.call(), address_zero, "Incorrect wallet set");

=======
            stGetter = await STGetter.at(I_SecurityToken.address);
>>>>>>> 957b9e38
            const log = (await I_SecurityToken.getPastEvents('ModuleAdded', {filter: {transactionHash: tx.transactionHash}}))[0];

            // Verify that GeneralTransferManager module get added successfully or not
            assert.equal(log.args._types[0].toNumber(), 2);
            assert.equal(web3.utils.toAscii(log.args._name).replace(/\u0000/g, ""), "GeneralTransferManager");
        });

        it("Should intialize the auto attached modules", async () => {
            let moduleData = (await stGetter.getModulesByType(2))[0];
            I_GeneralTransferManager = await GeneralTransferManager.at(moduleData);
        });

        it("Should successfully attach the General permission manager factory with the security token -- failed because Token is not paid", async () => {
            let errorThrown = false;
            await I_PolyToken.getTokens(web3.utils.toWei("2000", "ether"), token_owner);
            await catchRevert(
                I_SecurityToken.addModule(P_GeneralPermissionManagerFactory.address, "0x0", web3.utils.toWei("2000", "ether"), 0, { from: token_owner })
            );
        });

        it("Should successfully attach the General permission manager factory with the security token", async () => {
            let snapId = await takeSnapshot();
            await I_PolyToken.transfer(I_SecurityToken.address, web3.utils.toWei("2000", "ether"), { from: token_owner });
            const tx = await I_SecurityToken.addModule(
                P_GeneralPermissionManagerFactory.address,
                "0x0",
                web3.utils.toWei("2000", "ether"),
                0,
                { from: token_owner }
            );
            assert.equal(tx.logs[3].args._types[0].toNumber(), delegateManagerKey, "General Permission Manager doesn't get deployed");
            assert.equal(
                web3.utils.toAscii(tx.logs[3].args._name).replace(/\u0000/g, ""),
                "GeneralPermissionManager",
                "GeneralPermissionManagerFactory module was not added"
            );
            P_GeneralPermissionManager = await GeneralPermissionManager.at(tx.logs[3].args._module);
            await revertToSnapshot(snapId);
        });

        it("Should successfully attach the General permission manager factory with the security token", async () => {
            const tx = await I_SecurityToken.addModule(I_GeneralPermissionManagerFactory.address, "0x0", 0, 0, { from: token_owner });
            assert.equal(tx.logs[2].args._types[0].toNumber(), delegateManagerKey, "General Permission Manager doesn't get deployed");
            assert.equal(
                web3.utils.toAscii(tx.logs[2].args._name).replace(/\u0000/g, ""),
                "GeneralPermissionManager",
                "GeneralPermissionManagerFactory module was not added"
            );
            I_GeneralPermissionManager = await GeneralPermissionManager.at(tx.logs[2].args._module);
        });
    });



    describe("adding and removing different modules", async () => {

        it("should pass test for randomly adding and removing modules ", async () => {

            console.log("1");
            // fuzz test loop over total times of testRepeat
            for (var i = 0; i < testRepeat; i++) {

                console.log("1.2");

                // choose a random module with in the totalMoudules available
                let random = factoriesAndModules[Math.floor(Math.random() * Math.floor(totalModules))];
                let randomFactory = eval(random.factory);
                let randomModule = eval(random.module);
                console.log("choosen factory "+ random.factory);
                console.log("choosen module "+ random.module);

                //calculate the data needed for different modules
                if (random.module == 'CountTransferManager' ||  random.module == 'ManualApprovalTransferManager' || random.module == 'VolumeRestrictionTransferManager' ){
                    const holderCount = 2; // Maximum number of token holders
                    bytesSTO = encodeModuleCall(["uint256"], [holderCount]);
                } else if (random.module == 'PercentageTransferManager'){
                    console.log("PTM 01");
                    const holderPercentage = 70 * 10**16;
                    bytesSTO = web3.eth.abi.encodeFunctionCall({
                        name: 'configure',
                        type: 'function',
                        inputs: [{
                            type: 'uint256',
                            name: '_maxHolderPercentage'
                        },{
                            type: 'bool',
                            name: '_allowPrimaryIssuance'
                        }
                        ]
                    }, [holderPercentage, false]);
                    console.log("encoded.");
                } else {
                    console.log("no data defined for choosen module "+random.module);
                }

                // attach it to the ST
                let tx = await I_SecurityToken.addModule(randomFactory.address, bytesSTO, 0, 0, { from: token_owner });
                console.log("1.3");
                let randomModuleInstance = await randomModule.at(tx.logs[2].args._module);
                console.log("successfully attached module " + randomModuleInstance.address);

                // remove it from the ST
                tx = await I_SecurityToken.archiveModule(randomModuleInstance.address, { from: token_owner });
                console.log("1.4");
                tx = await I_SecurityToken.removeModule(randomModuleInstance.address, { from: token_owner });
                console.log("successfully removed module " + randomModuleInstance.address);

            }
        })
    });

});<|MERGE_RESOLUTION|>--- conflicted
+++ resolved
@@ -198,12 +198,9 @@
             assert.equal(tx.logs[2].args._ticker, symbol.toUpperCase(), "SecurityToken doesn't get deployed");
 
             I_SecurityToken = await SecurityToken.at(tx.logs[2].args._securityTokenAddress);
-<<<<<<< HEAD
             assert.equal(await I_SecurityToken.getTreasuryWallet.call(), address_zero, "Incorrect wallet set");
 
-=======
             stGetter = await STGetter.at(I_SecurityToken.address);
->>>>>>> 957b9e38
             const log = (await I_SecurityToken.getPastEvents('ModuleAdded', {filter: {transactionHash: tx.transactionHash}}))[0];
 
             // Verify that GeneralTransferManager module get added successfully or not
