import latestTime from './helpers/latestTime';
import { duration, ensureException } from './helpers/utils';
import { takeSnapshot, increaseTime, revertToSnapshot } from './helpers/time';

const PreSaleSTOFactory = artifacts.require('./PreSaleSTOFactory.sol');
const PreSaleSTO = artifacts.require('./PreSaleSTO.sol');
const ModuleRegistry = artifacts.require('./ModuleRegistry.sol');
const SecurityToken = artifacts.require('./SecurityToken.sol');
const SecurityTokenRegistry = artifacts.require('./SecurityTokenRegistry.sol');
const TickerRegistry = artifacts.require('./TickerRegistry.sol');
const STVersion = artifacts.require('./STVersionProxy001.sol');
const GeneralPermissionManagerFactory = artifacts.require('./GeneralPermissionManagerFactory.sol');
const GeneralTransferManagerFactory = artifacts.require('./GeneralTransferManagerFactory.sol');
const GeneralTransferManager = artifacts.require('./GeneralTransferManager');
const GeneralPermissionManager = artifacts.require('./GeneralPermissionManager');
const PolyTokenFaucet = artifacts.require('./PolyTokenFaucet.sol');

const Web3 = require('web3');
const BigNumber = require('bignumber.js');
const web3 = new Web3(new Web3.providers.HttpProvider("http://localhost:8545")) // Hardcoded development port

contract('PreSaleSTO', accounts => {
    // Accounts Variable declaration
    let account_polymath;
    let account_investor1;
    let account_issuer;
    let token_owner;
    let account_investor2;
    let account_investor3;
    let account_fundsReceiver;

    let balanceOfReceiver;
    let message = "Transaction Should Fail!";
    // investor Details
    let fromTime;
    let toTime;
    let expiryTime;

    // Contract Instance Declaration
    let I_GeneralPermissionManagerFactory;
    let I_GeneralTransferManagerFactory;
    let I_GeneralPermissionManager;
    let I_GeneralTransferManager;
    let I_ModuleRegistry;
    let I_TickerRegistry;
    let I_SecurityTokenRegistry;
    let I_PreSaleSTOFactory;
    let I_STVersion;
    let I_SecurityToken;
    let I_PreSaleSTO;
    let I_PolyFaucet;

    // SecurityToken Details for funds raise Type ETH
    const swarmHash = "dagwrgwgvwergwrvwrg";
    const name = "Team";
    const symbol = "SAP";
    const tokenDetails = "This is equity type of issuance";
    const decimals = 18;

    // SecurityToken Details for funds raise Type POLY
    const P_name = "Team Poly";
    const P_symbol = "PAS";
    const P_tokenDetails = "This is equity type of issuance";
    const P_decimals = 18;

    // Module key
    const transferManagerKey = 2;
    const stoKey = 3;
    const budget = 0;

    // PreSale STO details
    let endTime;                                      // Start time will be 5000 seconds more than the latest time
    const functionSignature = {
        name: 'configure',
        type: 'function',
        inputs: [{
            type: 'uint256',
            name: '_endTime'
        }]
    };

    before(async() => {

        // Accounts setup
        account_polymath = accounts[0];
        account_issuer = accounts[1];
        account_investor1 = accounts[4];
        account_investor2 = accounts[3];
        account_investor3 = accounts[5];
        account_fundsReceiver = accounts[2];
        token_owner = account_issuer;

        // ----------- POLYMATH NETWORK Configuration ------------

        // Step 0: Deploy the token Faucet
        I_PolyFaucet = await PolyTokenFaucet.new();

        // STEP 1: Deploy the ModuleRegistry

        I_ModuleRegistry = await ModuleRegistry.new({from:account_polymath});

        assert.notEqual(
            I_ModuleRegistry.address.valueOf(),
            "0x0000000000000000000000000000000000000000",
            "ModuleRegistry contract was not deployed"
        );

        // STEP 2: Deploy the GeneralTransferManagerFactory

        I_GeneralTransferManagerFactory = await GeneralTransferManagerFactory.new(I_PolyFaucet.address, {from:account_polymath});

        assert.notEqual(
            I_GeneralTransferManagerFactory.address.valueOf(),
            "0x0000000000000000000000000000000000000000",
            "GeneralTransferManagerFactory contract was not deployed"
        );

        // STEP 3: Deploy the GeneralDelegateManagerFactory

        I_GeneralPermissionManagerFactory = await GeneralPermissionManagerFactory.new(I_PolyFaucet.address, {from:account_polymath});

        assert.notEqual(
            I_GeneralPermissionManagerFactory.address.valueOf(),
            "0x0000000000000000000000000000000000000000",
            "GeneralDelegateManagerFactory contract was not deployed"
        );

        // STEP 4: Deploy the PreSaleSTOFactory

        I_PreSaleSTOFactory = await PreSaleSTOFactory.new(I_PolyFaucet.address, { from: token_owner });

        assert.notEqual(
            I_PreSaleSTOFactory.address.valueOf(),
            "0x0000000000000000000000000000000000000000",
            "PreSaleSTOFactory contract was not deployed"
        );

        // STEP 5: Register the Modules with the ModuleRegistry contract

        // (A) :  Register the GeneralTransferManagerFactory
        await I_ModuleRegistry.registerModule(I_GeneralTransferManagerFactory.address, { from: account_polymath });
        await I_ModuleRegistry.verifyModule(I_GeneralTransferManagerFactory.address, true, { from: account_polymath });

        // (B) :  Register the GeneralDelegateManagerFactory
        await I_ModuleRegistry.registerModule(I_GeneralPermissionManagerFactory.address, { from: account_polymath });
        await I_ModuleRegistry.verifyModule(I_GeneralPermissionManagerFactory.address, true, { from: account_polymath });

        // (C) : Register the STOFactory
        await I_ModuleRegistry.registerModule(I_PreSaleSTOFactory.address, { from: token_owner });

        // Step 6: Deploy the TickerRegistry

        I_TickerRegistry = await TickerRegistry.new({ from: account_polymath });

        assert.notEqual(
            I_TickerRegistry.address.valueOf(),
            "0x0000000000000000000000000000000000000000",
            "TickerRegistry contract was not deployed",
        );

        // Step 7: Deploy the STversionProxy contract

        I_STVersion = await STVersion.new(I_GeneralTransferManagerFactory.address, {from : account_polymath });

        assert.notEqual(
            I_STVersion.address.valueOf(),
            "0x0000000000000000000000000000000000000000",
            "STVersion contract was not deployed",
        );

        // Step 8: Deploy the SecurityTokenRegistry

        I_SecurityTokenRegistry = await SecurityTokenRegistry.new(
            I_PolyFaucet.address,
            I_ModuleRegistry.address,
            I_TickerRegistry.address,
            I_STVersion.address,
            {
                from: account_polymath
            });

        assert.notEqual(
            I_SecurityTokenRegistry.address.valueOf(),
            "0x0000000000000000000000000000000000000000",
            "SecurityTokenRegistry contract was not deployed",
        );

        // Step 8: Set the STR in TickerRegistry
        await I_TickerRegistry.setTokenRegistry(I_SecurityTokenRegistry.address, {from: account_polymath});
        await I_ModuleRegistry.setTokenRegistry(I_SecurityTokenRegistry.address, {from: account_polymath});

        // Printing all the contract addresses
        console.log(`\nPolymath Network Smart Contracts Deployed:\n
            ModuleRegistry: ${I_ModuleRegistry.address}\n
            GeneralTransferManagerFactory: ${I_GeneralTransferManagerFactory.address}\n
            GeneralPermissionManagerFactory: ${I_GeneralPermissionManagerFactory.address}\n
            PreSaleSTOFactory: ${I_PreSaleSTOFactory.address}\n
            TickerRegistry: ${I_TickerRegistry.address}\n
            STVersionProxy_001: ${I_STVersion.address}\n
            SecurityTokenRegistry: ${I_SecurityTokenRegistry.address}\n
            LatestTime: ${latestTime()}\n
        `);
    });

    describe("Generate the SecurityToken", async() => {

        it("Should register the ticker before the generation of the security token", async () => {
            let tx = await I_TickerRegistry.registerTicker(token_owner, symbol, name, swarmHash, { from : token_owner });
            assert.equal(tx.logs[0].args._owner, token_owner);
            assert.equal(tx.logs[0].args._symbol, symbol);
        });

        it("Should generate the new security token with the same symbol as registered above", async () => {
<<<<<<< HEAD
            let tx = await I_SecurityTokenRegistry.generateSecurityToken(name, symbol, tokenDetails, false, { from: token_owner, gas:5000000  });
=======
            let tx = await I_SecurityTokenRegistry.generateSecurityToken(name, symbol, decimals, tokenDetails, false, { from: token_owner, gas:50000000  });
>>>>>>> 89b376f7

            // Verify the successful generation of the security token
            assert.equal(tx.logs[1].args._ticker, symbol, "SecurityToken doesn't get deployed");

            I_SecurityToken = SecurityToken.at(tx.logs[1].args._securityTokenAddress);

            const LogAddModule = await I_SecurityToken.allEvents();
            const log = await new Promise(function(resolve, reject) {
                LogAddModule.watch(function(error, log){ resolve(log);});
            });

            // Verify that GeneralTransferManager module get added successfully or not
            assert.equal(log.args._type.toNumber(), transferManagerKey);
            assert.equal(
                web3.utils.toAscii(log.args._name)
                .replace(/\u0000/g, ''),
                "GeneralTransferManager"
            );
            LogAddModule.stopWatching();
        });

        it("Should intialize the auto attached modules", async () => {
           let moduleData = await I_SecurityToken.modules(transferManagerKey, 0);
           I_GeneralTransferManager = GeneralTransferManager.at(moduleData[1]);

           assert.notEqual(
            I_GeneralTransferManager.address.valueOf(),
            "0x0000000000000000000000000000000000000000",
            "GeneralTransferManager contract was not deployed",
           );

        });

        it("Should fail to launch the STO due to endTime is 0", async () => {
            let bytesSTO = web3.eth.abi.encodeFunctionCall(functionSignature, [0]);
            let errorThrown = false;
            try {
                const tx = await I_SecurityToken.addModule(I_PreSaleSTOFactory.address, bytesSTO, 0, 0, true, { from: token_owner, gas: 25000000 });
            } catch(error) {
                console.log(`Tx Failed because of rate is ${0}. Test Passed Successfully`);
                errorThrown = true;
                ensureException(error);
            }
            assert.ok(errorThrown, message);
        });

        it("Should successfully attach the STO factory with the security token", async () => {
            endTime = latestTime() + duration.days(30);           // Start time will be 5000 seconds more than the latest time
            let bytesSTO = web3.eth.abi.encodeFunctionCall(functionSignature, [endTime]);

            const tx = await I_SecurityToken.addModule(I_PreSaleSTOFactory.address, bytesSTO, 0, 0, true, { from: token_owner, gas: 25000000 });

            assert.equal(tx.logs[2].args._type, stoKey, "PreSaleSTO doesn't get deployed");
            assert.equal(
                web3.utils.toAscii(tx.logs[2].args._name)
                .replace(/\u0000/g, ''),
                "PreSaleSTO",
                "PreSaleSTOFactory module was not added"
            );
            I_PreSaleSTO = PreSaleSTO.at(tx.logs[2].args._module);
        });
    });

    describe("verify the data of STO", async () => {

        it("Should verify the configuration of the STO", async() => {
            assert.equal(
                (await I_PreSaleSTO.endTime.call()).toNumber(),
                endTime,
                "STO Configuration doesn't set as expected"
            );
        });

        it("Should get the permissions", async() => {
           let perm = await I_PreSaleSTO.getPermissions.call();
           assert.equal(web3.utils.toAscii(perm[0]).replace(/\u0000/g, ''), "PRE_SALE_ADMIN");
        });
    });

    describe("Buy tokens", async() => {

        it("Should allocate the tokens -- failed due to investor not on whitelist", async () => {
            let errorThrown = false;
            try {
                await I_PreSaleSTO.allocateTokens(account_investor1, 1000, web3.utils.toWei('1', 'ether'), 0);
            } catch(error) {
                console.log(`Failed as investor is not on whitelist`);
                errorThrown = true;
                ensureException(error);
            }
            assert.ok(errorThrown, message);
        });

        it("Should Buy the tokens", async() => {
            fromTime = latestTime();
            toTime = fromTime + duration.days(100);
            expiryTime = toTime + duration.days(100);

            // Add the Investor in to the whitelist
            let tx = await I_GeneralTransferManager.modifyWhitelist(
                account_investor1,
                fromTime,
                toTime,
                expiryTime,
                {
                    from: account_issuer,
                    gas: 5000000
                });

            assert.equal(tx.logs[0].args._investor, account_investor1, "Failed in adding the investor in whitelist");

            // Jump time
            await increaseTime(duration.days(1));
            await I_PreSaleSTO.allocateTokens(account_investor1, web3.utils.toWei('1', 'ether'), web3.utils.toWei('1', 'ether'), 0, {from: account_issuer, gas: 50000000});

            assert.equal(
                (await I_PreSaleSTO.getRaisedEther.call())
                .dividedBy(new BigNumber(10).pow(18))
                .toNumber(),
                1
            );
            console.log(await I_PreSaleSTO.getNumberInvestors.call());
            assert.equal((await I_PreSaleSTO.getNumberInvestors.call()).toNumber(), 1);
            // assert.isTrue(false);

        });

        it("Should allocate the tokens -- failed due to msg.sender is not pre sale admin", async () => {
            let errorThrown = false;
            try {
                await I_PreSaleSTO.allocateTokens(account_investor1, web3.utils.toWei('1', 'ether'), web3.utils.toWei('1', 'ether'), 0, {from: account_fundsReceiver, gas: 50000000});
            } catch(error) {
                console.log(`Failed due to msg.sender is not pre sale admin`);
                errorThrown = true;
                ensureException(error);
            }
            assert.ok(errorThrown, message);
        });

        it("Should allocate tokens to multiple investors", async() => {
            fromTime = latestTime();
            toTime = fromTime + duration.days(100);
            expiryTime = toTime + duration.days(100);

            // Add the Investor in to the whitelist
            let tx1 = await I_GeneralTransferManager.modifyWhitelist(
                account_investor2,
                fromTime,
                toTime,
                expiryTime,
                {
                    from: account_issuer,
                    gas: 5000000
                });
            
            assert.equal(tx1.logs[0].args._investor, account_investor2, "Failed in adding the investor in whitelist");

            // Add the Investor in to the whitelist
            let tx2 = await I_GeneralTransferManager.modifyWhitelist(
                account_investor3,
                fromTime,
                toTime,
                expiryTime,
                {
                    from: account_issuer,
                    gas: 5000000
                });

            assert.equal(tx2.logs[0].args._investor, account_investor3, "Failed in adding the investor in whitelist");

            await I_PreSaleSTO.allocateTokensMulti([account_investor2, account_investor3], [web3.utils.toWei('1', 'ether'), web3.utils.toWei('1', 'ether')], 0, web3.utils.toWei('1000', 'ether'), {from: account_issuer, gas: 50000000});

            assert.equal(
                (await I_PreSaleSTO.getRaisedPOLY.call())
                .dividedBy(new BigNumber(10).pow(18))
                .toNumber(),
                2000
            );
            assert.equal((await I_PreSaleSTO.getNumberInvestors.call()).toNumber(), 3);  
        });

        it("Should failed at the time of buying the tokens -- Because STO has started", async() => {
            await increaseTime(duration.days(100)); // increased beyond the end time of the STO
            let errorThrown = false;
            try {
                // Fallback transaction
                await I_PreSaleSTO.allocateTokens(account_investor1, 1000, web3.utils.toWei('1', 'ether'), 0, {from: account_issuer});
            } catch(error) {
                console.log(`failed Because STO has started`);
                errorThrown = true;
                ensureException(error);
            }
            assert.ok(errorThrown, message);
        });

    });

    describe("Test cases for the PresaleSTOFactory", async() => {
        it("should get the exact details of the factory", async() => {
            assert.equal(await I_PreSaleSTOFactory.getCost.call(),0);
            assert.equal(await I_PreSaleSTOFactory.getType.call(),3);
            assert.equal(web3.utils.toAscii(await I_PreSaleSTOFactory.getName.call())
                        .replace(/\u0000/g, ''),
                        "PreSaleSTO",
                        "Wrong Module added");
            assert.equal(await I_PreSaleSTOFactory.getDescription.call(),
                        "Allows Issuer to configure pre-sale token allocations",
                        "Wrong Module added");
            assert.equal(await I_PreSaleSTOFactory.getTitle.call(),
                        "PreSale STO",
                        "Wrong Module added");
            assert.equal(await I_PreSaleSTOFactory.getInstructions.call(),
                        "Configure and track pre-sale token allocations",
                        "Wrong Module added");
            let tags = await I_PreSaleSTOFactory.getTags.call();
            assert.equal(web3.utils.toAscii(tags[0]).replace(/\u0000/g, ''),"Presale");
        });
     });

});<|MERGE_RESOLUTION|>--- conflicted
+++ resolved
@@ -211,11 +211,7 @@
         });
 
         it("Should generate the new security token with the same symbol as registered above", async () => {
-<<<<<<< HEAD
             let tx = await I_SecurityTokenRegistry.generateSecurityToken(name, symbol, tokenDetails, false, { from: token_owner, gas:5000000  });
-=======
-            let tx = await I_SecurityTokenRegistry.generateSecurityToken(name, symbol, decimals, tokenDetails, false, { from: token_owner, gas:50000000  });
->>>>>>> 89b376f7
 
             // Verify the successful generation of the security token
             assert.equal(tx.logs[1].args._ticker, symbol, "SecurityToken doesn't get deployed");
@@ -370,7 +366,7 @@
                     from: account_issuer,
                     gas: 5000000
                 });
-            
+
             assert.equal(tx1.logs[0].args._investor, account_investor2, "Failed in adding the investor in whitelist");
 
             // Add the Investor in to the whitelist
@@ -394,7 +390,7 @@
                 .toNumber(),
                 2000
             );
-            assert.equal((await I_PreSaleSTO.getNumberInvestors.call()).toNumber(), 3);  
+            assert.equal((await I_PreSaleSTO.getNumberInvestors.call()).toNumber(), 3);
         });
 
         it("Should failed at the time of buying the tokens -- Because STO has started", async() => {
