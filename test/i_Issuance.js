import latestTime from "./helpers/latestTime";
import { duration, ensureException, promisifyLogWatch, latestBlock } from "./helpers/utils";
import takeSnapshot, { increaseTime, revertToSnapshot } from "./helpers/time";
import { encodeProxyCall, encodeModuleCall } from "./helpers/encodeCall";
import { setUpPolymathNetwork, deployCappedSTOAndVerifyed, deployGPMAndVerifyed } from "./helpers/createInstances";

const CappedSTOFactory = artifacts.require("./CappedSTOFactory.sol");
const CappedSTO = artifacts.require("./CappedSTO.sol");
const SecurityToken = artifacts.require("./SecurityToken.sol");
const GeneralTransferManager = artifacts.require("./GeneralTransferManager");
const GeneralPermissionManager = artifacts.require("./GeneralPermissionManager");

const Web3 = require("web3");
let BN = Web3.utils.BN;
const web3 = new Web3(new Web3.providers.HttpProvider("http://localhost:8545")); // Hardcoded development port

contract("Issuance", async (accounts) => {
    // Accounts Variable declaration
    let account_polymath;
    let account_investor1;
    let account_issuer;
    let token_owner;
    let account_investor2;
    let account_fundsReceiver;
    let account_delegate;
    let blockNo;
    let balanceOfReceiver;
    let message = "Transaction Should Fail!";
    const TM_Perm = web3.utils.fromAscii("WHITELIST");
    const delegateDetails = web3.utils.fromAscii("I am delegate");
    // investor Details
    let fromTime;
    let toTime;
    let expiryTime;

    // Contract Instance Declaration
    let I_GeneralPermissionManagerFactory;
    let I_SecurityTokenRegistryProxy;
    let I_GeneralTransferManagerFactory;
    let I_GeneralPermissionManager;
    let I_GeneralTransferManager;
    let I_ModuleRegistryProxy;
    let I_ModuleRegistry;
    let I_FeatureRegistry;
    let I_SecurityTokenRegistry;
    let I_CappedSTOFactory;
    let I_MRProxied;
    let I_STRProxied;
    let I_STFactory;
    let I_SecurityToken;
    let I_CappedSTO;
    let I_PolyToken;
    let I_PolymathRegistry;

    // SecurityToken Details (Launched ST on the behalf of the issuer)
    const name = "Demo Token";
    const symbol = "DET";
    const tokenDetails = "This is equity type of issuance";
    const decimals = 18;

    // Module key
    const permissionManagerKey = 1;
    const transferManagerKey = 2;
    const stoKey = 3;
    const budget = 0;
    const address_zero = "0x0000000000000000000000000000000000000000";
    const one_address = "0x0000000000000000000000000000000000000001";

    // Initial fee for ticker registry and security token registry
    const initRegFee = new BN(web3.utils.toWei("250"));

    // Capped STO details
    //let startTime;           // Start time will be 5000 seconds more than the latest time
    //let endTime;                    // Add 30 days more
    const cap = new BN(web3.utils.toWei("10000"));
    const rate = new BN(web3.utils.toWei("1000"));
    const fundRaiseType = [0];
    const cappedSTOSetupCost = new BN(web3.utils.toWei("20000", "ether"));
    const maxCost = cappedSTOSetupCost;
    const STOParameters = ["uint256", "uint256", "uint256", "uint256", "uint8[]", "address"];
    const STRProxyParameters = ["address", "address", "uint256", "uint256", "address", "address"];
    const MRProxyParameters = ["address", "address"];

    before(async () => {
        fromTime = await latestTime();
        toTime = await latestTime();
        expiryTime = toTime + duration.days(15);
        // Accounts setup
        account_polymath = accounts[0];
        account_issuer = accounts[1];
        account_investor1 = accounts[3];
        account_investor2 = accounts[2];
        account_fundsReceiver = accounts[4];
        account_delegate = accounts[5];
        token_owner = account_issuer;

        // Step 1: Deploy the genral PM ecosystem
        let instances = await setUpPolymathNetwork(account_polymath, token_owner);

        [
            I_PolymathRegistry,
            I_PolyToken,
            I_FeatureRegistry,
            I_ModuleRegistry,
            I_ModuleRegistryProxy,
            I_MRProxied,
            I_GeneralTransferManagerFactory,
            I_STFactory,
            I_SecurityTokenRegistry,
            I_SecurityTokenRegistryProxy,
            I_STRProxied
        ] = instances;

        // STEP 2: Deploy the GeneralDelegateManagerFactory
        [I_GeneralPermissionManagerFactory] = await deployGPMAndVerifyed(account_polymath, I_MRProxied, 0);
        // STEP 3: Deploy the CappedSTOFactory
        [I_CappedSTOFactory] = await deployCappedSTOAndVerifyed(account_polymath, I_MRProxied, 0);

        // Printing all the contract addresses
        console.log(`
        --------------------- Polymath Network Smart Contracts: ---------------------
        PolymathRegistry:                  ${I_PolymathRegistry.address}
        SecurityTokenRegistryProxy:        ${I_SecurityTokenRegistryProxy.address}
        SecurityTokenRegistry:             ${I_SecurityTokenRegistry.address}
        ModuleRegistry:                    ${I_ModuleRegistry.address}
        ModuleRegistryProxy:               ${I_ModuleRegistryProxy.address}
        FeatureRegistry:                   ${I_FeatureRegistry.address}

        STFactory:                         ${I_STFactory.address}
        GeneralTransferManagerFactory:     ${I_GeneralTransferManagerFactory.address}
        GeneralPermissionManagerFactory:   ${I_GeneralPermissionManagerFactory.address}

        CappedSTOFactory:                  ${I_CappedSTOFactory.address}
        -----------------------------------------------------------------------------
        `);
    });

    describe("Launch SecurityToken & STO on the behalf of the issuer", async () => {
        describe("Create securityToken for the issuer by the polymath", async () => {
            it("POLYMATH: Should register the ticker before the generation of the security token", async () => {
                await I_PolyToken.getTokens(new BN(10000).mul(new BN(10).pow(new BN(18))), account_polymath);
                await I_PolyToken.approve(I_STRProxied.address, initRegFee, { from: account_polymath });
                let tx = await I_STRProxied.registerTicker(account_polymath, symbol, name, { from: account_polymath });
                assert.equal(tx.logs[0].args._owner, account_polymath);
                assert.equal(tx.logs[0].args._ticker, symbol);
            });

            it("POLYMATH: Should generate the new security token with the same symbol as registered above", async () => {
                await I_PolyToken.approve(I_STRProxied.address, initRegFee, { from: account_polymath });
                
                let tx = await I_STRProxied.generateSecurityToken(name, symbol, tokenDetails, false, { from: account_polymath });

                // Verify the successful generation of the security token
                assert.equal(tx.logs[2].args._ticker, symbol, "SecurityToken doesn't get deployed");

                I_SecurityToken = await SecurityToken.at(tx.logs[2].args._securityTokenAddress);

                const log = (await I_SecurityToken.getPastEvents('ModuleAdded', {filter: {transactionHash: tx.transactionHash}}))[0];

                // Verify that GeneralTransferManager module get added successfully or not
                assert.equal(log.args._types[0].toNumber(), transferManagerKey);
                assert.equal(web3.utils.toAscii(log.args._name).replace(/\u0000/g, ""), "GeneralTransferManager");
            });

            it("POLYMATH: Should intialize the auto attached modules", async () => {
                let moduleData = (await I_SecurityToken.getModulesByType(transferManagerKey))[0];
                I_GeneralTransferManager = await GeneralTransferManager.at(moduleData);
            });

            it("POLYMATH: Should successfully attach the STO factory with the security token", async () => {
                // STEP 4: Deploy the CappedSTOFactory

<<<<<<< HEAD
                I_CappedSTOFactory = await CappedSTOFactory.new(cappedSTOSetupCost, new BN(0), new BN(0), { from: account_polymath });

                assert.notEqual(I_CappedSTOFactory.address.valueOf(), address_zero, "CappedSTOFactory contract was not deployed");

                // (C) : Register the STOFactory
                await I_MRProxied.registerModule(I_CappedSTOFactory.address, { from: account_polymath });
                await I_MRProxied.verifyModule(I_CappedSTOFactory.address, true, { from: account_polymath });
=======
                [I_CappedSTOFactory] = await deployCappedSTOAndVerifyed(account_polymath, I_MRProxied, cappedSTOSetupCost);
>>>>>>> 247b64ee

                let bytesSTO = encodeModuleCall(STOParameters, [
                    await latestTime() + duration.seconds(5000),
                    await latestTime() + duration.days(30),
                    cap,
                    rate,
                    fundRaiseType,
                    account_fundsReceiver
                ]);

                await I_PolyToken.getTokens(cappedSTOSetupCost, account_polymath);
                await I_PolyToken.transfer(I_SecurityToken.address, cappedSTOSetupCost, { from: account_polymath });

                const tx = await I_SecurityToken.addModule(I_CappedSTOFactory.address, bytesSTO, maxCost, new BN(0), { from: account_polymath });

                assert.equal(tx.logs[3].args._types[0], stoKey, "CappedSTO doesn't get deployed");
                assert.equal(
                    web3.utils.toAscii(tx.logs[3].args._name).replace(/\u0000/g, ""),
                    "CappedSTO",
                    "CappedSTOFactory module was not added"
                );
                I_CappedSTO = await CappedSTO.at(tx.logs[3].args._module);
            });
        });

        describe("Transfer Manager operations by the polymath_account", async () => {
            it("Should modify the whitelist", async () => {
                fromTime = await latestTime();
                toTime = await latestTime() + duration.days(15);
                expiryTime = toTime + duration.days(100);

                let tx = await I_GeneralTransferManager.modifyWhitelist(
                    account_investor1,
                    fromTime + duration.days(70),
                    toTime + duration.days(90),
                    expiryTime + duration.days(50),
                    true,
                    {
                        from: account_polymath
                    }
                );
                assert.equal(tx.logs[0].args._investor, account_investor1, "Failed in adding the investor in whitelist");
            });

            it("Should add the delegate with permission", async () => {
                //First attach a permission manager to the token
                await I_SecurityToken.addModule(I_GeneralPermissionManagerFactory.address, "0x0", new BN(0), new BN(0), { from: account_polymath });
                let moduleData = (await I_SecurityToken.getModulesByType(permissionManagerKey))[0];
                I_GeneralPermissionManager = await GeneralPermissionManager.at(moduleData);
                // Add permission to the deletgate (A regesteration process)
                await I_GeneralPermissionManager.addDelegate(account_delegate, delegateDetails, { from: account_polymath });
                // Providing the permission to the delegate
                await I_GeneralPermissionManager.changePermission(account_delegate, I_GeneralTransferManager.address, TM_Perm, true, {
                    from: account_polymath
                });

                assert.isTrue(
                    await I_GeneralPermissionManager.checkPermission(account_delegate, I_GeneralTransferManager.address, TM_Perm)
                );
            });

            it("POLYMATH: Should change the ownership of the SecurityToken", async () => {
                await I_SecurityToken.transferOwnership(token_owner, { from: account_polymath });

                assert.equal(await I_SecurityToken.owner.call(), token_owner);
            });
        });

        describe("Operations on the STO", async () => {
            it("Should Buy the tokens", async () => {
                balanceOfReceiver = await web3.eth.getBalance(account_fundsReceiver);
                blockNo = await latestBlock();
                // Jump time
                await increaseTime(5000);
                // Fallback transaction
                await web3.eth.sendTransaction({
                    from: account_investor1,
                    to: I_CappedSTO.address,
                    gas: 6100000,
                    value: new BN(web3.utils.toWei("1", "ether"))
                });

                assert.equal((await I_CappedSTO.getRaised.call(0)).div(new BN(10).pow(new BN(18))).toNumber(), 1);

                assert.equal(await I_CappedSTO.investorCount.call(), 1);

                assert.equal((await I_SecurityToken.balanceOf(account_investor1)).div(new BN(10).pow(new BN(18))).toNumber(), 1000);
            });

            it("Verification of the event Token Purchase", async () => {
                const log = (await I_CappedSTO.getPastEvents('TokenPurchase', {filter: {from: blockNo}}))[0];
                assert.equal(log.args.purchaser, account_investor1, "Wrong address of the investor");
                assert.equal(log.args.amount.div(new BN(10).pow(new BN(18))).toNumber(), 1000, "Wrong No. token get dilivered");
            });

            it("should add the investor into the whitelist by the delegate", async () => {
                let tx = await I_GeneralTransferManager.modifyWhitelist(account_investor2, fromTime, toTime, expiryTime, true, {
                    from: account_delegate,
                    gas: 7000000
                });
                assert.equal(tx.logs[0].args._investor, account_investor2, "Failed in adding the investor in whitelist");
            });

            it("Should buy the token", async () => {
                await web3.eth.sendTransaction({
                    from: account_investor2,
                    to: I_CappedSTO.address,
                    gas: 2100000,
                    value: new BN(web3.utils.toWei("1", "ether"))
                });

                assert.equal((await I_CappedSTO.getRaised.call(0)).div(new BN(10).pow(new BN(18))).toNumber(), 2);

                assert.equal(await I_CappedSTO.investorCount.call(), 2);

                assert.equal((await I_SecurityToken.balanceOf(account_investor2)).div(new BN(10).pow(new BN(18))).toNumber(), 1000);
            });
        });
    });
});<|MERGE_RESOLUTION|>--- conflicted
+++ resolved
@@ -170,17 +170,7 @@
             it("POLYMATH: Should successfully attach the STO factory with the security token", async () => {
                 // STEP 4: Deploy the CappedSTOFactory
 
-<<<<<<< HEAD
-                I_CappedSTOFactory = await CappedSTOFactory.new(cappedSTOSetupCost, new BN(0), new BN(0), { from: account_polymath });
-
-                assert.notEqual(I_CappedSTOFactory.address.valueOf(), address_zero, "CappedSTOFactory contract was not deployed");
-
-                // (C) : Register the STOFactory
-                await I_MRProxied.registerModule(I_CappedSTOFactory.address, { from: account_polymath });
-                await I_MRProxied.verifyModule(I_CappedSTOFactory.address, true, { from: account_polymath });
-=======
                 [I_CappedSTOFactory] = await deployCappedSTOAndVerifyed(account_polymath, I_MRProxied, cappedSTOSetupCost);
->>>>>>> 247b64ee
 
                 let bytesSTO = encodeModuleCall(STOParameters, [
                     await latestTime() + duration.seconds(5000),
