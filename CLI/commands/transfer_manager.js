const readlineSync = require('readline-sync');
const chalk = require('chalk');
const moment = require('moment');
const common = require('./common/common_functions');
const contracts = require('./helpers/contract_addresses');
const abis = require('./helpers/contract_abis');
const gbl = require('./common/global');
const csvParse = require('./helpers/csv');
const { table } = require('table')

///////////////////
// Constants
const WHITELIST_DATA_CSV = './CLI/data/Transfer/GTM/whitelist_data.csv';
const ADD_BLACKLIST_DATA_CSV = './CLI/data/Transfer/BlacklistTM/add_blacklist_data.csv';
const MODIFY_BLACKLIST_DATA_CSV = './CLI/data/Transfer/BlacklistTM/modify_blacklist_data.csv';
const DELETE_BLACKLIST_DATA_CSV = './CLI/data/Transfer/BlacklistTM/delete_blacklist_data.csv';
const ADD_INVESTOR_BLACKLIST_DATA_CSV = './CLI/data/Transfer/BlacklistTM/add_investor_blacklist_data.csv';
const REMOVE_INVESTOR_BLACKLIST_DATA_CSV = './CLI/data/Transfer/BlacklistTM/remove_investor_blacklist_data.csv';
const PERCENTAGE_WHITELIST_DATA_CSV = './CLI/data/Transfer/PercentageTM/whitelist_data.csv';

// App flow
let tokenSymbol;
let securityToken;
let securityTokenRegistry;
let moduleRegistry;
let currentTransferManager;

async function executeApp() {
  console.log('\n', chalk.blue('Transfer Manager - Main Menu', '\n'));

<<<<<<< HEAD
  let tmModules = await getAllModulesByType(gbl.constants.MODULES_TYPES.TRANSFER);
  let nonArchivedModules = tmModules.filter(m => !m.archived);
  if (nonArchivedModules.length > 0) {
    console.log(`Transfer Manager modules attached:`);
    nonArchivedModules.map(m => console.log(`- ${m.name} at ${m.address}`))
  } else {
    console.log(`There are no Transfer Manager modules attached`);
  }

  let options = ['Verify transfer', 'Transfer'];
  let forcedTransferDisabled = await securityToken.methods.controllerDisabled().call();
  if (!forcedTransferDisabled) {
    options.push('Forced transfers');
  }
  if (nonArchivedModules.length > 0) {
    options.push('Config existing modules');
=======
    let options = ['Verify transfer', 'Transfer'];
    let forcedTransferDisabled = await securityToken.methods.controllerDisabled().call();
    if (!forcedTransferDisabled) {
      options.push('Forced transfers');
    }
    if (nonArchivedModules.length > 0) {
      options.push('Config existing modules');
    }
    options.push('Add new Transfer Manager module');

    let index = readlineSync.keyInSelect(options, 'What do you want to do?', { cancel: 'Exit' });
    let optionSelected = index != -1 ? options[index] : 'Exit';
    console.log('Selected:', optionSelected, '\n');
    switch (optionSelected) {
      case 'Verify transfer':
        let verifyTotalSupply = web3.utils.fromWei(await securityToken.methods.totalSupply().call());
        await logTotalInvestors();
        let verifyTransferFrom = readlineSync.question(`Enter the sender account (${Issuer.address}): `, {
          limit: function (input) {
            return web3.utils.isAddress(input);
          },
          limitMessage: "Must be a valid address",
          defaultInput: Issuer.address
        });
        await logBalance(verifyTransferFrom, verifyTotalSupply);
        let verifyTransferTo = readlineSync.question('Enter the receiver account: ', {
          limit: function (input) {
            return web3.utils.isAddress(input);
          },
          limitMessage: "Must be a valid address",
        });
        await logBalance(verifyTransferTo, verifyTotalSupply);
        let verifyTransferAmount = readlineSync.question('Enter amount of tokens to verify: ');
        let isVerified = await securityToken.methods.verifyTransfer(verifyTransferFrom, verifyTransferTo, web3.utils.toWei(verifyTransferAmount), web3.utils.fromAscii("")).call();
        if (isVerified) {
          console.log(chalk.green(`\n${verifyTransferAmount} ${tokenSymbol} can be transferred from ${verifyTransferFrom} to ${verifyTransferTo}!`));
        } else {
          console.log(chalk.red(`\n${verifyTransferAmount} ${tokenSymbol} can't be transferred from ${verifyTransferFrom} to ${verifyTransferTo}!`));
        }
        break;
      case 'Transfer':
        let totalSupply = web3.utils.fromWei(await securityToken.methods.totalSupply().call());
        await logTotalInvestors();
        await logBalance(Issuer.address, totalSupply);
        let transferTo = readlineSync.question('Enter beneficiary of tranfer: ', {
          limit: function (input) {
            return web3.utils.isAddress(input);
          },
          limitMessage: "Must be a valid address"
        });
        await logBalance(transferTo, totalSupply);
        let transferAmount = readlineSync.question('Enter amount of tokens to transfer: ');
        let isTranferVerified = await securityToken.methods.verifyTransfer(Issuer.address, transferTo, web3.utils.toWei(transferAmount), web3.utils.fromAscii("")).call();
        if (isTranferVerified) {
          let transferAction = securityToken.methods.transfer(transferTo, web3.utils.toWei(transferAmount));
          let receipt = await common.sendTransaction(transferAction);
          let event = common.getEventFromLogs(securityToken._jsonInterface, receipt.logs, 'Transfer');
          console.log(chalk.green(`${event.from} transferred ${web3.utils.fromWei(event.value)} ${tokenSymbol} to ${event.to} successfully!`));
          await logTotalInvestors();
          await logBalance(Issuer.address, totalSupply);
          await logBalance(transferTo, totalSupply);
        } else {
          console.log(chalk.red(`Transfer failed at verification. Please review the transfer restrictions.`));
        }
        break;
      case 'Forced transfers':
        await forcedTransfers();
        break;
      case 'Config existing modules':
        await configExistingModules(nonArchivedModules);
        break;
      case 'Add new Transfer Manager module':
        await addTransferManagerModule();
        break;
      case 'Exit':
        exit = true;
        break
    }
>>>>>>> 4c352eed
  }
  options.push('Add new Transfer Manager module');

  let index = readlineSync.keyInSelect(options, 'What do you want to do?', { cancel: 'EXIT' });
  let optionSelected = index !== -1 ? options[index] : 'EXIT';
  console.log('Selected:', optionSelected, '\n');
  switch (optionSelected) {
    case 'Verify transfer':
      let verifyTransferFrom = readlineSync.question(`Enter the sender account (${Issuer.address}): `, {
        limit: function (input) {
          return web3.utils.isAddress(input);
        },
        limitMessage: "Must be a valid address",
        defaultInput: Issuer.address
      });
      let verifyFromBalance = web3.utils.fromWei(await securityToken.methods.balanceOf(verifyTransferFrom).call());
      console.log(chalk.yellow(`Balance of ${verifyTransferFrom}: ${verifyFromBalance} ${tokenSymbol}`));
      let verifyTransferTo = readlineSync.question('Enter the receiver account: ', {
        limit: function (input) {
          return web3.utils.isAddress(input);
        },
        limitMessage: "Must be a valid address",
      });
      let verifyToBalance = web3.utils.fromWei(await securityToken.methods.balanceOf(verifyTransferTo).call());
      console.log(chalk.yellow(`Balance of ${verifyTransferTo}: ${verifyToBalance} ${tokenSymbol}`));
      let verifyTransferAmount = readlineSync.question('Enter amount of tokens to verify: ');
      let isVerified = await securityToken.methods.verifyTransfer(verifyTransferFrom, verifyTransferTo, web3.utils.toWei(verifyTransferAmount), web3.utils.fromAscii("")).call();
      if (isVerified) {
        console.log(chalk.green(`\n${verifyTransferAmount} ${tokenSymbol} can be transferred from ${verifyTransferFrom} to ${verifyTransferTo}!`));
      } else {
        console.log(chalk.red(`\n${verifyTransferAmount} ${tokenSymbol} can't be transferred from ${verifyTransferFrom} to ${verifyTransferTo}!`));
      }
      break;
    case 'Transfer':
      let fromBalance = web3.utils.fromWei(await securityToken.methods.balanceOf(Issuer.address).call());
      console.log(chalk.yellow(`Balance of ${Issuer.address}: ${fromBalance} ${tokenSymbol}`));
      let transferTo = readlineSync.question('Enter beneficiary of tranfer: ', {
        limit: function (input) {
          return web3.utils.isAddress(input);
        },
        limitMessage: "Must be a valid address"
      });
      let toBalance = web3.utils.fromWei(await securityToken.methods.balanceOf(transferTo).call());
      console.log(chalk.yellow(`Balance of ${transferTo}: ${toBalance} ${tokenSymbol}`));
      let transferAmount = readlineSync.question('Enter amount of tokens to transfer: ');
      let isTranferVerified = await securityToken.methods.verifyTransfer(Issuer.address, transferTo, web3.utils.toWei(transferAmount), web3.utils.fromAscii("")).call();
      if (isTranferVerified) {
        let transferAction = securityToken.methods.transfer(transferTo, web3.utils.toWei(transferAmount));
        let receipt = await common.sendTransaction(transferAction);
        let event = common.getEventFromLogs(securityToken._jsonInterface, receipt.logs, 'Transfer');
        console.log(chalk.green(`${event.from} transferred ${web3.utils.fromWei(event.value)} ${tokenSymbol} to ${event.to} successfully!`));
        console.log(`Balance of ${Issuer.address} after transfer: ${web3.utils.fromWei(await securityToken.methods.balanceOf(Issuer.address).call())} ${tokenSymbol}`);
        console.log(`Balance of ${transferTo} after transfer: ${web3.utils.fromWei(await securityToken.methods.balanceOf(transferTo).call())} ${tokenSymbol}`);
      } else {
        console.log(chalk.red(`Transfer failed at verification. Please review the transfer restrictions.`));
      }
      break;
    case 'Forced transfers':
      await forcedTransfers();
      break;
    case 'Config existing modules':
      await configExistingModules(nonArchivedModules);
      break;
    case 'Add new Transfer Manager module':
      await addTransferManagerModule();
      break;
    case 'EXIT':
      return;
  }

  await executeApp();
}

async function forcedTransfers() {
  let options = ['Disable controller', 'Set controller'];
  let controller = await securityToken.methods.controller().call();
  if (controller == Issuer.address) {
    options.push('Force Transfer');
  }
  let index = readlineSync.keyInSelect(options, 'What do you want to do?', { cancel: 'RETURN' });
  let optionSelected = index !== -1 ? options[index] : 'RETURN';
  console.log('Selected:', optionSelected, '\n');
  switch (optionSelected) {
    case 'Disable controller':
      if (readlineSync.keyInYNStrict()) {
        let disableControllerAction = securityToken.methods.disableController();
        await common.sendTransaction(disableControllerAction);
        console.log(chalk.green(`Forced transfers have been disabled permanently`));
      }
      break;
    case 'Set controller':
      let controllerAddress = readlineSync.question(`Enter the address for the controller (${Issuer.address}): `, {
        limit: function (input) {
          return web3.utils.isAddress(input);
        },
        limitMessage: "Must be a valid address",
        defaultInput: Issuer.address
      });
      let setControllerAction = securityToken.methods.setController(controllerAddress);
      let setControllerReceipt = await common.sendTransaction(setControllerAction);
      let setControllerEvent = common.getEventFromLogs(securityToken._jsonInterface, setControllerReceipt.logs, 'SetController');
      console.log(chalk.green(`New controller is ${setControllerEvent._newController}`));
      break;
    case 'Force Transfer':
      let from = readlineSync.question('Enter the address from which to take tokens: ', {
        limit: function (input) {
          return web3.utils.isAddress(input);
        },
        limitMessage: "Must be a valid address",
      });
      let fromBalance = web3.utils.fromWei(await securityToken.methods.balanceOf(from).call());
      console.log(chalk.yellow(`Balance of ${from}: ${fromBalance} ${tokenSymbol}`));
      let to = readlineSync.question('Enter address where to send tokens: ', {
        limit: function (input) {
          return web3.utils.isAddress(input);
        },
        limitMessage: "Must be a valid address",
      });
      let toBalance = web3.utils.fromWei(await securityToken.methods.balanceOf(to).call());
      console.log(chalk.yellow(`Balance of ${to}: ${toBalance} ${tokenSymbol}`));
      let amount = readlineSync.question('Enter amount of tokens to transfer: ', {
        limit: function (input) {
          return parseInt(input) <= parseInt(fromBalance);
        },
        limitMessage: `Amount must be less or equal than ${fromBalance} ${tokenSymbol}`,
      });
      let data = readlineSync.question('Enter the data to indicate validation: ');
      let log = readlineSync.question('Enter the data attached to the transfer by controller to emit in event: ');
      let forceTransferAction = securityToken.methods.forceTransfer(from, to, web3.utils.toWei(amount), web3.utils.asciiToHex(data), web3.utils.asciiToHex(log));
      let forceTransferReceipt = await common.sendTransaction(forceTransferAction, { factor: 1.5 });
      let forceTransferEvent = common.getEventFromLogs(securityToken._jsonInterface, forceTransferReceipt.logs, 'ForceTransfer');
      console.log(chalk.green(`  ${forceTransferEvent._controller} has successfully forced a transfer of ${web3.utils.fromWei(forceTransferEvent._value)} ${tokenSymbol} 
  from ${forceTransferEvent._from} to ${forceTransferEvent._to} 
  Verified transfer: ${forceTransferEvent._verifyTransfer}
  Data: ${web3.utils.hexToAscii(forceTransferEvent._data)}
        `));
      console.log(`Balance of ${from} after transfer: ${web3.utils.fromWei(await securityToken.methods.balanceOf(from).call())} ${tokenSymbol}`);
      console.log(`Balance of ${to} after transfer: ${web3.utils.fromWei(await securityToken.methods.balanceOf(to).call())} ${tokenSymbol}`);
      break;
    case 'RETURN':
      return;
  }

  await forcedTransfers();
}

async function configExistingModules(tmModules) {
  let options = tmModules.map(m => `${m.name} at ${m.address}`);
  let index = readlineSync.keyInSelect(options, 'Which module do you want to config? ', { cancel: 'RETURN' });
  console.log('Selected:', index !== -1 ? options[index] : 'RETURN', '\n');
  let moduleNameSelected = index !== -1 ? tmModules[index].name : 'RETURN';

  switch (moduleNameSelected) {
    case 'GeneralTransferManager':
      currentTransferManager = new web3.eth.Contract(abis.generalTransferManager(), tmModules[index].address);
      currentTransferManager.setProvider(web3.currentProvider);
      await generalTransferManager();
      break;
    case 'ManualApprovalTransferManager':
      currentTransferManager = new web3.eth.Contract(abis.manualApprovalTransferManager(), tmModules[index].address);
      currentTransferManager.setProvider(web3.currentProvider);
      await manualApprovalTransferManager();
      break;
    case 'CountTransferManager':
      currentTransferManager = new web3.eth.Contract(abis.countTransferManager(), tmModules[index].address);
      currentTransferManager.setProvider(web3.currentProvider);
      await countTransferManager();
      break;
    case 'PercentageTransferManager':
      currentTransferManager = new web3.eth.Contract(abis.percentageTransferManager(), tmModules[index].address);
      currentTransferManager.setProvider(web3.currentProvider);
      await percentageTransferManager();
      break;
    case 'BlacklistTransferManager':
      currentTransferManager = new web3.eth.Contract(abis.blacklistTransferManager(), tmModules[index].address);
      currentTransferManager.setProvider(web3.currentProvider);
      await blacklistTransferManager();
      break;
    case 'SingleTradeVolumeRestrictionTM':
      //currentTransferManager = new web3.eth.Contract(abis.singleTradeVolumeRestrictionTM(), tmModules[index].address);
      //currentTransferManager.setProvider(web3.currentProvider);
      //await singleTradeVolumeRestrictionTM();
      console.log(chalk.red(`
        *********************************
        This option is not yet available.
        *********************************`
      ));
      break;
    case 'LookupVolumeRestrictionTM':
      //await lookupVolumeRestrictionTM();
      console.log(chalk.red(`
        *********************************
        This option is not yet available.
        *********************************`
      ));
      break;
  }
}

async function addTransferManagerModule() {
<<<<<<< HEAD
  let options = [
    'GeneralTransferManager',
    'ManualApprovalTransferManager',
    'CountTransferManager',
    'PercentageTransferManager',
    'BlacklistTransferManager'
    //'SingleTradeVolumeRestrictionTM',
    //'LookupVolumeRestrictionTM'*/
  ];
=======
  let availableModules = await moduleRegistry.methods.getModulesByTypeAndToken(gbl.constants.MODULES_TYPES.TRANSFER, securityToken.options.address).call();
  let options = await Promise.all(availableModules.map(async function (m) {
    let moduleFactoryABI = abis.moduleFactory();
    let moduleFactory = new web3.eth.Contract(moduleFactoryABI, m);
    return web3.utils.hexToUtf8(await moduleFactory.methods.name().call());
  }));
>>>>>>> 4c352eed

  let index = readlineSync.keyInSelect(options, 'Which Transfer Manager module do you want to add? ', { cancel: 'RETURN' });
  if (index != -1 && readlineSync.keyInYNStrict(`Are you sure you want to add ${options[index]} module?`)) {
    let bytes = web3.utils.fromAscii('', 16);
    switch (options[index]) {
      case 'CountTransferManager':
        let maxHolderCount = readlineSync.question('Enter the maximum no. of holders the SecurityToken is allowed to have: ');
        let configureCountTM = abis.countTransferManager().find(o => o.name === 'configure' && o.type === 'function');
        bytes = web3.eth.abi.encodeFunctionCall(configureCountTM, [maxHolderCount]);
        break;
      case 'PercentageTransferManager':
        let maxHolderPercentage = toWeiPercentage(readlineSync.question('Enter the maximum amount of tokens in percentage that an investor can hold: ', {
          limit: function (input) {
            return (parseInt(input) > 0 && parseInt(input) <= 100);
          },
          limitMessage: "Must be greater than 0 and less than 100"
        }));
        let allowPercentagePrimaryIssuance = readlineSync.keyInYNStrict(`Do you want to ignore transactions which are part of the primary issuance? `);
        let configurePercentageTM = abis.percentageTransferManager().find(o => o.name === 'configure' && o.type === 'function');
        bytes = web3.eth.abi.encodeFunctionCall(configurePercentageTM, [maxHolderPercentage, allowPercentagePrimaryIssuance]);
        break;
      case 'SingleTradeVolumeRestrictionTM':
        /*
        let isTransferLimitInPercentage = !!readlineSync.keyInSelect(['In tokens', 'In percentage'], 'How do you want to set the transfer limit? ', {cancel: false});
        let globalTransferLimitInPercentageOrToken;
        if (isTransferLimitInPercentage) {
          globalTransferLimitInPercentageOrToken = toWeiPercentage(readlineSync.question('Enter the percentage for default limit: ', {
            limit: function(input) {
              return (parseInt(input) > 0 && parseInt(input) <= 100);
            },
            limitMessage: "Must be greater than 0 and less than 100"
          })); 
        } else {
          globalTransferLimitInPercentageOrToken = web3.utils.toWei(readlineSync.question('Enter the amount of tokens for default limit: ', {
            limit: function(input) {
              return parseInt(input) > 0;
            },
            limitMessage: "Must be greater than 0"
          })); 
        }
        let allowPrimaryIssuance = readlineSync.keyInYNStrict(`Do you want to allow all primary issuance transfers? `);
        bytes = web3.eth.abi.encodeFunctionCall( {
          name: 'configure',
          type: 'function',
          inputs: [
            {
              type: 'bool',
              name: '_isTransferLimitInPercentage'
            },{
              type: 'uint256',
              name: '_globalTransferLimitInPercentageOrToken'
            },{
              type: 'bool',
              name: '_isTransferLimitInPercentage'
            }
          ]
        }, [isTransferLimitInPercentage, globalTransferLimitInPercentageOrToken, allowPrimaryIssuance]);
      */
        console.log(chalk.red(`
          *********************************
          This option is not yet available.
          *********************************`
        ));
        break;
      case 'LookupVolumeRestrictionTM':
        console.log(chalk.red(`
          *********************************
          This option is not yet available.
          *********************************`
        ));
        break;
    }
    let selectedTMFactoryAddress = await contracts.getModuleFactoryAddressByName(securityToken.options.address, gbl.constants.MODULES_TYPES.TRANSFER, options[index]);
    let addModuleAction = securityToken.methods.addModule(selectedTMFactoryAddress, bytes, 0, 0);
    let receipt = await common.sendTransaction(addModuleAction);
    let event = common.getEventFromLogs(securityToken._jsonInterface, receipt.logs, 'ModuleAdded');
    console.log(chalk.green(`Module deployed at address: ${event._module}`));
  }
}

async function generalTransferManager() {
  console.log(chalk.blue(`General Transfer Manager at ${currentTransferManager.options.address}`), '\n');

  // Show current data
  let displayIssuanceAddress = await currentTransferManager.methods.issuanceAddress().call();
  let displaySigningAddress = await currentTransferManager.methods.signingAddress().call();
  let displayAllowAllTransfers = await currentTransferManager.methods.allowAllTransfers().call();
  let displayAllowAllWhitelistTransfers = await currentTransferManager.methods.allowAllWhitelistTransfers().call();
  let displayAllowAllWhitelistIssuances = await currentTransferManager.methods.allowAllWhitelistIssuances().call();
  let displayAllowAllBurnTransfers = await currentTransferManager.methods.allowAllBurnTransfers().call();
  let displayDefaults = await currentTransferManager.methods.defaults().call();
  let displayInvestors = await currentTransferManager.methods.getInvestors().call();

  console.log(`- Issuance address:                ${displayIssuanceAddress}`);
  console.log(`- Signing address:                 ${displaySigningAddress}`);
  console.log(`- Allow all transfers:             ${displayAllowAllTransfers ? `YES` : `NO`}`);
  console.log(`- Allow all whitelist transfers:   ${displayAllowAllWhitelistTransfers ? `YES` : `NO`}`);
  console.log(`- Allow all whitelist issuances:   ${displayAllowAllWhitelistIssuances ? `YES` : `NO`}`);
  console.log(`- Allow all burn transfers:        ${displayAllowAllBurnTransfers ? `YES` : `NO`}`);
  console.log(`- Default times:`);
  console.log(`   - From time:                    ${displayDefaults.fromTime} (${moment.unix(displayDefaults.fromTime).format('MMMM Do YYYY, HH:mm:ss')})`);
  console.log(`   - To time:                      ${displayDefaults.toTime} (${moment.unix(displayDefaults.toTime).format('MMMM Do YYYY, HH:mm:ss')})`);
  console.log(`- Investors:                       ${displayInvestors.length}`);
  // ------------------

  let options = [];
  if (displayInvestors.length > 0) {
    options.push(`Show investors`, `Show whitelist data`);
  }
  options.push('Modify whitelist', 'Modify whitelist from CSV', /*'Modify Whitelist Signed',*/
    'Change the default times used when they are zero', `Change issuance address`, 'Change signing address');

  if (displayAllowAllTransfers) {
    options.push('Disallow all transfers');
  } else {
    options.push('Allow all transfers');
  }
  if (displayAllowAllWhitelistTransfers) {
    options.push('Disallow all whitelist transfers');
  } else {
    options.push('Allow all whitelist transfers');
  }
  if (displayAllowAllWhitelistIssuances) {
    options.push('Disallow all whitelist issuances');
  } else {
    options.push('Allow all whitelist issuances');
  }
  if (displayAllowAllBurnTransfers) {
    options.push('Disallow all burn transfers');
  } else {
    options.push('Allow all burn transfers');
  }

  let index = readlineSync.keyInSelect(options, 'What do you want to do?', { cancel: 'RETURN' });
  let optionSelected = index !== -1 ? options[index] : 'RETURN';
  console.log('Selected:', optionSelected, '\n');
  switch (optionSelected) {
    case `Show investors`:
      console.log('***** List of investors on whitelist *****');
      displayInvestors.map(i => console.log(i));
      break;
    case `Show whitelist data`:
      let investorsToShow = readlineSync.question(`Enter the addresses of the investors you want to show (i.e: addr1,addr2,addr3) or leave empty to show them all: `, {
        limit: function (input) {
          return input === '' || input.split(",").every(a => web3.utils.isAddress(a));
        },
        limitMessage: `All addresses must be valid`
      });
      if (investorsToShow === '') {
        let whitelistData = await currentTransferManager.methods.getAllInvestorsData().call();
        showWhitelistTable(whitelistData[0], whitelistData[1], whitelistData[2], whitelistData[3], whitelistData[4]);
      } else {
        let investorsArray = investorsToShow.split(',');
        let whitelistData = await currentTransferManager.methods.getInvestorsData(investorsArray).call();
        showWhitelistTable(investorsArray, whitelistData[0], whitelistData[1], whitelistData[2], whitelistData[3]);
      }
      break;
    case 'Change the default times used when they are zero':
      let fromTimeDefault = readlineSync.questionInt(`Enter the default time (Unix Epoch time) used when fromTime is zero: `);
      let toTimeDefault = readlineSync.questionInt(`Enter the default time (Unix Epoch time) used when fromTime is zero: `);
      let changeDefaultsAction = currentTransferManager.methods.changeDefaults(fromTimeDefault, toTimeDefault);
      let changeDefaultsReceipt = await common.sendTransaction(changeDefaultsAction);
      let changeDefaultsEvent = common.getEventFromLogs(currentTransferManager._jsonInterface, changeDefaultsReceipt.logs, 'ChangeDefaults');
      console.log(chalk.green(`Default times have been updated successfully!`));
      break;
    case 'Modify whitelist':
      let investor = readlineSync.question('Enter the address to whitelist: ', {
        limit: function (input) {
          return web3.utils.isAddress(input);
        },
        limitMessage: "Must be a valid address"
      });
      let now = Math.floor(Date.now() / 1000);
      let fromTime = readlineSync.questionInt(`Enter the time(Unix Epoch time) when the sale lockup period ends and the investor can freely sell his tokens(now = ${now}): `, { defaultInput: now });
      let toTime = readlineSync.questionInt(`Enter the time(Unix Epoch time) when the purchase lockup period ends and the investor can freely purchase tokens from others(now = ${now}): `, { defaultInput: now });
      let oneHourFromNow = Math.floor(Date.now() / 1000 + 3600);
      let expiryTime = readlineSync.questionInt(`Enter the time till investors KYC will be validated(after that investor need to do re - KYC) (1 hour from now = ${oneHourFromNow}): `, { defaultInput: oneHourFromNow });
      let canBuyFromSTO = readlineSync.keyInYNStrict('Is the investor a restricted investor?');
      let modifyWhitelistAction = currentTransferManager.methods.modifyWhitelist(investor, fromTime, toTime, expiryTime, canBuyFromSTO);
      let modifyWhitelistReceipt = await common.sendTransaction(modifyWhitelistAction);
      let modifyWhitelistEvent = common.getEventFromLogs(currentTransferManager._jsonInterface, modifyWhitelistReceipt.logs, 'ModifyWhitelist');
      console.log(chalk.green(`${modifyWhitelistEvent._investor} has been whitelisted sucessfully!`));
      break;
    case 'Modify whitelist from CSV':
      await modifyWhitelistInBatch();
      break;
    /*
    case 'Modify Whitelist Signed':
      let investorSigned = readlineSync.question('Enter the address to whitelist: ', {
        limit: function(input) {
          return web3.utils.isAddress(input);
        },
        limitMessage: "Must be a valid address"
      }); 
      let fromTimeSigned = readlineSync.questionInt('Enter the time (Unix Epoch time) when the sale lockup period ends and the investor can freely sell his tokens: ');
      let toTimeSigned = readlineSync.questionInt('Enter the time (Unix Epoch time) when the purchase lockup period ends and the investor can freely purchase tokens from others: ');
      let expiryTimeSigned = readlineSync.questionInt('Enter the time till investors KYC will be validated (after that investor need to do re-KYC): ');
      let vSigned = readlineSync.questionInt('Enter v: ');
      let rSigned = readlineSync.question('Enter r: ');
      let sSigned = readlineSync.question('Enter s: ');
      let canBuyFromSTOSigned = readlineSync.keyInYNStrict('Is the investor a restricted investor?');
      let modifyWhitelistSignedAction = currentTransferManager.methods.modifyWhitelistSigned(investorSigned, fromTimeSigned, toTimeSigned, expiryTimeSigned, canBuyFromSTOSigned);
      let modifyWhitelistSignedReceipt = await common.sendTransaction(Issuer, modifyWhitelistSignedAction, defaultGasPrice);
      let modifyWhitelistSignedEvent = common.getEventFromLogs(currentTransferManager._jsonInterface, modifyWhitelistSignedReceipt.logs, 'ModifyWhitelist');
      console.log(chalk.green(`${ modifyWhitelistSignedEvent._investor } has been whitelisted sucessfully!`));
      break;
    */
    case 'Change issuance address':
      let issuanceAddress = readlineSync.question('Enter the new issuance address: ', {
        limit: function (input) {
          return web3.utils.isAddress(input);
        },
        limitMessage: "Must be a valid address"
      });
      let changeIssuanceAddressAction = currentTransferManager.methods.changeIssuanceAddress(issuanceAddress);
      let changeIssuanceAddressReceipt = await common.sendTransaction(changeIssuanceAddressAction);
      let changeIssuanceAddressEvent = common.getEventFromLogs(currentTransferManager._jsonInterface, changeIssuanceAddressReceipt.logs, 'ChangeIssuanceAddress');
      console.log(chalk.green(`${changeIssuanceAddressEvent._issuanceAddress} is the new address for the issuance!`));
      break;
    case 'Change signing address':
      let signingAddress = readlineSync.question('Enter the new signing address: ', {
        limit: function (input) {
          return web3.utils.isAddress(input);
        },
        limitMessage: "Must be a valid address"
      });
      let changeSigningAddressAction = currentTransferManager.methods.changeSigningAddress(signingAddress);
      let changeSigningAddressReceipt = await common.sendTransaction(changeSigningAddressAction);
      let changeSigningAddressEvent = common.getEventFromLogs(currentTransferManager._jsonInterface, changeSigningAddressReceipt.logs, 'ChangeSigningAddress');
      console.log(chalk.green(`${changeSigningAddressEvent._signingAddress} is the new address for the signing!`));
      break;
    case 'Allow all transfers':
    case 'Disallow all transfers':
      let changeAllowAllTransfersAction = currentTransferManager.methods.changeAllowAllTransfers(!displayAllowAllTransfers);
      let changeAllowAllTransfersReceipt = await common.sendTransaction(changeAllowAllTransfersAction);
      let changeAllowAllTransfersEvent = common.getEventFromLogs(currentTransferManager._jsonInterface, changeAllowAllTransfersReceipt.logs, 'AllowAllTransfers');
      if (changeAllowAllTransfersEvent._allowAllTransfers) {
        console.log(chalk.green(`All transfers are allowed!`));
      } else {
        console.log(chalk.green(`Transfers are restricted!`));
      }
      break;
    case 'Allow all whitelist transfers':
    case 'Disallow all whitelist transfers':
      let changeAllowAllWhitelistTransfersAction = currentTransferManager.methods.changeAllowAllWhitelistTransfers(!displayAllowAllWhitelistTransfers);
      let changeAllowAllWhitelistTransfersReceipt = await common.sendTransaction(changeAllowAllWhitelistTransfersAction);
      let changeAllowAllWhitelistTransfersEvent = common.getEventFromLogs(currentTransferManager._jsonInterface, changeAllowAllWhitelistTransfersReceipt.logs, 'AllowAllWhitelistTransfers');
      if (changeAllowAllWhitelistTransfersEvent._allowAllWhitelistTransfers) {
        console.log(chalk.green(`Time locks from whitelist are ignored for transfers!`));
      } else {
        console.log(chalk.green(`Transfers are restricted by time locks from whitelist!`));
      }
      break;
    case 'Allow all whitelist issuances':
    case 'Disallow all whitelist issuances':
      let changeAllowAllWhitelistIssuancesAction = currentTransferManager.methods.changeAllowAllWhitelistIssuances(!displayAllowAllWhitelistIssuances);
      let changeAllowAllWhitelistIssuancesReceipt = await common.sendTransaction(changeAllowAllWhitelistIssuancesAction);
      let changeAllowAllWhitelistIssuancesEvent = common.getEventFromLogs(currentTransferManager._jsonInterface, changeAllowAllWhitelistIssuancesReceipt.logs, 'AllowAllWhitelistIssuances');
      if (changeAllowAllWhitelistIssuancesEvent._allowAllWhitelistIssuances) {
        console.log(chalk.green(`Time locks from whitelist are ignored for issuances!`));
      } else {
        console.log(chalk.green(`Issuances are restricted by time locks from whitelist!`));
      }
      break;
    case 'Allow all burn transfers':
    case 'Disallow all burn transfers':
      let changeAllowAllBurnTransfersAction = currentTransferManager.methods.changeAllowAllBurnTransfers(!displayAllowAllBurnTransfers);
      let changeAllowAllBurnTransfersReceipt = await common.sendTransaction(changeAllowAllBurnTransfersAction);
      let changeAllowAllBurnTransfersEvent = common.getEventFromLogs(currentTransferManager._jsonInterface, changeAllowAllBurnTransfersReceipt.logs, 'AllowAllBurnTransfers');
      if (changeAllowAllBurnTransfersEvent._allowAllWhitelistTransfers) {
        console.log(chalk.green(`To burn tokens is allowed!`));
      } else {
        console.log(chalk.green(`The burning mechanism is deactivated!`));
      }
      break;
    case 'RETURN':
      return;
  }

  await generalTransferManager();
}

function showWhitelistTable(investorsArray, fromTimeArray, toTimeArray, expiryTimeArray, canBuyFromSTOArray) {
  let dataTable = [['Investor', 'From time', 'To time', 'KYC expiry date', 'Restricted']];
  for (let i = 0; i < investorsArray.length; i++) {
    dataTable.push([
      investorsArray[i],
      moment.unix(fromTimeArray[i]).format('MM/DD/YYYY HH:mm'),
      moment.unix(toTimeArray[i]).format('MM/DD/YYYY HH:mm'),
      moment.unix(expiryTimeArray[i]).format('MM/DD/YYYY HH:mm'),
      canBuyFromSTOArray[i] ? 'YES' : 'NO'
    ]);
  }
  console.log();
  console.log(table(dataTable));
}

async function modifyWhitelistInBatch() {
  let csvFilePath = readlineSync.question(`Enter the path for csv data file (${WHITELIST_DATA_CSV}): `, {
    defaultInput: WHITELIST_DATA_CSV
  });
  let batchSize = readlineSync.question(`Enter the max number of records per transaction or batch size (${gbl.constants.DEFAULT_BATCH_SIZE}): `, {
    limit: function (input) {
      return parseInt(input) > 0;
    },
    limitMessage: 'Must be greater than 0',
    defaultInput: gbl.constants.DEFAULT_BATCH_SIZE
  });
  let parsedData = csvParse(csvFilePath);
  let validData = parsedData.filter(row =>
    web3.utils.isAddress(row[0]) &&
    moment.unix(row[1]).isValid() &&
    moment.unix(row[2]).isValid() &&
    moment.unix(row[3]).isValid() &&
    typeof row[4] === 'boolean'
  );
  let invalidRows = parsedData.filter(row => !validData.includes(row));
  if (invalidRows.length > 0) {
    console.log(chalk.red(`The following lines from csv file are not valid: ${invalidRows.map(r => parsedData.indexOf(r) + 1).join(',')} `));
  }
  let batches = common.splitIntoBatches(validData, batchSize);
  let [investorArray, fromTimesArray, toTimesArray, expiryTimeArray, canBuyFromSTOArray] = common.transposeBatches(batches);
  for (let batch = 0; batch < batches.length; batch++) {
    console.log(`Batch ${batch + 1} - Attempting to modify whitelist to accounts: \n\n`, investorArray[batch], '\n');
    let action = currentTransferManager.methods.modifyWhitelistMulti(investorArray[batch], fromTimesArray[batch], toTimesArray[batch], expiryTimeArray[batch], canBuyFromSTOArray[batch]);
    let receipt = await common.sendTransaction(action);
    console.log(chalk.green('Modify whitelist transaction was successful.'));
    console.log(`${receipt.gasUsed} gas used.Spent: ${web3.utils.fromWei((new web3.utils.BN(receipt.gasUsed)).mul(new web3.utils.BN(defaultGasPrice)))} ETH`);
  }
}

async function manualApprovalTransferManager() {
  console.log(chalk.blue(`Manual Approval Transfer Manager at ${currentTransferManager.options.address} `), '\n');

  let options = ['Check manual approval', 'Add manual approval', 'Revoke manual approval',
    'Check manual blocking', 'Add manual blocking', 'Revoke manual blocking'];

  let index = readlineSync.keyInSelect(options, 'What do you want to do?', { cancel: 'RETURN' });
  let optionSelected = index !== -1 ? options[index] : 'RETURN';
  console.log('Selected:', optionSelected, '\n');
  let from;
  let to;
  switch (optionSelected) {
    case 'Check manual approval':
      from = readlineSync.question('Enter the address from which transfers would be approved: ', {
        limit: function (input) {
          return web3.utils.isAddress(input);
        },
        limitMessage: "Must be a valid address"
      });
      to = readlineSync.question('Enter the address to which transfers would be approved: ', {
        limit: function (input) {
          return web3.utils.isAddress(input);
        },
        limitMessage: "Must be a valid address"
      });
      console.log();
      let manualApproval = await getManualApproval(from, to);
      if (manualApproval) {
        console.log(`Manual approval found!`);
        console.log(`Allowance: ${web3.utils.fromWei(manualApproval.allowance)}`);
        console.log(`Expiry time: ${moment.unix(manualApproval.expiryTime).format('MMMM Do YYYY, HH:mm:ss')}`);
      } else {
        console.log(chalk.yellow(`There are no manual approvals from ${from} to ${to}.`));
      }
      break;
    case 'Add manual approval':
      from = readlineSync.question('Enter the address from which transfers will be approved: ', {
        limit: function (input) {
          return web3.utils.isAddress(input);
        },
        limitMessage: "Must be a valid address"
      });
      to = readlineSync.question('Enter the address to which transfers will be approved: ', {
        limit: function (input) {
          return web3.utils.isAddress(input);
        },
        limitMessage: "Must be a valid address"
      });
      if (!await getManualApproval(from, to)) {
        let allowance = readlineSync.question('Enter the amount of tokens which will be approved: ');
        let oneHourFromNow = Math.floor(Date.now() / 1000 + 3600);
        let expiryTime = readlineSync.questionInt(`Enter the time(Unix Epoch time) until which the transfer is allowed(1 hour from now = ${oneHourFromNow}): `, { defaultInput: oneHourFromNow });
        let addManualApprovalAction = currentTransferManager.methods.addManualApproval(from, to, web3.utils.toWei(allowance), expiryTime);
        let addManualApprovalReceipt = await common.sendTransaction(addManualApprovalAction);
        let addManualApprovalEvent = common.getEventFromLogs(currentTransferManager._jsonInterface, addManualApprovalReceipt.logs, 'AddManualApproval');
        console.log(chalk.green(`Manual approval has been added successfully!`));
      } else {
        console.log(chalk.red(`A manual approval already exists from ${from} to ${to}.Revoke it first if you want to add a new one.`));
      }
      break;
    case 'Revoke manual approval':
      from = readlineSync.question('Enter the address from which transfers were approved: ', {
        limit: function (input) {
          return web3.utils.isAddress(input);
        },
        limitMessage: "Must be a valid address"
      });
      to = readlineSync.question('Enter the address to which transfers were approved: ', {
        limit: function (input) {
          return web3.utils.isAddress(input);
        },
        limitMessage: "Must be a valid address"
      });
      if (await getManualApproval(from, to)) {
        let revokeManualApprovalAction = currentTransferManager.methods.revokeManualApproval(from, to);
        let revokeManualApprovalReceipt = await common.sendTransaction(revokeManualApprovalAction);
        let revokeManualApprovalEvent = common.getEventFromLogs(currentTransferManager._jsonInterface, revokeManualApprovalReceipt.logs, 'RevokeManualApproval');
        console.log(chalk.green(`Manual approval has been revoked successfully!`));
      } else {
        console.log(chalk.red(`Manual approval from ${from} to ${to} does not exist.`));
      }
      break;
    case 'Check manual blocking':
      from = readlineSync.question('Enter the address from which transfers would be blocked: ', {
        limit: function (input) {
          return web3.utils.isAddress(input);
        },
        limitMessage: "Must be a valid address"
      });
      to = readlineSync.question('Enter the address to which transfers would be blocked: ', {
        limit: function (input) {
          return web3.utils.isAddress(input);
        },
        limitMessage: "Must be a valid address"
      });
      console.log();
      let manualBlocking = await getManualBlocking(from, to);
      if (manualBlocking) {
        console.log(`Manual blocking found!`);
        console.log(`Expiry time: ${moment.unix(manualBlocking).format('MMMM Do YYYY, HH:mm:ss')}; `)
      } else {
        console.log(chalk.yellow(`There are no manual blockings from ${from} to ${to}.`));
      }
      break;
    case 'Add manual blocking':
      from = readlineSync.question('Enter the address from which transfers will be blocked: ', {
        limit: function (input) {
          return web3.utils.isAddress(input);
        },
        limitMessage: "Must be a valid address"
      });
      to = readlineSync.question('Enter the address to which transfers will be blocked: ', {
        limit: function (input) {
          return web3.utils.isAddress(input);
        },
        limitMessage: "Must be a valid address"
      });
      if (!await getManualBlocking(from, to)) {
        let oneHourFromNow = Math.floor(Date.now() / 1000 + 3600);
        let expiryTime = readlineSync.questionInt(`Enter the time(Unix Epoch time) until which the transfer is blocked(1 hour from now = ${oneHourFromNow}): `, { defaultInput: oneHourFromNow });
        let addManualBlockingAction = currentTransferManager.methods.addManualBlocking(from, to, expiryTime);
        let addManualBlockingReceipt = await common.sendTransaction(addManualBlockingAction);
        let addManualBlockingEvent = common.getEventFromLogs(currentTransferManager._jsonInterface, addManualBlockingReceipt.logs, 'AddManualBlocking');
        console.log(chalk.green(`Manual blocking has been added successfully!`));
      } else {
        console.log(chalk.red(`A manual blocking already exists from ${from} to ${to}.Revoke it first if you want to add a new one.`));
      }
      break;
    case 'Revoke manual blocking':
      from = readlineSync.question('Enter the address from which transfers were blocked: ', {
        limit: function (input) {
          return web3.utils.isAddress(input);
        },
        limitMessage: "Must be a valid address"
      });
      to = readlineSync.question('Enter the address to which transfers were blocked: ', {
        limit: function (input) {
          return web3.utils.isAddress(input);
        },
        limitMessage: "Must be a valid address"
      });
      if (await getManualBlocking(from, to)) {
        let revokeManualBlockingAction = currentTransferManager.methods.revokeManualBlocking(from, to);
        let revokeManualBlockingReceipt = await common.sendTransaction(revokeManualBlockingAction);
        let revokeManualBlockingEvent = common.getEventFromLogs(currentTransferManager._jsonInterface, revokeManualBlockingReceipt.logs, 'RevokeManualBlocking');
        console.log(chalk.green(`Manual blocking has been revoked successfully!`));
      } else {
        console.log(chalk.red(`Manual blocking from ${from} to ${to} does not exist.`));
      }
      break;
    case 'RETURN':
      return;
  }
  await manualApprovalTransferManager();
}

async function getManualApproval(_from, _to) {
  let result = null;

  let manualApproval = await currentTransferManager.methods.manualApprovals(_from, _to).call();
  if (manualApproval.expiryTime !== "0") {
    result = manualApproval;
  }

  return result;
}

async function getManualBlocking(_from, _to) {
  let result = null;

  let manualBlocking = await currentTransferManager.methods.manualBlockings(_from, _to).call();
  if (manualBlocking !== "0") {
    result = manualBlocking;
  }

  return result;
}

async function countTransferManager() {
  console.log(chalk.blue(`Count Transfer Manager at ${currentTransferManager.options.address}`), '\n');

  // Show current data
  let displayMaxHolderCount = await currentTransferManager.methods.maxHolderCount().call();

  console.log(`- Max holder count:        ${displayMaxHolderCount}`);

  let options = ['Change max holder count']
  let index = readlineSync.keyInSelect(options, 'What do you want to do?', { cancel: 'RETURN' });
  let optionSelected = index !== -1 ? options[index] : 'RETURN';
  console.log('Selected:', optionSelected, '\n');
  switch (optionSelected) {
    case 'Change max holder count':
      let maxHolderCount = readlineSync.question('Enter the maximum no. of holders the SecurityToken is allowed to have: ');
      let changeHolderCountAction = currentTransferManager.methods.changeHolderCount(maxHolderCount);
      let changeHolderCountReceipt = await common.sendTransaction(changeHolderCountAction);
      let changeHolderCountEvent = common.getEventFromLogs(currentTransferManager._jsonInterface, changeHolderCountReceipt.logs, 'ModifyHolderCount');
      console.log(chalk.green(`Max holder count has been set to ${changeHolderCountEvent._newHolderCount} sucessfully!`));
      break;
    case 'RETURN':
      return;
  }

  await countTransferManager();
}

async function percentageTransferManager() {
  console.log(chalk.blue(`Percentage Transfer Manager at ${currentTransferManager.options.address}`), '\n');

  // Show current data
  let displayMaxHolderPercentage = await currentTransferManager.methods.maxHolderPercentage().call();
  let displayAllowPrimaryIssuance = await currentTransferManager.methods.allowPrimaryIssuance().call();

  console.log(`- Max holder percentage:   ${fromWeiPercentage(displayMaxHolderPercentage)}%`);
  console.log(`- Allow primary issuance:  ${displayAllowPrimaryIssuance ? `YES` : `NO`}`);

  let options = ['Change max holder percentage', 'Check if investor is whitelisted', 'Modify whitelist', 'Modify whitelist from CSV'];
  if (displayAllowPrimaryIssuance) {
    options.push('Disallow primary issuance');
  } else {
    options.push('Allow primary issuance');
  }
  let index = readlineSync.keyInSelect(options, 'What do you want to do?', { cancel: 'RETURN' });
  let optionSelected = index !== -1 ? options[index] : 'RETURN';
  console.log('Selected:', optionSelected, '\n');
  switch (optionSelected) {
    case 'Change max holder percentage':
      let maxHolderPercentage = toWeiPercentage(readlineSync.question('Enter the maximum amount of tokens in percentage that an investor can hold: ', {
        limit: function (input) {
          return (parseInt(input) > 0 && parseInt(input) <= 100);
        },
        limitMessage: "Must be greater than 0 and less than 100"
      }));
      let changeHolderPercentageAction = currentTransferManager.methods.changeHolderPercentage(maxHolderPercentage);
      let changeHolderPercentageReceipt = await common.sendTransaction(changeHolderPercentageAction);
      let changeHolderPercentageEvent = common.getEventFromLogs(currentTransferManager._jsonInterface, changeHolderPercentageReceipt.logs, 'ModifyHolderPercentage');
      console.log(chalk.green(`Max holder percentage has been set to ${fromWeiPercentage(changeHolderPercentageEvent._newHolderPercentage)} successfully!`));
      break;
    case 'Check if investor is whitelisted':
      let investorToCheck = readlineSync.question('Enter the address of the investor: ', {
        limit: function (input) {
          return web3.utils.isAddress(input);
        },
        limitMessage: "Must be a valid address"
      });
      let isWhitelisted = await currentTransferManager.methods.whitelist(investorToCheck).call();
      if (isWhitelisted) {
        console.log(chalk.green(`${investorToCheck} is whitelisted!`));
      } else {
        console.log(chalk.yellow(`${investorToCheck} is not whitelisted!`));
      }
      break;
    case 'Modify whitelist':
      let valid = !!readlineSync.keyInSelect(['Remove investor from whitelist', 'Add investor to whitelist'], 'How do you want to do? ', { cancel: false });
      let investorToWhitelist = readlineSync.question('Enter the address of the investor: ', {
        limit: function (input) {
          return web3.utils.isAddress(input);
        },
        limitMessage: "Must be a valid address"
      });
      let modifyWhitelistAction = currentTransferManager.methods.modifyWhitelist(investorToWhitelist, valid);
      let modifyWhitelistReceipt = await common.sendTransaction(modifyWhitelistAction);
      let modifyWhitelistEvent = common.getEventFromLogs(currentTransferManager._jsonInterface, modifyWhitelistReceipt.logs, 'ModifyWhitelist');
      if (modifyWhitelistEvent._valid) {
        console.log(chalk.green(`${modifyWhitelistEvent._investor} has been added to the whitelist sucessfully!`));
      } else {
        console.log(chalk.green(`${modifyWhitelistEvent._investor} has been removed from the whitelist sucessfully!`));
      }
      break;
    case 'Modify whitelist from CSV':
      let csvFilePath = readlineSync.question(`Enter the path for csv data file (${PERCENTAGE_WHITELIST_DATA_CSV}): `, {
        defaultInput: PERCENTAGE_WHITELIST_DATA_CSV
      });
      let batchSize = readlineSync.question(`Enter the max number of records per transaction or batch size (${gbl.constants.DEFAULT_BATCH_SIZE}): `, {
        limit: function (input) {
          return parseInt(input) > 0;
        },
        limitMessage: 'Must be greater than 0',
        defaultInput: gbl.constants.DEFAULT_BATCH_SIZE
      });
      let parsedData = csvParse(csvFilePath);
      let validData = parsedData.filter(row => web3.utils.isAddress(row[0]) && typeof row[1] === 'boolean');
      let invalidRows = parsedData.filter(row => !validData.includes(row));
      if (invalidRows.length > 0) {
        console.log(chalk.red(`The following lines from csv file are not valid: ${invalidRows.map(r => parsedData.indexOf(r) + 1).join(',')}`));
      }
      let batches = common.splitIntoBatches(validData, batchSize);
      let [investorArray, isWhitelistedArray] = common.transposeBatches(batches);
      for (let batch = 0; batch < batches.length; batch++) {
        console.log(`Batch ${batch + 1} - Attempting to modify whitelist accounts:\n\n`, investorArray[batch], '\n');
        let action = await currentTransferManager.methods.modifyWhitelistMulti(investorArray[batch], isWhitelistedArray[batch]);
        let receipt = await common.sendTransaction(action);
        console.log(chalk.green('Modify whitelist transaction was successful.'));
        console.log(`${receipt.gasUsed} gas used. Spent: ${web3.utils.fromWei((new web3.utils.BN(receipt.gasUsed)).mul(new web3.utils.BN(defaultGasPrice)))} ETH`);
      }
      break;
    case 'Allow primary issuance':
    case 'Disallow primary issuance':
      let setAllowPrimaryIssuanceAction = currentTransferManager.methods.setAllowPrimaryIssuance(!displayAllowPrimaryIssuance);
      let setAllowPrimaryIssuanceReceipt = await common.sendTransaction(setAllowPrimaryIssuanceAction);
      let setAllowPrimaryIssuanceEvent = common.getEventFromLogs(currentTransferManager._jsonInterface, setAllowPrimaryIssuanceReceipt.logs, 'SetAllowPrimaryIssuance');
      if (setAllowPrimaryIssuanceEvent._allowPrimaryIssuance) {
        console.log(chalk.green(`Transactions which are part of the primary issuance will be ignored!`));
      } else {
        console.log(chalk.green(`Transactions which are part of the primary issuance will NOT be ignored!`));
      }
      break;
    case 'RETURN':
      return;
  }

  await percentageTransferManager();
}

async function blacklistTransferManager() {
  console.log(chalk.blue(`Blacklist Transfer Manager at ${currentTransferManager.options.address}`), '\n');

  let currentBlacklists = await currentTransferManager.methods.getAllBlacklists().call();
  console.log(`- Blacklists:    ${currentBlacklists.length}`);

  let options = ['Add new blacklist'];
  if (currentBlacklists.length > 0) {
    options.push('Manage existing blacklist');
  }
  options.push('Delete investors from all blacklists', 'Operate with multiple blacklists');

  let index = readlineSync.keyInSelect(options, 'What do you want to do?', { cancel: "RETURN" });
  let optionSelected = index !== -1 ? options[index] : 'RETURN';
  console.log('Selected:', optionSelected, '\n');
  switch (optionSelected) {
    case 'Add new blacklist':
      let name = readlineSync.question(`Enter the name of the blacklist type: `, {
        limit: function (input) {
          return input !== "";
        },
        limitMessage: `Invalid blacklist name`
      });
      let minuteFromNow = Math.floor(Date.now() / 1000) + 60;
      let startTime = readlineSync.questionInt(`Enter the start date (Unix Epoch time) of the blacklist type (a minute from now = ${minuteFromNow}): `, { defaultInput: minuteFromNow });
      let oneDayFromStartTime = startTime + 24 * 60 * 60;
      let endTime = readlineSync.questionInt(`Enter the end date (Unix Epoch time) of the blacklist type (1 day from start time = ${oneDayFromStartTime}): `, { defaultInput: oneDayFromStartTime });
      let repeatPeriodTime = readlineSync.questionInt(`Enter the repeat period (days) of the blacklist type, 0 to disable (90 days): `, { defaultInput: 90 });
      if (readlineSync.keyInYNStrict(`Do you want to add an investor to this blacklist type? `)) {
        let investor = readlineSync.question(`Enter the address of the investor: `, {
          limit: function (input) {
            return web3.utils.isAddress(input);
          },
          limitMessage: `Must be a valid address`
        });
        let addInvestorToNewBlacklistAction = currentTransferManager.methods.addInvestorToNewBlacklist(
          startTime,
          endTime,
          web3.utils.toHex(name),
          repeatPeriodTime,
          investor
        );
        let addInvestorToNewBlacklistReceipt = await common.sendTransaction(addInvestorToNewBlacklistAction);
        let addNewBlacklistEvent = common.getEventFromLogs(currentTransferManager._jsonInterface, addInvestorToNewBlacklistReceipt.logs, 'AddBlacklistType');
        console.log(chalk.green(`${web3.utils.hexToUtf8(addNewBlacklistEvent._blacklistName)} blacklist type has been added successfully!`));
        let addInvestorToNewBlacklistEvent = common.getEventFromLogs(currentTransferManager._jsonInterface, addInvestorToNewBlacklistReceipt.logs, 'AddInvestorToBlacklist');
        console.log(chalk.green(`${addInvestorToNewBlacklistEvent._investor} has been added to ${web3.utils.hexToUtf8(addInvestorToNewBlacklistEvent._blacklistName)} successfully!`));
      } else {
        let addBlacklistTypeAction = currentTransferManager.methods.addBlacklistType(startTime, endTime, web3.utils.toHex(name), repeatPeriodTime);
        let addBlacklistTypeReceipt = await common.sendTransaction(addBlacklistTypeAction);
        let addBlacklistTypeEvent = common.getEventFromLogs(currentTransferManager._jsonInterface, addBlacklistTypeReceipt.logs, 'AddBlacklistType');
        console.log(chalk.green(`${web3.utils.hexToUtf8(addBlacklistTypeEvent._blacklistName)} blacklist type has been added successfully!`));
      }
      break;
    case 'Manage existing blacklist':
      let options = currentBlacklists.map(b => web3.utils.hexToUtf8(b));
      let index = readlineSync.keyInSelect(options, 'Which blacklist type do you want to manage? ', { cancel: "RETURN" });
      let optionSelected = index !== -1 ? options[index] : 'RETURN';
      console.log('Selected:', optionSelected, '\n');
      if (index !== -1) {
        await manageExistingBlacklist(currentBlacklists[index]);
      }
      break;
    case 'Delete investors from all blacklists':
      let investorsToRemove = readlineSync.question(`Enter the addresses of the investors separated by comma (i.e. addr1,addr2,addr3): `, {
        limit: function (input) {
          return (input !== '' && input.split(",").every(a => web3.utils.isAddress(a)));
        },
        limitMessage: `All addresses must be valid`
      }).split(',');
      let deleteInvestorFromAllBlacklistAction;
      if (investorsToRemove.length === 1) {
        deleteInvestorFromAllBlacklistAction = currentTransferManager.methods.deleteInvestorFromAllBlacklist(investorsToAdd[0]);
      } else {
        deleteInvestorFromAllBlacklistAction = currentTransferManager.methods.deleteInvestorFromAllBlacklistMulti(nvestorsToAdd);
      }
      let deleteInvestorFromAllBlacklistReceipt = await common.sendTransaction(deleteInvestorFromAllBlacklistAction);
      let deleteInvestorFromAllBlacklistEvents = common.getMultipleEventsFromLogs(currentTransferManager._jsonInterface, deleteInvestorFromAllBlacklistReceipt.logs, 'DeleteInvestorFromBlacklist');
      deleteInvestorFromAllBlacklistEvents.map(e => console.log(chalk.green(`${e._investor} has been removed from ${web3.utils.hexToUtf8(e._blacklistName)} successfully!`)));
      break;
    case 'Operate with multiple blacklists':
      await operateWithMultipleBlacklists(currentBlacklists);
      break;
    case 'RETURN':
      return;
  }

  await blacklistTransferManager();
}

async function manageExistingBlacklist(blacklistName) {
  // Show current data
  let currentBlacklist = await currentTransferManager.methods.blacklists(blacklistName).call();
  let investors = await currentTransferManager.methods.getListOfAddresses(blacklistName).call();

  console.log(`- Name:                 ${web3.utils.hexToUtf8(blacklistName)}`);
  console.log(`- Start time:           ${moment.unix(currentBlacklist.startTime).format('MMMM Do YYYY, HH:mm:ss')}`);
  console.log(`- End time:             ${moment.unix(currentBlacklist.endTime).format('MMMM Do YYYY, HH:mm:ss')}`);
  console.log(`- Span:                 ${(currentBlacklist.endTime - currentBlacklist.startTime) / 60 / 60 / 24} days`);
  console.log(`- Repeat period time:   ${currentBlacklist.repeatPeriodTime} days`);
  console.log(`- Investors:            ${investors.length}`);
  // ------------------

  let options = [
    "Modify properties",
    "Show investors",
    "Add investors",
    "Remove investor",
    "Delete this blacklist type"
  ];

  let index = readlineSync.keyInSelect(options, 'What do you want to do?', { cancel: 'RETURN' });
  let optionSelected = index !== -1 ? options[index] : 'RETURN';
  console.log('Selected:', optionSelected, '\n');
  switch (optionSelected) {
    case 'Modify properties':
      let minuteFromNow = Math.floor(Date.now() / 1000) + 60;
      let startTime = readlineSync.questionInt(`Enter the start date (Unix Epoch time) of the blacklist type (a minute from now = ${minuteFromNow}): `, { defaultInput: minuteFromNow });
      let oneDayFromStartTime = startTime + 24 * 60 * 60;
      let endTime = readlineSync.questionInt(`Enter the end date (Unix Epoch time) of the blacklist type (1 day from start time = ${oneDayFromStartTime}): `, { defaultInput: oneDayFromStartTime });
      let repeatPeriodTime = readlineSync.questionInt(`Enter the repeat period (days) of the blacklist type, 0 to disable (90 days): `, { defaultInput: 90 });
      let modifyBlacklistTypeAction = currentTransferManager.methods.modifyBlacklistType(
        startTime,
        endTime,
        blacklistName,
        repeatPeriodTime
      );
      let modifyBlacklistTypeReceipt = await common.sendTransaction(modifyBlacklistTypeAction);
      let modifyBlacklistTypeEvent = common.getEventFromLogs(currentTransferManager._jsonInterface, modifyBlacklistTypeReceipt.logs, 'ModifyBlacklistType');
      console.log(chalk.green(`${web3.utils.hexToUtf8(modifyBlacklistTypeEvent._blacklistName)} blacklist type has been modified successfully!`));
      break;
    case 'Show investors':
      if (investors.length > 0) {
        console.log("************ List of investors ************");
        investors.map(i => console.log(i));
      } else {
        console.log(chalk.yellow("There are no investors yet"));
      }
      break;
    case 'Add investors':
      let investorsToAdd = readlineSync.question(`Enter the addresses of the investors separated by comma (i.e. addr1,addr2,addr3): `, {
        limit: function (input) {
          return (input !== '' && input.split(",").every(a => web3.utils.isAddress(a)));
        },
        limitMessage: `All addresses must be valid`
      }).split(",");
      let addInvestorToBlacklistAction;
      if (investorsToAdd.length === 1) {
        addInvestorToBlacklistAction = currentTransferManager.methods.addInvestorToBlacklist(investorsToAdd[0], blacklistName);
      } else {
        addInvestorToBlacklistAction = currentTransferManager.methods.addInvestorToBlacklistMulti(investorsToAdd, blacklistName);
      }
      let addInvestorToBlacklistReceipt = await common.sendTransaction(addInvestorToBlacklistAction);
      let addInvestorToBlacklistEvents = common.getMultipleEventsFromLogs(currentTransferManager._jsonInterface, addInvestorToBlacklistReceipt.logs, 'AddInvestorToBlacklist');
      addInvestorToBlacklistEvents.map(e => console.log(chalk.green(`${e._investor} has been added to ${web3.utils.hexToUtf8(e._blacklistName)} successfully!`)));
      break;
    case "Remove investor":
      let investorsToRemove = readlineSync.question(`Enter the address of the investor: `, {
        limit: function (input) {
          return web3.utils.isAddress(input);
        },
        limitMessage: `Must be a valid address`
      });
      let deleteInvestorFromBlacklistAction = currentTransferManager.methods.deleteInvestorFromBlacklist(investorsToRemove, blacklistName);
      let deleteInvestorFromBlacklistReceipt = await common.sendTransaction(deleteInvestorFromBlacklistAction);
      let deleteInvestorFromBlacklistEvent = common.getEventFromLogs(currentTransferManager._jsonInterface, deleteInvestorFromBlacklistReceipt.logs, 'DeleteInvestorFromBlacklist');
      console.log(chalk.green(`${deleteInvestorFromBlacklistEvent._investor} has been removed from ${web3.utils.hexToUtf8(deleteInvestorFromBlacklistEvent._blacklistName)} successfully!`));
      break;
    case "Delete this blacklist type":
      let isEmpty = investors.length === 0;
      if (!isEmpty) {
        console.log(chalk.yellow(`This blacklist have investors added on it. To delete it you must remove them first.`));
        if (readlineSync.keyInYNStrict(`Do you want to remove them? `)) {
          let data = investors.map(i => [i, blacklistName])
          let batches = common.splitIntoBatches(data, gbl.constants.DEFAULT_BATCH_SIZE);
          let [investorArray, blacklistNameArray] = common.transposeBatches(batches);
          for (let batch = 0; batch < batches.length; batch++) {
            console.log(`Batch ${batch + 1} - Attempting to remove the following investors:\n\n`, investorArray[batch], '\n');
            let action = currentTransferManager.methods.deleteMultiInvestorsFromBlacklistMulti(investorArray[batch], blacklistNameArray[batch]);
            let receipt = await common.sendTransaction(action);
            console.log(chalk.green('Remove investors from multiple blacklists transaction was successful.'));
            console.log(`${receipt.gasUsed} gas used.Spent: ${web3.utils.fromWei((new web3.utils.BN(receipt.gasUsed)).mul(new web3.utils.BN(defaultGasPrice)))} ETH`);
          }
          isEmpty = true;
        }
      }
      if (isEmpty) {
        let deleteBlacklistTypeAction = currentTransferManager.methods.deleteBlacklistType(blacklistName);
        let deleteBlacklistTypeReceipt = await common.sendTransaction(deleteBlacklistTypeAction);
        let deleteBlacklistTypeEvent = common.getEventFromLogs(currentTransferManager._jsonInterface, deleteBlacklistTypeReceipt.logs, 'DeleteBlacklistType');
        console.log(chalk.green(`${web3.utils.hexToUtf8(deleteBlacklistTypeEvent._blacklistName)} blacklist type has been deleted successfully!`));
      }
      return;
    case 'RETURN':
      return;
  }

  await manageExistingBlacklist(blacklistName);
}

async function operateWithMultipleBlacklists(currentBlacklists) {
  let options = ['Add multiple blacklists'];
  if (currentBlacklists.length > 0) {
    options.push('Modify multiple blacklists');
  }
  options.push(
    'Delete multiple blacklists',
    'Add investors to multiple blacklists',
    'Remove investors from multiple blacklists'
  );

  let index = readlineSync.keyInSelect(options, 'What do you want to do?', { cancel: 'RETURN' });
  let optionSelected = index !== -1 ? options[index] : 'RETURN';
  console.log('Selected:', optionSelected, '\n');
  switch (optionSelected) {
    case 'Add multiple blacklists':
      await addBlacklistsInBatch();
      break;
    case 'Modify multiple blacklists':
      await modifyBlacklistsInBatch();
      break;
    case 'Delete multiple blacklists':
      await deleteBlacklistsInBatch();
      break;
    case 'Add investors to multiple blacklists':
      await addInvestorsToBlacklistsInBatch();
      break;
    case 'Remove investors from multiple blacklists':
      await removeInvestorsFromBlacklistsInBatch();
      break;
  }
}

async function addBlacklistsInBatch() {
  let csvFilePath = readlineSync.question(`Enter the path for csv data file (${ADD_BLACKLIST_DATA_CSV}): `, {
    defaultInput: ADD_BLACKLIST_DATA_CSV
  });
  let batchSize = readlineSync.question(`Enter the max number of records per transaction or batch size (${gbl.constants.DEFAULT_BATCH_SIZE}): `, {
    limit: function (input) {
      return parseInt(input) > 0;
    },
    limitMessage: 'Must be greater than 0',
    defaultInput: gbl.constants.DEFAULT_BATCH_SIZE
  });
  let parsedData = csvParse(csvFilePath);
  let validData = parsedData.filter(
    row => moment.unix(row[0]).isValid() &&
      moment.unix(row[1]).isValid() &&
      typeof row[2] === 'string' &&
      (!isNaN(row[3] && (parseFloat(row[3]) % 1 === 0))));
  let invalidRows = parsedData.filter(row => !validData.includes(row));
  if (invalidRows.length > 0) {
    console.log(chalk.red(`The following lines from csv file are not valid: ${invalidRows.map(r => parsedData.indexOf(r) + 1).join(',')} `));
  }
  let batches = common.splitIntoBatches(validData, batchSize);
  let [startTimeArray, endTimeArray, blacklistNameArray, repeatPeriodTimeArray] = common.transposeBatches(batches);
  for (let batch = 0; batch < batches.length; batch++) {
    console.log(`Batch ${batch + 1} - Attempting to add the following blacklists:\n\n`, blacklistNameArray[batch], '\n');
    blacklistNameArray[batch] = blacklistNameArray[batch].map(n => web3.utils.toHex(n));
    let action = currentTransferManager.methods.addBlacklistTypeMulti(startTimeArray[batch], endTimeArray[batch], blacklistNameArray[batch], repeatPeriodTimeArray[batch]);
    let receipt = await common.sendTransaction(action);
    console.log(chalk.green('Add multiple blacklists transaction was successful.'));
    console.log(`${receipt.gasUsed} gas used.Spent: ${web3.utils.fromWei((new web3.utils.BN(receipt.gasUsed)).mul(new web3.utils.BN(defaultGasPrice)))} ETH`);
  }
}

async function modifyBlacklistsInBatch() {
  let csvFilePath = readlineSync.question(`Enter the path for csv data file (${MODIFY_BLACKLIST_DATA_CSV}): `, {
    defaultInput: MODIFY_BLACKLIST_DATA_CSV
  });
  let batchSize = readlineSync.question(`Enter the max number of records per transaction or batch size (${gbl.constants.DEFAULT_BATCH_SIZE}): `, {
    limit: function (input) {
      return parseInt(input) > 0;
    },
    limitMessage: 'Must be greater than 0',
    defaultInput: gbl.constants.DEFAULT_BATCH_SIZE
  });
  let parsedData = csvParse(csvFilePath);
  let validData = parsedData.filter(
    row => moment.unix(row[0]).isValid() &&
      moment.unix(row[1]).isValid() &&
      typeof row[2] === 'string' &&
      (!isNaN(row[3] && (parseFloat(row[3]) % 1 === 0))));
  let invalidRows = parsedData.filter(row => !validData.includes(row));
  if (invalidRows.length > 0) {
    console.log(chalk.red(`The following lines from csv file are not valid: ${invalidRows.map(r => parsedData.indexOf(r) + 1).join(',')} `));
  }
  let batches = common.splitIntoBatches(validData, batchSize);
  let [startTimeArray, endTimeArray, blacklistNameArray, repeatPeriodTimeArray] = common.transposeBatches(batches);
  for (let batch = 0; batch < batches.length; batch++) {
    console.log(`Batch ${batch + 1} - Attempting to modify the following blacklists:\n\n`, blacklistNameArray[batch], '\n');
    blacklistNameArray[batch] = blacklistNameArray[batch].map(n => web3.utils.toHex(n));
    let action = currentTransferManager.methods.modifyBlacklistTypeMulti(startTimeArray[batch], endTimeArray[batch], blacklistNameArray[batch], repeatPeriodTimeArray[batch]);
    let receipt = await common.sendTransaction(action);
    console.log(chalk.green('Modify multiple blacklists transaction was successful.'));
    console.log(`${receipt.gasUsed} gas used.Spent: ${web3.utils.fromWei((new web3.utils.BN(receipt.gasUsed)).mul(new web3.utils.BN(defaultGasPrice)))} ETH`);
  }
}

async function deleteBlacklistsInBatch() {
  let csvFilePath = readlineSync.question(`Enter the path for csv data file (${DELETE_BLACKLIST_DATA_CSV}): `, {
    defaultInput: DELETE_BLACKLIST_DATA_CSV
  });
  let batchSize = readlineSync.question(`Enter the max number of records per transaction or batch size (${gbl.constants.DEFAULT_BATCH_SIZE}): `, {
    limit: function (input) {
      return parseInt(input) > 0;
    },
    limitMessage: 'Must be greater than 0',
    defaultInput: gbl.constants.DEFAULT_BATCH_SIZE
  });
  let parsedData = csvParse(csvFilePath);
  let validData = parsedData.filter(row => typeof row[0] === 'string');
  let invalidRows = parsedData.filter(row => !validData.includes(row));
  if (invalidRows.length > 0) {
    console.log(chalk.red(`The following lines from csv file are not valid: ${invalidRows.map(r => parsedData.indexOf(r) + 1).join(',')} `));
  }

  let verifiedData = [];
  let unverifiedData = [];
  for (const row of validData) {
    let blacklistName = row[0];
    let verifiedTransaction = (await currentTransferManager.methods.getListOfAddresses(web3.utils.toHex(blacklistName)).call()).length === 0;
    if (verifiedTransaction) {
      verifiedData.push(row);
    } else {
      unverifiedData.push(row);
    }
  }

  let batches = common.splitIntoBatches(verifiedData, batchSize);
  let [blacklistNameArray] = common.transposeBatches(batches);
  for (let batch = 0; batch < batches.length; batch++) {
    console.log(`Batch ${batch + 1} - Attempting to delete the following blacklists:\n\n`, blacklistNameArray[batch], '\n');
    blacklistNameArray[batch] = blacklistNameArray[batch].map(n => web3.utils.toHex(n));
    let action = currentTransferManager.methods.deleteBlacklistTypeMulti(blacklistNameArray[batch]);
    let receipt = await common.sendTransaction(action);
    console.log(chalk.green('Delete multiple blacklists transaction was successful.'));
    console.log(`${receipt.gasUsed} gas used.Spent: ${web3.utils.fromWei((new web3.utils.BN(receipt.gasUsed)).mul(new web3.utils.BN(defaultGasPrice)))} ETH`);
  }

  if (unverifiedData.length > 0) {
    console.log("*****************************************************************************************************************");
    console.log('The following data would failed as these blacklists have investors. They must be empty to be able to delete them.\n');
    console.log(chalk.red(unverifiedData.map(d => `${d[0]}`).join('\n')));
    console.log("*****************************************************************************************************************");
  }
}

async function addInvestorsToBlacklistsInBatch() {
  let csvFilePath = readlineSync.question(`Enter the path for csv data file (${ADD_INVESTOR_BLACKLIST_DATA_CSV}): `, {
    defaultInput: ADD_INVESTOR_BLACKLIST_DATA_CSV
  });
  let batchSize = readlineSync.question(`Enter the max number of records per transaction or batch size (${gbl.constants.DEFAULT_BATCH_SIZE}): `, {
    limit: function (input) {
      return parseInt(input) > 0;
    },
    limitMessage: 'Must be greater than 0',
    defaultInput: gbl.constants.DEFAULT_BATCH_SIZE
  });
  let parsedData = csvParse(csvFilePath);
  let validData = parsedData.filter(
    row => web3.utils.isAddress(row[0]) &&
      typeof row[1] === 'string');
  let invalidRows = parsedData.filter(row => !validData.includes(row));
  if (invalidRows.length > 0) {
    console.log(chalk.red(`The following lines from csv file are not valid: ${invalidRows.map(r => parsedData.indexOf(r) + 1).join(',')} `));
  }
  let batches = common.splitIntoBatches(validData, batchSize);
  let [investorArray, blacklistNameArray] = common.transposeBatches(batches);
  for (let batch = 0; batch < batches.length; batch++) {
    console.log(`Batch ${batch + 1} - Attempting to add the following investors:\n\n`, investorArray[batch], '\n');
    blacklistNameArray[batch] = blacklistNameArray[batch].map(n => web3.utils.toHex(n));
    let action = currentTransferManager.methods.addMultiInvestorToBlacklistMulti(investorArray[batch], blacklistNameArray[batch]);
    let receipt = await common.sendTransaction(action);
    console.log(chalk.green('Add investors to multiple blacklists transaction was successful.'));
    console.log(`${receipt.gasUsed} gas used.Spent: ${web3.utils.fromWei((new web3.utils.BN(receipt.gasUsed)).mul(new web3.utils.BN(defaultGasPrice)))} ETH`);
  }
}

async function removeInvestorsFromBlacklistsInBatch() {
  let csvFilePath = readlineSync.question(`Enter the path for csv data file (${REMOVE_INVESTOR_BLACKLIST_DATA_CSV}): `, {
    defaultInput: REMOVE_INVESTOR_BLACKLIST_DATA_CSV
  });
  let batchSize = readlineSync.question(`Enter the max number of records per transaction or batch size (${gbl.constants.DEFAULT_BATCH_SIZE}): `, {
    limit: function (input) {
      return parseInt(input) > 0;
    },
    limitMessage: 'Must be greater than 0',
    defaultInput: gbl.constants.DEFAULT_BATCH_SIZE
  });
  let parsedData = csvParse(csvFilePath);
  let validData = parsedData.filter(
    row => web3.utils.isAddress(row[0]) &&
      typeof row[1] === 'string');
  let invalidRows = parsedData.filter(row => !validData.includes(row));
  if (invalidRows.length > 0) {
    console.log(chalk.red(`The following lines from csv file are not valid: ${invalidRows.map(r => parsedData.indexOf(r) + 1).join(',')} `));
  }
  let batches = common.splitIntoBatches(validData, batchSize);
  let [investorArray, blacklistNameArray] = common.transposeBatches(batches);
  for (let batch = 0; batch < batches.length; batch++) {
    console.log(`Batch ${batch + 1} - Attempting to remove the following investors:\n\n`, investorArray[batch], '\n');
    blacklistNameArray[batch] = blacklistNameArray[batch].map(n => web3.utils.toHex(n));
    let action = currentTransferManager.methods.deleteMultiInvestorsFromBlacklistMulti(investorArray[batch], blacklistNameArray[batch]);
    let receipt = await common.sendTransaction(action);
    console.log(chalk.green('Remove investors from multiple blacklists transaction was successful.'));
    console.log(`${receipt.gasUsed} gas used.Spent: ${web3.utils.fromWei((new web3.utils.BN(receipt.gasUsed)).mul(new web3.utils.BN(defaultGasPrice)))} ETH`);
  }
}

async function singleTradeVolumeRestrictionTM() {
  console.log(chalk.blue(`Single Trade Volume Restriction Transfer Manager at ${currentTransferManager.options.address} `));
  console.log();

  // Show current data
  let displayIsInPercentage = await currentTransferManager.methods.isTransferLimitInPercentage().call();
  let displayGlobalTransferLimit;
  if (displayIsInPercentage) {
    displayGlobalTransferLimit = fromWeiPercentage(await currentTransferManager.methods.globalTransferLimitInPercentage().call());
  } else {
    displayGlobalTransferLimit = web3.utils.fromWei(await currentTransferManager.methods.globalTransferLimitInTokens().call());
  }
  let displayAllowPrimaryIssuance = await currentTransferManager.methods.allowPrimaryIssuance().call();

  console.log(`- Limit type: ${displayIsInPercentage ? `Percentage` : `Tokens`} `);
  console.log(`- Default transfer limit: ${displayGlobalTransferLimit} ${displayIsInPercentage ? `%` : `${tokenSymbol}`} `);
  console.log(`- Allow primary issuance: ${displayAllowPrimaryIssuance ? `YES` : `NO`} `);
  // ------------------

  let options = [];
  if (displayAllowPrimaryIssuance) {
    options.push('Disallow primary issuance');
  } else {
    options.push('Allow primary issuance');
  }
  options.push('Add exempted wallet', 'Remove exempted wallet');
  if (displayIsInPercentage) {
    options.push('Change transfer limit to tokens', 'Change default percentage limit',
      'Set percentage transfer limit per account', 'Remove percentage transfer limit per account');
  } else {
    options.push('Change transfer limit to percentage', 'Change default tokens limit',
      'Set tokens transfer limit per account', 'Remove tokens transfer limit per account');
  }

  let index = readlineSync.keyInSelect(options, 'What do you want to do?', { cancel: 'RETURN' });
  let optionSelected = index !== -1 ? options[index] : 'RETURN';
  console.log('Selected:', optionSelected, '\n');
  switch (optionSelected) {
    case 'Allow primary issuance':
    case 'Disallow primary issuance':
      let disallowPrimaryIssuanceAction = currentTransferManager.methods.setAllowPrimaryIssuance(!displayAllowPrimaryIssuance);
      await common.sendTransaction(disallowPrimaryIssuanceAction);
      break;
    case 'Add exempted wallet':
      let walletToExempt = readlineSync.question('Enter the wallet to exempt: ', {
        limit: function (input) {
          return web3.utils.isAddress(input);
        },
        limitMessage: "Must be a valid address"
      });
      let addExemptWalletAction = currentTransferManager.methods.addExemptWallet(walletToExempt);
      let addExemptWalletReceipt = await common.sendTransaction(addExemptWalletAction);
      let addExemptWalletEvent = common.getEventFromLogs(currentTransferManager._jsonInterface, addExemptWalletReceipt.logs, 'ExemptWalletAdded');
      console.log(chalk.green(`${addExemptWalletEvent._wallet} has been exempted sucessfully!`));
      break;
    case 'Remove exempted wallet':
      let exemptedWallet = readlineSync.question('Enter the wallet to remove from exempt: ', {
        limit: function (input) {
          return web3.utils.isAddress(input);
        },
        limitMessage: "Must be a valid address"
      });
      let removeExemptWalletAction = currentTransferManager.methods.removeExemptWallet(exemptedWallet);
      let removeExemptWalletReceipt = await common.sendTransaction(removeExemptWalletAction);
      let removeExemptWalletEvent = common.getEventFromLogs(currentTransferManager._jsonInterface, removeExemptWalletReceipt.logs, 'ExemptWalletRemoved');
      console.log(chalk.green(`${removeExemptWalletEvent._wallet} has been removed from exempt wallets sucessfully!`));
      break;
    case 'Change transfer limit to tokens':
      let newDefaultLimitInTokens = web3.utils.toWei(readlineSync.question('Enter the amount of tokens for default limit: ', {
        limit: function (input) {
          return parseInt(input) > 0;
        },
        limitMessage: "Must be greater than zero"
      }));
      let changeTransferLimitToTokensAction = currentTransferManager.methods.changeTransferLimitToTokens(newDefaultLimitInTokens);
      let changeTransferLimitToTokensReceipt = await common.sendTransaction(changeTransferLimitToTokensAction);
      let changeTransferLimitToTokensEvent = common.getEventFromLogs(currentTransferManager._jsonInterface, changeTransferLimitToTokensReceipt.logs, 'GlobalTransferLimitInTokensSet');
      console.log(chalk.green(`Transfer limit has been set to tokens sucessfully!`));
      console.log(chalk.green(`The default transfer limit is ${web3.utils.fromWei(changeTransferLimitToTokensEvent._amount)} ${tokenSymbol} `));
      break;
    case 'Change transfer limit to percentage':
      let newDefaultLimitInPercentage = toWeiPercentage(readlineSync.question('Enter the percentage for default limit: ', {
        limit: function (input) {
          return (parseInt(input) > 0 && parseInt(input) <= 100);
        },
        limitMessage: "Must be greater than 0 and less than 100"
      }));
      let changeTransferLimitToPercentageAction = currentTransferManager.methods.changeTransferLimitToPercentage(newDefaultLimitInPercentage);
      let changeTransferLimitToPercentageReceipt = await common.sendTransaction(changeTransferLimitToPercentageAction);
      let changeTransferLimitToPercentageEvent = common.getEventFromLogs(currentTransferManager._jsonInterface, changeTransferLimitToPercentageReceipt.logs, 'GlobalTransferLimitInPercentageSet');
      console.log(chalk.green(`Transfer limit has been set to tokens sucessfully!`));
      console.log(chalk.green(`The default transfer limit is ${fromWeiPercentage(changeTransferLimitToPercentageEvent._percentage)} % `));
      break;
    case 'Change default percentage limit':
      let defaultLimitInPercentage = toWeiPercentage(readlineSync.question('Enter the percentage for default limit: ', {
        limit: function (input) {
          return (parseInt(input) > 0 && parseInt(input) <= 100);
        },
        limitMessage: "Must be greater than 0 and less than 100"
      }));
      let changeGlobalLimitInPercentageAction = currentTransferManager.methods.changeGlobalLimitInPercentage(defaultLimitInPercentage);
      let changeGlobalLimitInPercentageReceipt = await common.sendTransaction(changeGlobalLimitInPercentageAction);
      let changeGlobalLimitInPercentageEvent = common.getEventFromLogs(currentTransferManager._jsonInterface, changeGlobalLimitInPercentageReceipt.logs, 'GlobalTransferLimitInPercentageSet');
      console.log(chalk.green(`The default transfer limit is ${fromWeiPercentage(changeGlobalLimitInPercentageEvent._percentage)} % `));
      break;
    case 'Change default tokens limit':
      let defaultLimitInTokens = web3.utils.toWei(readlineSync.question('Enter the amount of tokens for default limit: ', {
        limit: function (input) {
          return parseInt(input) > 0;
        },
        limitMessage: "Must be greater than zero"
      }));
      let changeGlobalLimitInTokensAction = currentTransferManager.methods.changeGlobalLimitInTokens(defaultLimitInTokens);
      let changeGlobalLimitInTokensReceipt = await common.sendTransaction(changeGlobalLimitInTokensAction);
      let changeGlobalLimitInTokensEvent = common.getEventFromLogs(currentTransferManager._jsonInterface, changeGlobalLimitInTokensReceipt.logs, 'GlobalTransferLimitInTokensSet');
      console.log(chalk.green(`The default transfer limit is ${web3.utils.fromWei(changeGlobalLimitInTokensEvent._amount)} ${tokenSymbol} `));
      break;
    case 'Set percentage transfer limit per account':
      let percentageAccount = readlineSync.question('Enter the wallet: ', {
        limit: function (input) {
          return web3.utils.isAddress(input);
        },
        limitMessage: "Must be a valid address"
      });
      let accountLimitInPercentage = toWeiPercentage(readlineSync.question(`Enter the transfer limit for ${percentageAccount} in percentage: `, {
        limit: function (input) {
          return (parseInt(input) > 0 && parseInt(input) <= 100);
        },
        limitMessage: "Must be greater than 0 and less than 100"
      }));
      let setTransferLimitInPercentageAction = currentTransferManager.methods.setTransferLimitInPercentage(percentageAccount, accountLimitInPercentage);
      let setTransferLimitInPercentageReceipt = await common.sendTransaction(setTransferLimitInPercentageAction);
      let setTransferLimitInPercentageEvent = common.getEventFromLogs(currentTransferManager._jsonInterface, setTransferLimitInPercentageReceipt.logs, 'TransferLimitInPercentageSet');
      console.log(chalk.green(`The transfer limit for ${setTransferLimitInPercentageEvent._wallet} is ${fromWeiPercentage(setTransferLimitInPercentageEvent._percentage)} % `));
      break;
    case 'Set tokens transfer limit per account':
      let tokensAccount = readlineSync.question('Enter the wallet: ', {
        limit: function (input) {
          return web3.utils.isAddress(input);
        },
        limitMessage: "Must be a valid address"
      });
      let accountLimitInTokens = web3.utils.toWei(readlineSync.question(`Enter the transfer limit for ${tokensAccount} in amount of tokens: `, {
        limit: function (input) {
          return parseInt(input) > 0;
        },
        limitMessage: "Must be greater than zero"
      }));
      let setTransferLimitInTokensAction = currentTransferManager.methods.setTransferLimitInTokens(tokensAccount, accountLimitInTokens);
      let setTransferLimitInTokensReceipt = await common.sendTransaction(setTransferLimitInTokensAction);
      let setTransferLimitInTokensEvent = common.getEventFromLogs(currentTransferManager._jsonInterface, setTransferLimitInTokensReceipt.logs, 'TransferLimitInTokensSet');
      console.log(chalk.green(`The transfer limit for ${setTransferLimitInTokensEvent._wallet} is ${web3.utils.fromWei(setTransferLimitInTokensEvent._amount)} ${tokenSymbol} `));
      break;
    case 'Remove percentage transfer limit per account':
      let percentageAccountToRemove = readlineSync.question('Enter the wallet to remove: ', {
        limit: function (input) {
          return web3.utils.isAddress(input);
        },
        limitMessage: "Must be a valid address"
      });
      let removeTransferLimitInPercentageAction = currentTransferManager.methods.removeTransferLimitInPercentage(percentageAccountToRemove);
      let removeTransferLimitInPercentageReceipt = await common.sendTransaction(removeTransferLimitInPercentageAction);
      let removeTransferLimitInPercentageEvent = common.getEventFromLogs(currentTransferManager._jsonInterface, removeTransferLimitInPercentageReceipt.logs, 'TransferLimitInPercentageRemoved');
      console.log(chalk.green(`The transfer limit for ${removeTransferLimitInPercentageEvent._wallet} is the default limit`));
      break;
    case 'Remove tokens transfer limit per account':
      let tokensAccountToRemove = readlineSync.question('Enter the wallet to remove: ', {
        limit: function (input) {
          return web3.utils.isAddress(input);
        },
        limitMessage: "Must be a valid address"
      });
      let removeTransferLimitInTokensAction = currentTransferManager.methods.removeTransferLimitInTokens(tokensAccountToRemove);
      let removeTransferLimitInTokensReceipt = await common.sendTransaction(removeTransferLimitInTokensAction);
      let removeTransferLimitInTokensEvent = common.getEventFromLogs(currentTransferManager._jsonInterface, removeTransferLimitInTokensReceipt.logs, 'TransferLimitInTokensRemoved');
      console.log(chalk.green(`The transfer limit for ${removeTransferLimitInTokensEvent._wallet} is the default limit`));
      break;
  }
}

/*
// Copied from tests
function signData(tmAddress, investorAddress, fromTime, toTime, expiryTime, restricted, validFrom, validTo, pk) {
  let packedData = ethers.utils
      .solidityKeccak256(
          ["address", "address", "uint256", "uint256", "uint256", "bool", "uint256", "uint256"],
          [tmAddress, investorAddress, fromTime, toTime, expiryTime, restricted, validFrom, validTo]
      )
      .slice(2);
  packedData = new Buffer(packedData, "hex");
  packedData = Buffer.concat([new Buffer(`\x19Ethereum Signed Message: \n${ packedData.length.toString() } `), packedData]);
  packedData = web3.sha3(`0x${ packedData.toString("hex") } `, { encoding: "hex" });
  return ethUtil.ecsign(new Buffer(packedData.slice(2), "hex"), new Buffer(pk, "hex"));
}
*/

function toWeiPercentage(number) {
  return new web3.utils.BN(web3.utils.toWei(number)).divn(100);
}

function fromWeiPercentage(number) {
  return web3.utils.fromWei(new web3.utils.BN(number).muln(100));
}

async function getAllModulesByType(type) {
  function ModuleInfo(_moduleType, _name, _address, _factoryAddress, _archived, _paused) {
    this.name = _name;
    this.type = _moduleType;
    this.address = _address;
    this.factoryAddress = _factoryAddress;
    this.archived = _archived;
    this.paused = _paused;
  }

  let modules = [];

  let allModules = await securityToken.methods.getModulesByType(type).call();

  for (let i = 0; i < allModules.length; i++) {
    let details = await securityToken.methods.getModule(allModules[i]).call();
    let nameTemp = web3.utils.hexToUtf8(details[0]);
    let pausedTemp = null;
    if (type == gbl.constants.MODULES_TYPES.STO || type == gbl.constants.MODULES_TYPES.TRANSFER) {
      let abiTemp = JSON.parse(require('fs').readFileSync(`./build/contracts/${nameTemp}.json`).toString()).abi;
      let contractTemp = new web3.eth.Contract(abiTemp, details[1]);
      pausedTemp = await contractTemp.methods.paused().call();
    }
    modules.push(new ModuleInfo(type, nameTemp, details[1], details[2], details[3], pausedTemp));
  }

  return modules;
}

async function initialize(_tokenSymbol) {
  welcome();
  await setup();
  if (typeof _tokenSymbol === 'undefined') {
    tokenSymbol = await selectToken();
  } else {
    tokenSymbol = _tokenSymbol;
  }
  let securityTokenAddress = await securityTokenRegistry.methods.getSecurityTokenAddress(tokenSymbol).call();
  if (securityTokenAddress == '0x0000000000000000000000000000000000000000') {
    console.log(chalk.red(`Selected Security Token ${tokenSymbol} does not exist.`));
    process.exit(0);
  }
  let securityTokenABI = abis.securityToken();
  securityToken = new web3.eth.Contract(securityTokenABI, securityTokenAddress);
  securityToken.setProvider(web3.currentProvider);
}

function welcome() {
  common.logAsciiBull();
  console.log("*********************************************");
  console.log("Welcome to the Command-Line Transfer Manager.");
  console.log("*********************************************");
  console.log("Issuer Account: " + Issuer.address + "\n");
}

async function setup() {
  try {
    let securityTokenRegistryAddress = await contracts.securityTokenRegistry();
    let securityTokenRegistryABI = abis.securityTokenRegistry();
    securityTokenRegistry = new web3.eth.Contract(securityTokenRegistryABI, securityTokenRegistryAddress);
    securityTokenRegistry.setProvider(web3.currentProvider);

    let moduleRegistryAddress = await contracts.moduleRegistry();
    let moduleRegistryABI = abis.moduleRegistry();
    moduleRegistry = new web3.eth.Contract(moduleRegistryABI, moduleRegistryAddress);
    moduleRegistry.setProvider(web3.currentProvider);
  } catch (err) {
    console.log(err)
    console.log('\x1b[31m%s\x1b[0m', "There was a problem getting the contracts. Make sure they are deployed to the selected network.");
    process.exit(0);
  }
}

async function selectToken() {
  let result = null;

  let userTokens = await securityTokenRegistry.methods.getTokensByOwner(Issuer.address).call();
  let tokenDataArray = await Promise.all(userTokens.map(async function (t) {
    let tokenData = await securityTokenRegistry.methods.getSecurityTokenData(t).call();
    return { symbol: tokenData[0], address: t };
  }));
  let options = tokenDataArray.map(function (t) {
    return `${t.symbol} - Deployed at ${t.address} `;
  });
  options.push('Enter token symbol manually');

  let index = readlineSync.keyInSelect(options, 'Select a token:', { cancel: 'EXIT' });
  let selected = index !== -1 ? options[index] : 'EXIT';
  switch (selected) {
    case 'Enter token symbol manually':
      result = readlineSync.question('Enter the token symbol: ');
      break;
    case 'Exit':
      process.exit();
      break;
    default:
      result = tokenDataArray[index].symbol;
      break;
  }

  return result;
}

async function logTotalInvestors() {
  let investorsCount = await securityToken.methods.getInvestorCount().call();
  console.log(chalk.yellow(`Total investors at the moment: ${investorsCount}`));
}

async function logBalance(from, totalSupply) {
  let fromBalance = web3.utils.fromWei(await securityToken.methods.balanceOf(from).call());
  let percentage = totalSupply != '0' ? ` - ${parseFloat(fromBalance) / parseFloat(totalSupply) * 100}% of total supply` : '';
  console.log(chalk.yellow(`Balance of ${from}: ${fromBalance} ${tokenSymbol}${percentage}`));
}

module.exports = {
  executeApp: async function (_tokenSymbol) {
    await initialize(_tokenSymbol);
    return executeApp();
  },
  addTransferManagerModule: async function (_tokenSymbol) {
    await initialize(_tokenSymbol);
    return addTransferManagerModule()
  }
}<|MERGE_RESOLUTION|>--- conflicted
+++ resolved
@@ -28,7 +28,6 @@
 async function executeApp() {
   console.log('\n', chalk.blue('Transfer Manager - Main Menu', '\n'));
 
-<<<<<<< HEAD
   let tmModules = await getAllModulesByType(gbl.constants.MODULES_TYPES.TRANSFER);
   let nonArchivedModules = tmModules.filter(m => !m.archived);
   if (nonArchivedModules.length > 0) {
@@ -45,86 +44,6 @@
   }
   if (nonArchivedModules.length > 0) {
     options.push('Config existing modules');
-=======
-    let options = ['Verify transfer', 'Transfer'];
-    let forcedTransferDisabled = await securityToken.methods.controllerDisabled().call();
-    if (!forcedTransferDisabled) {
-      options.push('Forced transfers');
-    }
-    if (nonArchivedModules.length > 0) {
-      options.push('Config existing modules');
-    }
-    options.push('Add new Transfer Manager module');
-
-    let index = readlineSync.keyInSelect(options, 'What do you want to do?', { cancel: 'Exit' });
-    let optionSelected = index != -1 ? options[index] : 'Exit';
-    console.log('Selected:', optionSelected, '\n');
-    switch (optionSelected) {
-      case 'Verify transfer':
-        let verifyTotalSupply = web3.utils.fromWei(await securityToken.methods.totalSupply().call());
-        await logTotalInvestors();
-        let verifyTransferFrom = readlineSync.question(`Enter the sender account (${Issuer.address}): `, {
-          limit: function (input) {
-            return web3.utils.isAddress(input);
-          },
-          limitMessage: "Must be a valid address",
-          defaultInput: Issuer.address
-        });
-        await logBalance(verifyTransferFrom, verifyTotalSupply);
-        let verifyTransferTo = readlineSync.question('Enter the receiver account: ', {
-          limit: function (input) {
-            return web3.utils.isAddress(input);
-          },
-          limitMessage: "Must be a valid address",
-        });
-        await logBalance(verifyTransferTo, verifyTotalSupply);
-        let verifyTransferAmount = readlineSync.question('Enter amount of tokens to verify: ');
-        let isVerified = await securityToken.methods.verifyTransfer(verifyTransferFrom, verifyTransferTo, web3.utils.toWei(verifyTransferAmount), web3.utils.fromAscii("")).call();
-        if (isVerified) {
-          console.log(chalk.green(`\n${verifyTransferAmount} ${tokenSymbol} can be transferred from ${verifyTransferFrom} to ${verifyTransferTo}!`));
-        } else {
-          console.log(chalk.red(`\n${verifyTransferAmount} ${tokenSymbol} can't be transferred from ${verifyTransferFrom} to ${verifyTransferTo}!`));
-        }
-        break;
-      case 'Transfer':
-        let totalSupply = web3.utils.fromWei(await securityToken.methods.totalSupply().call());
-        await logTotalInvestors();
-        await logBalance(Issuer.address, totalSupply);
-        let transferTo = readlineSync.question('Enter beneficiary of tranfer: ', {
-          limit: function (input) {
-            return web3.utils.isAddress(input);
-          },
-          limitMessage: "Must be a valid address"
-        });
-        await logBalance(transferTo, totalSupply);
-        let transferAmount = readlineSync.question('Enter amount of tokens to transfer: ');
-        let isTranferVerified = await securityToken.methods.verifyTransfer(Issuer.address, transferTo, web3.utils.toWei(transferAmount), web3.utils.fromAscii("")).call();
-        if (isTranferVerified) {
-          let transferAction = securityToken.methods.transfer(transferTo, web3.utils.toWei(transferAmount));
-          let receipt = await common.sendTransaction(transferAction);
-          let event = common.getEventFromLogs(securityToken._jsonInterface, receipt.logs, 'Transfer');
-          console.log(chalk.green(`${event.from} transferred ${web3.utils.fromWei(event.value)} ${tokenSymbol} to ${event.to} successfully!`));
-          await logTotalInvestors();
-          await logBalance(Issuer.address, totalSupply);
-          await logBalance(transferTo, totalSupply);
-        } else {
-          console.log(chalk.red(`Transfer failed at verification. Please review the transfer restrictions.`));
-        }
-        break;
-      case 'Forced transfers':
-        await forcedTransfers();
-        break;
-      case 'Config existing modules':
-        await configExistingModules(nonArchivedModules);
-        break;
-      case 'Add new Transfer Manager module':
-        await addTransferManagerModule();
-        break;
-      case 'Exit':
-        exit = true;
-        break
-    }
->>>>>>> 4c352eed
   }
   options.push('Add new Transfer Manager module');
 
@@ -325,24 +244,12 @@
 }
 
 async function addTransferManagerModule() {
-<<<<<<< HEAD
-  let options = [
-    'GeneralTransferManager',
-    'ManualApprovalTransferManager',
-    'CountTransferManager',
-    'PercentageTransferManager',
-    'BlacklistTransferManager'
-    //'SingleTradeVolumeRestrictionTM',
-    //'LookupVolumeRestrictionTM'*/
-  ];
-=======
   let availableModules = await moduleRegistry.methods.getModulesByTypeAndToken(gbl.constants.MODULES_TYPES.TRANSFER, securityToken.options.address).call();
   let options = await Promise.all(availableModules.map(async function (m) {
     let moduleFactoryABI = abis.moduleFactory();
     let moduleFactory = new web3.eth.Contract(moduleFactoryABI, m);
     return web3.utils.hexToUtf8(await moduleFactory.methods.name().call());
   }));
->>>>>>> 4c352eed
 
   let index = readlineSync.keyInSelect(options, 'Which Transfer Manager module do you want to add? ', { cancel: 'RETURN' });
   if (index != -1 && readlineSync.keyInYNStrict(`Are you sure you want to add ${options[index]} module?`)) {
