#!/usr/bin/env bash

# Global variable
bridge_pid

# Exit script as soon as a command fails.
set -o errexit

# Executes cleanup function at script exit.
trap cleanup EXIT

cleanup() {
  # Kill the testrpc instance that we started (if we started one and if it's still running).
  if [ -n "$bridge_pid" ] && ps -p $bridge_pid > /dev/null; then
      kill -9 $bridge_pid
  fi
  if [ -n "$testrpc_pid" ] && ps -p $testrpc_pid > /dev/null; then
    kill -9 $testrpc_pid
  fi
}

testrpc_port=8545

testrpc_running() {
  nc -z localhost "$testrpc_port"
}

bridge_running() {
  if [ $(ps -eaf | grep -c ethereum-bridge) -ge 2 ]; then
    return 0
  else
    return 1
  fi
}

start_bridge() {
  # Run the ethereum-bridge to make oraclize query run
  node_modules/.bin/ethereum-bridge -H localhost:8545 -a 9 --dev >/dev/null 2>&1 &
  sleep 10
  bridge_pid=$!
  echo "Ethereum-bridge is successfully running as process id ${bridge_pid}"
}

start_testrpc() {
  # We define 10 accounts with balance 1M ether, needed for high-value tests.
  local accounts=(
    --account="0x2bdd21761a483f71054e14f5b827213567971c676928d9a1808cbfa4b7501200,1000000000000000000000000"
    --account="0x2bdd21761a483f71054e14f5b827213567971c676928d9a1808cbfa4b7501201,1000000000000000000000000"
    --account="0x2bdd21761a483f71054e14f5b827213567971c676928d9a1808cbfa4b7501202,1000000000000000000000000"
    --account="0x2bdd21761a483f71054e14f5b827213567971c676928d9a1808cbfa4b7501203,1000000000000000000000000"
    --account="0x2bdd21761a483f71054e14f5b827213567971c676928d9a1808cbfa4b7501204,1000000000000000000000000"
    --account="0x2bdd21761a483f71054e14f5b827213567971c676928d9a1808cbfa4b7501205,1000000000000000000000000"
    --account="0x2bdd21761a483f71054e14f5b827213567971c676928d9a1808cbfa4b7501206,1000000000000000000000000"
    --account="0x2bdd21761a483f71054e14f5b827213567971c676928d9a1808cbfa4b7501207,1000000000000000000000000"
    --account="0x2bdd21761a483f71054e14f5b827213567971c676928d9a1808cbfa4b7501208,1000000000000000000000000"
    --account="0x2bdd21761a483f71054e14f5b827213567971c676928d9a1808cbfa4b7501209,1000000000000000000000000"
  )

<<<<<<< HEAD
  if [ "$COVERAGE" = true ]; then
    node_modules/.bin/testrpc-sc --gasLimit 0xfffffffff --port "$testrpc_port" "${accounts[@]}" > /dev/null &
=======
  if [ "$COVERAGE" = true ] || [ "$TRAVIS_PULL_REQUEST" > 0 ] && [ "$NOT_FORK" != true ]; then
    node_modules/.bin/testrpc-sc --gasLimit 0xfffffffffff --port "$testrpc_port" "${accounts[@]}" > /dev/null &
>>>>>>> 7e050219
  else
    node_modules/.bin/ganache-cli --gasLimit 8000000 "${accounts[@]}" > /dev/null &
  fi

  testrpc_pid=$!
}

if testrpc_running; then
  echo "Using existing testrpc instance"
  # Do not start ethereum bridge unless it is a cron job
  if [ "$CIRCLE_CI_CRON" = true ]; then
    bridge_running
    if bridge_running; then
      echo "Using existing ethereum-bridge instance"
    else
      echo "Runnning the new ethereum-bridge instance"
      start_bridge
    fi
  fi
else
  echo "Starting our own testrpc instance"
  start_testrpc
  # Do not start ethereum bridge unless it is a cron job
  if [ "$CIRCLE_CI_CRON" = true ]; then
    echo "Starting our own ethereum-bridge instance"
    sleep 10
    start_bridge
  fi
fi

<<<<<<< HEAD
if [ "$COVERAGE" = true ]; then
  curl -o node_modules/solidity-coverage/lib/app.js https://raw.githubusercontent.com/maxsam4/solidity-coverage/relative-path/lib/app.js
  curl -o node_modules/solidity-parser-sc/build/parser.js https://raw.githubusercontent.com/maxsam4/solidity-parser/solidity-0.5/build/parser.js
  node_modules/.bin/solidity-coverage
  if [ "$CIRCLECI" = true ]; then
    cat coverage/lcov.info | node_modules/.bin/coveralls
=======
if [ "$COVERAGE" = true ] || [ "$TRAVIS_PULL_REQUEST" > 0 ] && [ "$NOT_FORK" != true ]; then
  curl -o node_modules/solidity-coverage/lib/app.js https://raw.githubusercontent.com/maxsam4/solidity-coverage/relative-path/lib/app.js
  if [ "$CIRCLECI" = true ]; then
    rm truffle-config.js
    mv truffle-ci.js truffle-config.js
  fi
  node_modules/.bin/solidity-coverage
  if [ "$CIRCLECI" = true ] || [ "$TRAVIS_PULL_REQUEST" > 0 ] && [ "$NOT_FORK" != true ]; then
    cat coverage/lcov.info | node_modules/.bin/coveralls || echo 'Failed to report coverage to Coveralls'
>>>>>>> 7e050219
  fi
else
  if [ "$CIRCLECI" = true ]; then # using mocha junit reporter for parallelism in CircleCI 
    mkdir test-results
    mkdir test-results/mocha
    rm truffle-config.js
    mv truffle-ci.js truffle-config.js
    # only run poly oracle and upgrade tests if cron job by CI
    if [ "$CIRCLE_CI_CRON" = true ]; then
      node_modules/.bin/truffle test `ls test/*.js | circleci tests split --split-by=timings`
    else
      node_modules/.bin/truffle test `find test/*.js ! -name a_poly_oracle.js -and ! -name s_v130_to_v140_upgrade.js | circleci tests split --split-by=timings`
    fi
  else
    node_modules/.bin/truffle test `find test/*.js ! -name a_poly_oracle.js -and ! -name s_v130_to_v140_upgrade.js`
  fi
fi<|MERGE_RESOLUTION|>--- conflicted
+++ resolved
@@ -56,13 +56,8 @@
     --account="0x2bdd21761a483f71054e14f5b827213567971c676928d9a1808cbfa4b7501209,1000000000000000000000000"
   )
 
-<<<<<<< HEAD
-  if [ "$COVERAGE" = true ]; then
-    node_modules/.bin/testrpc-sc --gasLimit 0xfffffffff --port "$testrpc_port" "${accounts[@]}" > /dev/null &
-=======
   if [ "$COVERAGE" = true ] || [ "$TRAVIS_PULL_REQUEST" > 0 ] && [ "$NOT_FORK" != true ]; then
     node_modules/.bin/testrpc-sc --gasLimit 0xfffffffffff --port "$testrpc_port" "${accounts[@]}" > /dev/null &
->>>>>>> 7e050219
   else
     node_modules/.bin/ganache-cli --gasLimit 8000000 "${accounts[@]}" > /dev/null &
   fi
@@ -93,14 +88,6 @@
   fi
 fi
 
-<<<<<<< HEAD
-if [ "$COVERAGE" = true ]; then
-  curl -o node_modules/solidity-coverage/lib/app.js https://raw.githubusercontent.com/maxsam4/solidity-coverage/relative-path/lib/app.js
-  curl -o node_modules/solidity-parser-sc/build/parser.js https://raw.githubusercontent.com/maxsam4/solidity-parser/solidity-0.5/build/parser.js
-  node_modules/.bin/solidity-coverage
-  if [ "$CIRCLECI" = true ]; then
-    cat coverage/lcov.info | node_modules/.bin/coveralls
-=======
 if [ "$COVERAGE" = true ] || [ "$TRAVIS_PULL_REQUEST" > 0 ] && [ "$NOT_FORK" != true ]; then
   curl -o node_modules/solidity-coverage/lib/app.js https://raw.githubusercontent.com/maxsam4/solidity-coverage/relative-path/lib/app.js
   if [ "$CIRCLECI" = true ]; then
@@ -110,10 +97,9 @@
   node_modules/.bin/solidity-coverage
   if [ "$CIRCLECI" = true ] || [ "$TRAVIS_PULL_REQUEST" > 0 ] && [ "$NOT_FORK" != true ]; then
     cat coverage/lcov.info | node_modules/.bin/coveralls || echo 'Failed to report coverage to Coveralls'
->>>>>>> 7e050219
   fi
 else
-  if [ "$CIRCLECI" = true ]; then # using mocha junit reporter for parallelism in CircleCI 
+  if [ "$CIRCLECI" = true ]; then # using mocha junit reporter for parallelism in CircleCI
     mkdir test-results
     mkdir test-results/mocha
     rm truffle-config.js
