--- conflicted
+++ resolved
@@ -18,14 +18,9 @@
 const GeneralTransferManager = artifacts.require("./GeneralTransferManager");
 const GeneralPermissionManager = artifacts.require("./GeneralPermissionManager");
 const CountTransferManager = artifacts.require("./CountTransferManager");
-<<<<<<< HEAD
 const VolumeRestrictionTransferManager = artifacts.require("./LockupVolumeRestrictionTM");
 const PercentageTransferManager = artifacts.require("./PercentageTransferManager");
 const ManualApprovalTransferManager = artifacts.require("./ManualApprovalTransferManager");
-=======
-const PercentageTransferManager = artifacts.require('./PercentageTransferManager');
-const ManualApprovalTransferManager = artifacts.require('./ManualApprovalTransferManager');
->>>>>>> 83f0afa3
 
 const Web3 = require("web3");
 let BN = Web3.utils.BN;
@@ -186,7 +181,7 @@
 
         it("Should generate the new security token with the same symbol as registered above", async () => {
             await I_PolyToken.approve(I_STRProxied.address, initRegFee, { from: token_owner });
-            
+
             let tx = await I_STRProxied.generateSecurityToken(name, symbol, tokenDetails, false, { from: token_owner });
 
             // Verify the successful generation of the security token
