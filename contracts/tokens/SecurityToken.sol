pragma solidity ^0.5.0;

import "../proxy/Proxy.sol";
import "../PolymathRegistry.sol";
import "../libraries/KindMath.sol";
import "../interfaces/IModule.sol";
import "./SecurityTokenStorage.sol";
import "../libraries/TokenLib.sol";
import "../interfaces/IDataStore.sol";
import "../interfaces/IUpgradableTokenFactory.sol";
import "../interfaces/IModuleFactory.sol";
import "../interfaces/token/IERC1594.sol";
import "../interfaces/token/IERC1643.sol";
import "../interfaces/token/IERC1644.sol";
import "../interfaces/IModuleRegistry.sol";
import "../interfaces/IFeatureRegistry.sol";
import "../interfaces/ITransferManager.sol";
import "openzeppelin-solidity/contracts/utils/ReentrancyGuard.sol";
import "openzeppelin-solidity/contracts/token/ERC20/ERC20.sol";
import "openzeppelin-solidity/contracts/token/ERC20/ERC20Detailed.sol";

/**
 * @title Security Token contract
 * @notice SecurityToken is an ERC1400 token with added capabilities:
 * @notice - Implements the ERC1400 Interface
 * @notice - Transfers are restricted
 * @notice - Modules can be attached to it to control its behaviour
 * @notice - ST should not be deployed directly, but rather the SecurityTokenRegistry should be used
 * @notice - ST does not inherit from ISecurityToken due to:
 * @notice - https://github.com/ethereum/solidity/issues/4847
 */
contract SecurityToken is ERC20, ERC20Detailed, ReentrancyGuard, SecurityTokenStorage, IERC1594, IERC1643, IERC1644, Proxy {

    using SafeMath for uint256;

    // Emit at the time when module get added
    event ModuleAdded(
        uint8[] _types,
        bytes32 indexed _name,
        address indexed _moduleFactory,
        address _module,
        uint256 _moduleCost,
        uint256 _budget,
        bytes32 _label,
        bool _archived
    );

    // Emit when the token details get updated
    event UpdateTokenDetails(string _oldDetails, string _newDetails);
    // Emit when the granularity get changed
    event GranularityChanged(uint256 _oldGranularity, uint256 _newGranularity);
    // Emit when is permanently frozen by the issuer
    event FreezeIssuance();
    // Emit when transfers are frozen or unfrozen
    event FreezeTransfers(bool _status);
    // Emit when Module get archived from the securityToken
    event ModuleArchived(uint8[] _types, address _module);
    // Emit when Module get unarchived from the securityToken
    event ModuleUnarchived(uint8[] _types, address _module);
    // Emit when Module get removed from the securityToken
    event ModuleRemoved(uint8[] _types, address _module);
    // Emit when the budget allocated to a module is changed
    event ModuleBudgetChanged(uint8[] _moduleTypes, address _module, uint256 _oldBudget, uint256 _budget);
    // Emit when new checkpoint created
    event CheckpointCreated(uint256 indexed _checkpointId);
    // Events to log controller actions
    event SetController(address indexed _oldController, address indexed _newController);
    //Event emit when the global treasury wallet address get changed
    event TreasuryWalletChanged(address _oldTreasuryWallet, address _newTreasuryWallet);
    event DisableController();
    event OwnershipTransferred(address indexed previousOwner, address indexed newOwner);
    event TokenUpgraded(uint8 _major, uint8 _minor, uint8 _patch);
    /**
     * @notice constructor
     * @dev Never called as contract is created through Proxy factory
     * @dev Needed otherwise contract is considered abstract
     * @param _name Name of the SecurityToken
     * @param _symbol Symbol of the Token
     * @param _decimals Decimals for the securityToken
     */
    constructor(
        string memory _name,
        string memory _symbol,
        uint8 _decimals
    )
        public
        ERC20Detailed(_name, _symbol, _decimals)
    {
    }

    /**
     * @notice Initialization function
     * @dev Expected to be called atomically with the proxy being created, by the owner of the token
     * @dev Can only be called once
     */
    function initialize(address _getterDelegate) external {
        //Expected to be called atomically with the proxy being created
        require(!initialized, "Already initialized");
        getterDelegate = _getterDelegate;
        securityTokenVersion = SemanticVersion(3, 0, 0);
        updateFromRegistry();
        tokenFactory = msg.sender;
        initialized = true;
    }

    function _isModule(address _module, uint8 _type) internal view returns(bool) {
        if (modulesToData[_module].module != _module || modulesToData[_module].isArchived)
            return false;
        for (uint256 i = 0; i < modulesToData[_module].moduleTypes.length; i++) {
            if (modulesToData[_module].moduleTypes[i] == _type) {
                return true;
            }
        }
        return false;
    }

    // Require msg.sender to be the specified module type or the owner of the token
    function _onlyModuleOrOwner(uint8 _type) internal view {
        if (msg.sender != owner())
            require(_isModule(msg.sender, _type));
    }

    function _zeroAddressCheck(address _entity) internal pure {
        require(_entity != address(0), "Invalid address");
    }

    function _isValidTransfer(bool _isTransfer) internal pure {
        require(_isTransfer, "Transfer Invalid");
    }

    /**
     * @dev Throws if called by any account other than the owner.
     */
    modifier onlyOwner() {
        require(isOwner());
        _;
    }

    /**
     * @dev Throws if called by any account other than the STFactory.
     */
    modifier onlyTokenFactory() {
        require(msg.sender == tokenFactory);
        _;
    }

    // Require msg.sender to be the specified module type
    modifier onlyModule(uint8 _type) {
        require(_isModule(msg.sender, _type));
        _;
    }

    modifier isIssuanceAllowed() {
        require(issuance, "Issuance frozen");
        _;
    }

    modifier checkGranularity(uint256 _value) {
        require(_value % granularity == 0, "Invalid granularity");
        _;
    }

    // Modifier to check whether the msg.sender is authorised or not
    modifier onlyController() {
        require(msg.sender == controller, "Not Authorised");
        _;
    }

    modifier isEnabled(string memory _nameKey) {
        require(IFeatureRegistry(featureRegistry).getFeatureStatus(_nameKey));
        _;
    }

    /**
<<<<<<< HEAD
=======
     * @notice constructor
     * @param _name Name of the SecurityToken
     * @param _symbol Symbol of the Token
     * @param _decimals Decimals for the securityToken
     * @param _granularity granular level of the token
     * @param _tokenDetails Details of the token that are stored off-chain
     * @param _polymathRegistry Contract address of the polymath registry
     * @param _delegate Contract address of the delegate
     */
    constructor(
        string memory _name,
        string memory _symbol,
        uint8 _decimals,
        uint256 _granularity,
        string memory _tokenDetails,
        address _polymathRegistry,
        address _delegate
    )
        public
        ERC20Detailed(_name, _symbol, _decimals)
    {
        _zeroAddressCheck(_polymathRegistry);
        _zeroAddressCheck(_delegate);
        polymathRegistry = _polymathRegistry;
        //When it is created, the owner is the STR
        updateFromRegistry();
        delegate = _delegate;
        tokenDetails = _tokenDetails;
        granularity = _granularity;
        securityTokenVersion = SemanticVersion(3, 0, 0);
    }

    /**
>>>>>>> f1426ff1
      * @notice Attachs a module to the SecurityToken
      * @dev  E.G.: On deployment (through the STR) ST gets a TransferManager module attached to it
      * @dev to control restrictions on transfers.
      * @param _moduleFactory is the address of the module factory to be added
      * @param _data is data packed into bytes used to further configure the module (See STO usage)
      * @param _maxCost max amount of POLY willing to pay to the module.
      * @param _budget max amount of ongoing POLY willing to assign to the module.
      * @param _label custom module label.
      */
    function addModuleWithLabel(
        address _moduleFactory,
        bytes memory _data,
        uint256 _maxCost,
        uint256 _budget,
        bytes32 _label,
        bool _archived
    )
        public
        onlyOwner
        nonReentrant
    {
        //Check that the module factory exists in the ModuleRegistry - will throw otherwise
        IModuleRegistry(moduleRegistry).useModule(_moduleFactory, false);
        IModuleFactory moduleFactory = IModuleFactory(_moduleFactory);
        uint8[] memory moduleTypes = moduleFactory.types();
        uint256 moduleCost = moduleFactory.setupCostInPoly();
        require(moduleCost <= _maxCost, "Invalid cost");
        //Approve fee for module
        ERC20(polyToken).approve(_moduleFactory, moduleCost);
        //Creates instance of module from factory
        address module = moduleFactory.deploy(_data);
        require(modulesToData[module].module == address(0), "Module exists");
        //Approve ongoing budget
        ERC20(polyToken).approve(module, _budget);
        _addModuleData(moduleTypes, _moduleFactory, module, moduleCost, _budget, _label, _archived);
    }

    function _addModuleData(uint8[] memory _moduleTypes, address _moduleFactory, address _module, uint256 _moduleCost, uint256 _budget, bytes32 _label, bool _archived) internal {
        bytes32 moduleName = IModuleFactory(_moduleFactory).name();
        uint256[] memory moduleIndexes = new uint256[](_moduleTypes.length);
        uint256 i;
        for (i = 0; i < _moduleTypes.length; i++) {
            moduleIndexes[i] = modules[_moduleTypes[i]].length;
            modules[_moduleTypes[i]].push(_module);
        }
        modulesToData[_module] = ModuleData(
            moduleName,
            _module,
            _moduleFactory,
            _archived,
            _moduleTypes,
            moduleIndexes,
            names[moduleName].length,
            _label
        );
        names[moduleName].push(_module);
        emit ModuleAdded(_moduleTypes, moduleName, _moduleFactory, _module, _moduleCost, _budget, _label, _archived);
    }

    /**
    * @notice addModule function will call addModuleWithLabel() with an empty label for backward compatible
    */
    function addModule(address _moduleFactory, bytes calldata _data, uint256 _maxCost, uint256 _budget, bool _archived) external {
        addModuleWithLabel(_moduleFactory, _data, _maxCost, _budget, "", _archived);
    }

    /**
    * @notice Archives a module attached to the SecurityToken
    * @param _module address of module to archive
    */
    function archiveModule(address _module) external onlyOwner {
        TokenLib.archiveModule(modulesToData[_module]);
    }

    /**
    * @notice Upgrades a module attached to the SecurityToken
    * @param _module address of module to archive
    */
    function upgradeModule(address _module) external onlyOwner {
        TokenLib.upgradeModule(moduleRegistry, modulesToData[_module]);
    }

    /**
    * @notice Upgrades security token
    */
    function upgradeToken() external onlyOwner {
        IUpgradableTokenFactory(tokenFactory).upgradeToken();
        emit TokenUpgraded(securityTokenVersion.major, securityTokenVersion.minor, securityTokenVersion.patch);
    }

    /**
    * @notice Unarchives a module attached to the SecurityToken
    * @param _module address of module to unarchive
    */
    function unarchiveModule(address _module) external onlyOwner {
        TokenLib.unarchiveModule(moduleRegistry, modulesToData[_module]);
    }

    /**
    * @notice Removes a module attached to the SecurityToken
    * @param _module address of module to unarchive
    */
    function removeModule(address _module) external onlyOwner {
        TokenLib.removeModule(_module, modules, modulesToData, names);
    }

    /**
    * @notice Allows the owner to withdraw unspent POLY stored by them on the ST or any ERC20 token.
    * @dev Owner can transfer POLY to the ST which will be used to pay for modules that require a POLY fee.
    * @param _tokenContract Address of the ERC20Basic compliance token
    * @param _value amount of POLY to withdraw
    */
    function withdrawERC20(address _tokenContract, uint256 _value) external onlyOwner {
        require(_tokenContract != address(0));
        IERC20 token = IERC20(_tokenContract);
        require(token.transfer(owner(), _value));
    }

    /**
    * @notice allows owner to increase/decrease POLY approval of one of the modules
    * @param _module module address
    * @param _change change in allowance
    * @param _increase true if budget has to be increased, false if decrease
    */
    function changeModuleBudget(address _module, uint256 _change, bool _increase) external onlyOwner {
        TokenLib.changeModuleBudget(_module, _change, _increase, polyToken, modulesToData);
    }

    /**
     * @notice updates the tokenDetails associated with the token
     * @param _newTokenDetails New token details
     */
    function updateTokenDetails(string calldata _newTokenDetails) external onlyOwner {
        emit UpdateTokenDetails(tokenDetails, _newTokenDetails);
        tokenDetails = _newTokenDetails;
    }

    /**
    * @notice Allows owner to change token granularity
    * @param _granularity granularity level of the token
    */
    function changeGranularity(uint256 _granularity) external onlyOwner {
        require(_granularity != 0, "Invalid granularity");
        emit GranularityChanged(granularity, _granularity);
        granularity = _granularity;
    }

    /**
    * @notice Allows owner to change data store
    * @param _dataStore Address of the token data store
    */
    function changeDataStore(address _dataStore) external onlyOwner {
        _zeroAddressCheck(_dataStore);
        dataStore = _dataStore;
    }

    /**
     * @notice Allows to change the treasury wallet address
     * @param _wallet Ethereum address of the treasury wallet
     */
    function changeTreasuryWallet(address _wallet) external onlyOwner {
        _zeroAddressCheck(_wallet);
        emit TreasuryWalletChanged(IDataStore(dataStore).getAddress(TREASURY), _wallet);
        IDataStore(dataStore).setAddress(TREASURY, _wallet);
    }

    /**
    * @notice Keeps track of the number of non-zero token holders
    * @param _from sender of transfer
    * @param _to receiver of transfer
    * @param _value value of transfer
    */
    function _adjustInvestorCount(address _from, address _to, uint256 _value) internal {
        holderCount = TokenLib.adjustInvestorCount(holderCount, _from, _to, _value, balanceOf(_to), balanceOf(_from), dataStore);
    }

    /**
     * @notice freezes transfers
     */
    function freezeTransfers() external onlyOwner {
        require(!transfersFrozen, "Already frozen");
        transfersFrozen = true;
        /*solium-disable-next-line security/no-block-members*/
        emit FreezeTransfers(true);
    }

    /**
     * @notice Unfreeze transfers
     */
    function unfreezeTransfers() external onlyOwner {
        require(transfersFrozen, "Not frozen");
        transfersFrozen = false;
        /*solium-disable-next-line security/no-block-members*/
        emit FreezeTransfers(false);
    }

    /**
     * @notice Internal - adjusts token holder balance at checkpoint before a token transfer
     * @param _investor address of the token holder affected
     */
    function _adjustBalanceCheckpoints(address _investor) internal {
        TokenLib.adjustCheckpoints(checkpointBalances[_investor], balanceOf(_investor), currentCheckpointId);
    }

    /**
     * @notice Overloaded version of the transfer function
     * @param _to receiver of transfer
     * @param _value value of transfer
     * @return bool success
     */
    function transfer(address _to, uint256 _value) public returns(bool success) {
        transferWithData(_to, _value, "");
        return true;
    }

    /**
     * @notice Transfer restrictions can take many forms and typically involve on-chain rules or whitelists.
     * However for many types of approved transfers, maintaining an on-chain list of approved transfers can be
     * cumbersome and expensive. An alternative is the co-signing approach, where in addition to the token holder
     * approving a token transfer, and authorised entity provides signed data which further validates the transfer.
     * @param _to address The address which you want to transfer to
     * @param _value uint256 the amount of tokens to be transferred
     * @param _data The `bytes _data` allows arbitrary data to be submitted alongside the transfer.
     * for the token contract to interpret or record. This could be signed data authorising the transfer
     * (e.g. a dynamic whitelist) but is flexible enough to accomadate other use-cases.
     */
    function transferWithData(address _to, uint256 _value, bytes memory _data) public {
        _isValidTransfer(_updateTransfer(msg.sender, _to, _value, _data));
        require(super.transfer(_to, _value));
    }

    /**
     * @notice Overloaded version of the transferFrom function
     * @param _from sender of transfer
     * @param _to receiver of transfer
     * @param _value value of transfer
     * @return bool success
     */
    function transferFrom(address _from, address _to, uint256 _value) public returns(bool) {
        transferFromWithData(_from, _to, _value, "");
        return true;
    }

    /**
     * @notice Transfer restrictions can take many forms and typically involve on-chain rules or whitelists.
     * However for many types of approved transfers, maintaining an on-chain list of approved transfers can be
     * cumbersome and expensive. An alternative is the co-signing approach, where in addition to the token holder
     * approving a token transfer, and authorised entity provides signed data which further validates the transfer.
     * @dev `msg.sender` MUST have a sufficient `allowance` set and this `allowance` must be debited by the `_value`.
     * @param _from address The address which you want to send tokens from
     * @param _to address The address which you want to transfer to
     * @param _value uint256 the amount of tokens to be transferred
     * @param _data The `bytes _data` allows arbitrary data to be submitted alongside the transfer.
     * for the token contract to interpret or record. This could be signed data authorising the transfer
     * (e.g. a dynamic whitelist) but is flexible enough to accomadate other use-cases.
     */
    function transferFromWithData(address _from, address _to, uint256 _value, bytes memory _data) public {
        _isValidTransfer(_updateTransfer(_from, _to, _value, _data));
        require(super.transferFrom(_from, _to, _value));
    }

    /**
     * @notice Updates internal variables when performing a transfer
     * @param _from sender of transfer
     * @param _to receiver of transfer
     * @param _value value of transfer
     * @param _data data to indicate validation
     * @return bool success
     */
    function _updateTransfer(address _from, address _to, uint256 _value, bytes memory _data) internal nonReentrant returns(bool) {
        // NB - the ordering in this function implies the following:
        //  - investor counts are updated before transfer managers are called - i.e. transfer managers will see
        //investor counts including the current transfer.
        //  - checkpoints are updated after the transfer managers are called. This allows TMs to create
        //checkpoints as though they have been created before the current transactions,
        //  - to avoid the situation where a transfer manager transfers tokens, and this function is called recursively,
        //the function is marked as nonReentrant. This means that no TM can transfer (or mint / burn) tokens.
        _adjustInvestorCount(_from, _to, _value);
        bool verified = _executeTransfer(_from, _to, _value, _data);
        _adjustBalanceCheckpoints(_from);
        _adjustBalanceCheckpoints(_to);
        return verified;
    }

    /**
     * @notice Validate transfer with TransferManager module if it exists
     * @dev TransferManager module has a key of 2
     * function (no change in the state).
     * @param _from sender of transfer
     * @param _to receiver of transfer
     * @param _value value of transfer
     * @param _data data to indicate validation
     * @return bool
     */
    function _executeTransfer(
        address _from,
        address _to,
        uint256 _value,
        bytes memory _data
    )
        internal
        checkGranularity(_value)
        returns(bool)
    {
        if (!transfersFrozen) {
            bool isInvalid;
            bool isValid;
            bool isForceValid;
            bool unarchived;
            address module;
            uint256 tmLength = modules[TRANSFER_KEY].length;
            for (uint256 i = 0; i < tmLength; i++) {
                module = modules[TRANSFER_KEY][i];
                if (!modulesToData[module].isArchived) {
                    unarchived = true;
                    ITransferManager.Result valid = ITransferManager(module).executeTransfer(_from, _to, _value, _data);
                    if (valid == ITransferManager.Result.INVALID) {
                        isInvalid = true;
                    } else if (valid == ITransferManager.Result.VALID) {
                        isValid = true;
                    } else if (valid == ITransferManager.Result.FORCE_VALID) {
                        isForceValid = true;
                    }
                }
            }
            // If no unarchived modules, return true by default
            return unarchived ? (isForceValid ? true : (isInvalid ? false : isValid)) : true;
        }
        return false;
    }

    /**
     * @notice A security token issuer can specify that issuance has finished for the token
     * (i.e. no new tokens can be minted or issued).
     * @dev If a token returns FALSE for `isIssuable()` then it MUST always return FALSE in the future.
     * If a token returns FALSE for `isIssuable()` then it MUST never allow additional tokens to be issued.
     * @return bool `true` signifies the minting is allowed. While `false` denotes the end of minting
     */
    function isIssuable() external view returns (bool) {
        return issuance;
    }

    /**
     * @notice Permanently freeze issuance of this security token.
     * @dev It MUST NOT be possible to increase `totalSuppy` after this function is called.
     */
    function freezeIssuance() external isIssuanceAllowed isEnabled("freezeIssuanceAllowed") onlyOwner {
        issuance = false;
        /*solium-disable-next-line security/no-block-members*/
        emit FreezeIssuance();
    }

    /**
     * @notice This function must be called to increase the total supply (Corresponds to mint function of ERC20).
     * @dev It only be called by the token issuer or the operator defined by the issuer. ERC1594 doesn't have
     * have the any logic related to operator but its superset ERC1400 have the operator logic and this function
     * is allowed to call by the operator.
     * @param _tokenHolder The account that will receive the created tokens (account should be whitelisted or KYCed).
     * @param _value The amount of tokens need to be issued
     * @param _data The `bytes _data` allows arbitrary data to be submitted alongside the transfer.
     */
    function issue(
        address _tokenHolder,
        uint256 _value,
        bytes calldata _data
    )
        external
        isIssuanceAllowed
    {
        _onlyModuleOrOwner(MINT_KEY);
<<<<<<< HEAD
=======
        _issue(_tokenHolder, _value, _data);
    }

    function _issue(
        address _tokenHolder,
        uint256 _value,
        bytes memory _data
    )
        internal
    {
>>>>>>> f1426ff1
        // Add a function to validate the `_data` parameter
        _isValidTransfer(_updateTransfer(address(0), _tokenHolder, _value, _data));
        _mint(_tokenHolder, _value);
        emit Issued(msg.sender, _tokenHolder, _value, _data);
    }

    /**
     * @notice issue new tokens and assigns them to the target _tokenHolder.
     * @dev Can only be called by the issuer or STO attached to the token.
     * @param _tokenHolders A list of addresses to whom the minted tokens will be dilivered
     * @param _values A list of number of tokens get minted and transfer to corresponding address of the investor from _tokenHolders[] list
     * @return success
     */
    function issueMulti(address[] calldata _tokenHolders, uint256[] calldata _values) external isIssuanceAllowed {
        _onlyModuleOrOwner(MINT_KEY);
        require(_tokenHolders.length == _values.length, "Incorrect inputs");
        for (uint256 i = 0; i < _tokenHolders.length; i++) {
            _issue(_tokenHolders[i], _values[i], "");
        }
    }

    /**
     * @notice This function redeem an amount of the token of a msg.sender. For doing so msg.sender may incentivize
     * using different ways that could be implemented with in the `redeem` function definition. But those implementations
     * are out of the scope of the ERC1594.
     * @param _value The amount of tokens need to be redeemed
     * @param _data The `bytes _data` it can be used in the token contract to authenticate the redemption.
     */
    function redeem(uint256 _value, bytes calldata _data) external onlyModule(BURN_KEY) {
        // Add a function to validate the `_data` parameter
        require(_checkAndBurn(msg.sender, _value, _data), "Invalid redeem");
    }

    /**
     * @notice Checks if an address is a module of certain type
     * @param _module Address to check
     * @param _type type to check against
     */
    function isModule(address _module, uint8 _type) public view returns(bool) {
        return _isModule(_module, _type);
    }

    function _checkAndBurn(address _from, uint256 _value, bytes memory _data) internal returns(bool) {
        bool verified = _updateTransfer(_from, address(0), _value, _data);
        _burn(_from, _value);
        emit Redeemed(address(0), msg.sender, _value, _data);
        return verified;
    }

    /**
     * @notice This function redeem an amount of the token of a msg.sender. For doing so msg.sender may incentivize
     * using different ways that could be implemented with in the `redeem` function definition. But those implementations
     * are out of the scope of the ERC1594.
     * @dev It is analogy to `transferFrom`
     * @param _tokenHolder The account whose tokens gets redeemed.
     * @param _value The amount of tokens need to be redeemed
     * @param _data The `bytes _data` it can be used in the token contract to authenticate the redemption.
     */
    function redeemFrom(address _tokenHolder, uint256 _value, bytes calldata _data) external onlyModule(BURN_KEY) {
        // Add a function to validate the `_data` parameter
        require(_updateTransfer(_tokenHolder, address(0), _value, _data), "Invalid redeem");
        _burnFrom(_tokenHolder, _value);
        emit Redeemed(msg.sender, _tokenHolder, _value, _data);
    }

    /**
     * @notice Creates a checkpoint that can be used to query historical balances / totalSuppy
     * @return uint256
     */
    function createCheckpoint() external returns(uint256) {
        _onlyModuleOrOwner(CHECKPOINT_KEY);
        require(currentCheckpointId < 2 ** 256 - 1);
        currentCheckpointId = currentCheckpointId + 1;
        /*solium-disable-next-line security/no-block-members*/
        checkpointTimes.push(now);
        /*solium-disable-next-line security/no-block-members*/
        checkpointTotalSupply[currentCheckpointId] = totalSupply();
        emit CheckpointCreated(currentCheckpointId);
        return currentCheckpointId;
    }

    /**
     * @notice Used by the issuer to set the controller addresses
     * @param _controller address of the controller
     */
    function setController(address _controller) public onlyOwner {
        require(_isControllable());
        emit SetController(controller, _controller);
        controller = _controller;
    }

    /**
     * @notice Used by the issuer to permanently disable controller functionality
     * @dev enabled via feature switch "disableControllerAllowed"
     */
    function disableController() external isEnabled("disableControllerAllowed") onlyOwner {
        require(_isControllable());
        controllerDisabled = true;
        delete controller;
        emit DisableController();
    }

    /**
     * @notice Transfers of securities may fail for a number of reasons. So this function will used to understand the
     * cause of failure by getting the byte value. Which will be the ESC that follows the EIP 1066. ESC can be mapped
     * with a reson string to understand the failure cause, table of Ethereum status code will always reside off-chain
     * @param _to address The address which you want to transfer to
     * @param _value uint256 the amount of tokens to be transferred
     * @param _data The `bytes _data` allows arbitrary data to be submitted alongside the transfer.
     * @return bool It signifies whether the transaction will be executed or not.
     * @return byte Ethereum status code (ESC)
     * @return bytes32 Application specific reason code
     */
    function canTransfer(address _to, uint256 _value, bytes calldata _data) external view returns (bool, byte, bytes32) {
        return _canTransfer(msg.sender, _to, _value, _data);
    }

    /**
     * @notice Transfers of securities may fail for a number of reasons. So this function will used to understand the
     * cause of failure by getting the byte value. Which will be the ESC that follows the EIP 1066. ESC can be mapped
     * with a reson string to understand the failure cause, table of Ethereum status code will always reside off-chain
     * @param _from address The address which you want to send tokens from
     * @param _to address The address which you want to transfer to
     * @param _value uint256 the amount of tokens to be transferred
     * @param _data The `bytes _data` allows arbitrary data to be submitted alongside the transfer.
     * @return bool It signifies whether the transaction will be executed or not.
     * @return byte Ethereum status code (ESC)
     * @return bytes32 Application specific reason code
     */
    function canTransferFrom(address _from, address _to, uint256 _value, bytes calldata _data) external view returns (bool, byte, bytes32) {
        (bool success, byte reasonCode, bytes32 appCode) = _canTransfer(_from, _to, _value, _data);
        if (success && _value > allowance(_from, msg.sender)) {
            return (false, 0x53, bytes32(0));
        } else
            return (success, reasonCode, appCode);
    }

    function _canTransfer(address _from, address _to, uint256 _value, bytes memory _data) internal view returns (bool, byte, bytes32) {
        bytes32 appCode;
        bool success;
        if (_value % granularity != 0) {
            return (false, 0x50, "Invalid granularity");
        }
        (success, appCode) = TokenLib.verifyTransfer(modules[TRANSFER_KEY], modulesToData, _from, _to, _value, _data, transfersFrozen);
        if (!success)
            return (false, 0x50, appCode);

        else if (balanceOf(_from) < _value)
            return (false, 0x52, bytes32(0));

        else if (_to == address(0))
            return (false, 0x57, bytes32(0));

        else if (!KindMath.checkAdd(balanceOf(_to), _value))
            return (false, 0x50, bytes32(0));
        return (true, 0x51, bytes32(0));
    }

    /**
     * @notice Used to attach a new document to the contract, or update the URI or hash of an existing attached document
     * @dev Can only be executed by the owner of the contract.
     * @param _name Name of the document. It should be unique always
     * @param _uri Off-chain uri of the document from where it is accessible to investors/advisors to read.
     * @param _documentHash hash (of the contents) of the document.
     */
    function setDocument(bytes32 _name, string calldata _uri, bytes32 _documentHash) external onlyOwner {
        require(_name != bytes32(0), "Bad name");
        require(bytes(_uri).length > 0, "Bad uri");
        if (_documents[_name].lastModified == uint256(0)) {
            _docNames.push(_name);
            _docIndexes[_name] = _docNames.length;
        }
        _documents[_name] = Document(_documentHash, now, _uri);
        emit DocumentUpdated(_name, _uri, _documentHash);
    }

    /**
     * @notice Used to remove an existing document from the contract by giving the name of the document.
     * @dev Can only be executed by the owner of the contract.
     * @param _name Name of the document. It should be unique always
     */
    function removeDocument(bytes32 _name) external onlyOwner {
        require(_documents[_name].lastModified != uint256(0), "Not existed");
        uint256 index = _docIndexes[_name] - 1;
        if (index != _docNames.length - 1) {
            _docNames[index] = _docNames[_docNames.length - 1];
            _docIndexes[_docNames[index]] = index + 1;
        }
        _docNames.length--;
        emit DocumentRemoved(_name, _documents[_name].uri, _documents[_name].docHash);
        delete _documents[_name];
    }

    /**
     * @notice Internal function to know whether the controller functionality
     * allowed or not.
     * @return bool `true` when controller address is non-zero otherwise return `false`.
     */
    function _isControllable() internal view returns (bool) {
        return !controllerDisabled;
    }

    /**
     * @notice In order to provide transparency over whether `controllerTransfer` / `controllerRedeem` are useable
     * or not `isControllable` function will be used.
     * @dev If `isControllable` returns `false` then it always return `false` and
     * `controllerTransfer` / `controllerRedeem` will always revert.
     * @return bool `true` when controller address is non-zero otherwise return `false`.
     */
    function isControllable() external view returns (bool) {
        return _isControllable();
    }

    /**
     * @notice This function allows an authorised address to transfer tokens between any two token holders.
     * The transfer must still respect the balances of the token holders (so the transfer must be for at most
     * `balanceOf(_from)` tokens) and potentially also need to respect other transfer restrictions.
     * @dev This function can only be executed by the `controller` address.
     * @param _from Address The address which you want to send tokens from
     * @param _to Address The address which you want to transfer to
     * @param _value uint256 the amount of tokens to be transferred
     * @param _data data to validate the transfer. (It is not used in this reference implementation
     * because use of `_data` parameter is implementation specific).
     * @param _operatorData data attached to the transfer by controller to emit in event. (It is more like a reason string
     * for calling this function (aka force transfer) which provides the transparency on-chain).
     */
    function controllerTransfer(address _from, address _to, uint256 _value, bytes calldata _data, bytes calldata _operatorData) external onlyController {
        require(_isControllable());
        _updateTransfer(_from, _to, _value, _data);
        _transfer(_from, _to, _value);
        emit ControllerTransfer(msg.sender, _from, _to, _value, _data, _operatorData);
    }

    /**
     * @notice This function allows an authorised address to redeem tokens for any token holder.
     * The redemption must still respect the balances of the token holder (so the redemption must be for at most
     * `balanceOf(_tokenHolder)` tokens) and potentially also need to respect other transfer restrictions.
     * @dev This function can only be executed by the `controller` address.
     * @param _tokenHolder The account whose tokens will be redeemed.
     * @param _value uint256 the amount of tokens need to be redeemed.
     * @param _data data to validate the transfer. (It is not used in this reference implementation
     * because use of `_data` parameter is implementation specific).
     * @param _operatorData data attached to the transfer by controller to emit in event. (It is more like a reason string
     * for calling this function (aka force transfer) which provides the transparency on-chain).
     */
    function controllerRedeem(address _tokenHolder, uint256 _value, bytes calldata _data, bytes calldata _operatorData) external onlyController {
        require(_isControllable());
        _checkAndBurn(_tokenHolder, _value, _data);
        emit ControllerRedemption(msg.sender, _tokenHolder, _value, _data, _operatorData);
    }

    function _implementation() internal view returns(address) {
        return getterDelegate;
    }

    function updateFromRegistry() public onlyOwner {
        moduleRegistry = PolymathRegistry(polymathRegistry).getAddress("ModuleRegistry");
        securityTokenRegistry = PolymathRegistry(polymathRegistry).getAddress("SecurityTokenRegistry");
        featureRegistry = PolymathRegistry(polymathRegistry).getAddress("FeatureRegistry");
        polyToken = PolymathRegistry(polymathRegistry).getAddress("PolyToken");
    }

    //Ownable Functions

    /**
     * @return the address of the owner.
     */
    function owner() public view returns (address) {
        return _owner;
    }

    /**
     * @return true if `msg.sender` is the owner of the contract.
     */
    function isOwner() public view returns (bool) {
        return msg.sender == _owner;
    }

    /**
     * @dev Allows the current owner to relinquish control of the contract.
     * @notice Renouncing to ownership will leave the contract without an owner.
     * It will not be possible to call the functions with the `onlyOwner`
     * modifier anymore.
     */
    function renounceOwnership() public onlyOwner {
        emit OwnershipTransferred(_owner, address(0));
        _owner = address(0);
    }

    /**
     * @dev Allows the current owner to transfer control of the contract to a newOwner.
     * @param newOwner The address to transfer ownership to.
     */
    function transferOwnership(address newOwner) public onlyOwner {
        _transferOwnership(newOwner);
    }

    /**
     * @dev Transfers control of the contract to a newOwner.
     * @param newOwner The address to transfer ownership to.
     */
    function _transferOwnership(address newOwner) internal {
        require(newOwner != address(0));
        emit OwnershipTransferred(_owner, newOwner);
        _owner = newOwner;
    }
}<|MERGE_RESOLUTION|>--- conflicted
+++ resolved
@@ -172,42 +172,6 @@
     }
 
     /**
-<<<<<<< HEAD
-=======
-     * @notice constructor
-     * @param _name Name of the SecurityToken
-     * @param _symbol Symbol of the Token
-     * @param _decimals Decimals for the securityToken
-     * @param _granularity granular level of the token
-     * @param _tokenDetails Details of the token that are stored off-chain
-     * @param _polymathRegistry Contract address of the polymath registry
-     * @param _delegate Contract address of the delegate
-     */
-    constructor(
-        string memory _name,
-        string memory _symbol,
-        uint8 _decimals,
-        uint256 _granularity,
-        string memory _tokenDetails,
-        address _polymathRegistry,
-        address _delegate
-    )
-        public
-        ERC20Detailed(_name, _symbol, _decimals)
-    {
-        _zeroAddressCheck(_polymathRegistry);
-        _zeroAddressCheck(_delegate);
-        polymathRegistry = _polymathRegistry;
-        //When it is created, the owner is the STR
-        updateFromRegistry();
-        delegate = _delegate;
-        tokenDetails = _tokenDetails;
-        granularity = _granularity;
-        securityTokenVersion = SemanticVersion(3, 0, 0);
-    }
-
-    /**
->>>>>>> f1426ff1
       * @notice Attachs a module to the SecurityToken
       * @dev  E.G.: On deployment (through the STR) ST gets a TransferManager module attached to it
       * @dev to control restrictions on transfers.
@@ -578,8 +542,6 @@
         isIssuanceAllowed
     {
         _onlyModuleOrOwner(MINT_KEY);
-<<<<<<< HEAD
-=======
         _issue(_tokenHolder, _value, _data);
     }
 
@@ -590,7 +552,6 @@
     )
         internal
     {
->>>>>>> f1426ff1
         // Add a function to validate the `_data` parameter
         _isValidTransfer(_updateTransfer(address(0), _tokenHolder, _value, _data));
         _mint(_tokenHolder, _value);
