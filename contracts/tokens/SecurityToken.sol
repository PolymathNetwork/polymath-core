--- conflicted
+++ resolved
@@ -929,17 +929,10 @@
      * @return byte Ethereum status code (ESC)
      * @return bytes32 Application specific reason code
      */
-<<<<<<< HEAD
     function canTransferFrom(address _from, address _to, uint256 _value, bytes calldata _data) external view returns (byte reasonCode, bytes32 appCode) {
         (reasonCode, appCode) = _canTransfer(_from, _to, _value, _data);
         if ((reasonCode & 0x0F) == 0x01 && _value > allowance(_from, msg.sender)) {
-            return (0x53, bytes32(0));
-=======
-    function canTransferFrom(address _from, address _to, uint256 _value, bytes calldata _data) external view returns (bool success, byte reasonCode, bytes32 appCode) {
-        (success, reasonCode, appCode) = _canTransfer(_from, _to, _value, _data);
-        if (success && _value > allowance(_from, msg.sender)) {
-            return (false, StatusCodes.code(StatusCodes.Status.InsufficientAllowance), bytes32(0));
->>>>>>> 54362474
+            return (StatusCodes.code(StatusCodes.Status.InsufficientAllowance), bytes32(0));
         }
     }
 
@@ -947,11 +940,7 @@
         bytes32 appCode;
         bool success;
         if (_value % granularity != 0) {
-<<<<<<< HEAD
-            return (0x50, bytes32(0));
-=======
-            return (false, StatusCodes.code(StatusCodes.Status.TransferFailure), bytes32(0));
->>>>>>> 54362474
+            return (StatusCodes.code(StatusCodes.Status.TransferFailure), bytes32(0));
         }
         (success, appCode) = TokenLib.verifyTransfer(modules[TRANSFER_KEY], modulesToData, _from, _to, _value, _data, transfersFrozen);
         return TokenLib.canTransfer(success, appCode, _to, _value, balanceOf(_from));
@@ -981,18 +970,10 @@
         returns (byte reasonCode, bytes32 appStatusCode, bytes32 toPartition)
     {
         if (_partition == UNLOCKED) {
-<<<<<<< HEAD
             (reasonCode, appStatusCode) = _canTransfer(_from, _to, _value, _data);
             if ((reasonCode & 0x0F) == 0x01) {
-                uint256 beforeBalance = _balanceOfByPartition(_partition, _to, 0);
-                uint256 afterbalance = _balanceOfByPartition(_partition, _to, _value);
-=======
-            bool success;
-            (success, esc, appStatusCode) = _canTransfer(_from, _to, _value, _data);
-            if (success) {
                 uint256 beforeBalance = _balanceOfByPartition(LOCKED, _to, 0);
                 uint256 afterbalance = _balanceOfByPartition(LOCKED, _to, _value);
->>>>>>> 54362474
                 toPartition = _returnPartition(beforeBalance, afterbalance, _value);
             }
             return (reasonCode, appStatusCode, toPartition);
