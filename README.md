[![Build Status](https://travis-ci.org/PolymathNetwork/polymath-core.svg?branch=master)](https://travis-ci.org/PolymathNetwork/polymath-core)
[![Coverage Status](https://coveralls.io/repos/github/PolymathNetwork/polymath-core/badge.svg?branch=master)](https://coveralls.io/github/PolymathNetwork/polymath-core?branch=master)
[![Gitter](https://img.shields.io/badge/chat-gitter-green.svg)](https://gitter.im/PolymathNetwork/Lobby)
[![Telegram](https://img.shields.io/badge/50k+-telegram-blue.svg)](https://gitter.im/PolymathNetwork/Lobby) [![Greenkeeper badge](https://badges.greenkeeper.io/PolymathNetwork/polymath-core.svg)](https://greenkeeper.io/)

![Polymath logo](Polymath.png)

# Polymath Core

The Polymath Core smart contracts provide a system for launching regulatory-compliant securities tokens on a decentralized blockchain. This particular repository is the implementation of a system that allows for the creation of ST-20-compatible tokens. This system has a modular design that promotes a variety of pluggable components for various types of issuances, legal requirements, and offering processes.


# ST-20 Interface Overview
## Description
An ST-20 token is an Ethereum-based token implemented on top of the ERC-20 protocol that adds the ability for tokens to control transfers based on specific rules. ST-20 tokens rely on Transfer Managers to determine the ruleset the token should apply in order to allow or deny a transfer, be it between the issuer and investors, in a peer to peer exchange, or a transaction with an exchange.

## How it works
ST-20 tokens must implement a `verifyTransfer` method which will be called when attempting to execute a `transfer` or `transferFrom` method. The `verifyTransfer` method will determine whether that transaction can be completed or not. The implementation of `verifyTransfer` can take many forms, but the default approach is a whitelist controlled by the `GeneralTransferManager`.

### The ST-20 Interface

```
contract IST20 {

    // off-chain hash
    bytes32 public tokenDetails;

    //transfer, transferFrom must respect the result of verifyTransfer
    function verifyTransfer(address _from, address _to, uint256 _amount) view public returns (bool success);

    //used to create tokens
    function mint(address _investor, uint256 _amount) public returns (bool success);
}
```


# The Polymath Core Architecture
The diagram below depicts a high-level view of the various modules, registries, and contracts implemented in Polymath Core:

![Polymath Core architecture](https://github.com/PolymathNetwork/polymath-core/blob/master/docs/images/PolymathCore.png)

## Components
### SecurityToken
`SecurityToken` is an implementation of the ST-20 protocol that allows the addition of different modules to control its behavior. Different modules can be attached to `SecurityToken`:
- [TransferManager modules](contracts/modules/TransferManager): These control the logic behind transfers and how they are allowed or disallowed.
By default, the ST (Security Token) gets a `GeneralTransferManager` module attached in order to determine if transfers should be allowed based on a whitelist approach. The `GeneralTransferManager` behaves differently depending who is trying to transfer the tokens.
a) In an offering setting (investors buying tokens from the issuer) the investor's address should be present on an internal whitelist managed by the issuer within the `GeneralTransferManager`.
b) In a peer to peer transfer, restrictions apply based on real-life lockups that are enforced on-chain. For example, if a particular holder has a 1-year sale restriction for the token, the transaction will fail until that year passes.
- [Security Token Offering (STO) modules](contracts/modules/STO): A `SecurityToken` can be attached to one (and only one) STO module that will dictate the logic of how those tokens will be sold/distributed. An STO is the equivalent to the Crowdsale contracts often found present in traditional ICOs.
- [Permission Manager modules](contracts/modules/PermissionManager): These modules manage permissions on different aspects of the issuance process. The issuer can use this module to manage permissions and designate administrators on his token. For example, the issuer might give a KYC firm permissions to add investors to the whitelist.   
- [Checkpoint Modules](contracts/modules/Checkpoint): These modules allow the issuer to define checkpoints at which token balances and the total supply of a token can be consistently queried. This functionality is useful for dividend payment mechanisms and on-chain governance, both of which need to be able to determine token balances consistently as of a specified point in time.

### TickerRegistry
The ticker registry manages the sign up process to the Polymath platform. Issuers can use this contract to register a token symbol (which are unique within the Polymath network). Token Symbol registrations have an expiration period (7 days by default) in which the issuer has to complete the process of deploying their SecurityToken. If they do not complete the process in time, their ticker symbol will be made available for someone else to register.

### SecurityTokenRegistry
The security token registry keeps track of deployed STs on the Polymath Platform and uses the TickerRegistry to allow only registered symbols to be deployed.

### ModuleRegistry
Modules allow custom add-in functionality in the issuance process and beyond. The module registry keeps track of modules added by Polymath or any other users. Modules can only be attached to STs if Polymath has previously verified them. If not, the only user able to utilize a module is its owner, and they should be using it "at their own risk".


# Stepping through an issuance with the CLI Tool
First, assure that you have [setup Polymath Core properly](#setup).

The Polymath CLI (Command Line Interface) commands are operated from a *nix command prompt (unix or mac).

It can be used in three differents ways:

1. Connected to a full ethereum node:
You have to save your Parity account password to `$HOME/password.file` and run Parity with the following command to get started (make sure the node is fully synced before using the CLI tool):
```bash
parity --chain ropsten  --rpcapi "eth,net,web3,personal,parity" --unlock YOUR_ETH_ACCOUNT --password $HOME/password.file
```
2. Connected to a remote ethereum node:
You can access Ethereum via the Infura load-balanced nodes. You have to save your private key to `./privKey` file and run CLI command adding `--remote-node <network>` option.
```bash
node CLI/polymath-cli faucet --remote-node kovan
```
3. Connected to a local private test network using `ganache-cli`.
You have to save the private key for the one of the accounts generated by ganache into `./privKeyLocal`.


## Poly Faucet

If you are working on a local private network, you should run the faucet command to get Poly necessary to pay fees for the other commands.

```bash
node CLI/polymath-cli faucet
```

## Generating ST-20 token

The ST-20 Generator command is a wizard-like script that will guide technical users in the creation and deployment of an ST-20 token.

1. Edit `CLI/commands/helpers/contract_addresses.js` to make sure scripts are pointing to the correct contract addresses
2. On the terminal, run the following command: 
```bash
node CLI/polymath-cli st20generator
```
3. Follow the text prompts:
    * You will be asked for a token symbol. Enter a new symbol to register or a symbol you have already registered.
    * Enter a token name (long name seen by investors) to complete the token registration process. The token will be deployed to the blockchain.
    * (Optional) If you want to issue tokens to an address you own enter the address and then how many tokens you want to issue. If you want to issue tokens to a list of affiliates press `Y` and it will update a whitelist with them and then tokens will be issued.
    Make sure the `whitelist_data.csv` and `multi_mint_data.csv` files are present in the data folder and fulfilled with the right information.
    * Choose between Capped STO and USD Tiered STO.
    * Configure the selected STO. Enter start and end times, the issuance type, and exchange rate.
4. Once the process is finished, you can run the `node CLI/polymath-cli st20generator` command again and enter the token symbol to see the STO's live-progress.

## Whitelisting investors

After starting the STO you can run a command to mass-update a whitelist of allowed/known investors.
Make sure the `whitelist_data.csv` file is present in the data folder.
The command takes 2 parameters:
- The token symbol for the STO you want to invest in
- (Optional) The size of each batch 

```bash
node CLI/polymath-cli whitelist TOKEN_SYMBOL [BATCH_SIZE]
```

## Initial minting

Before starting the STO you can run a command to distribute tokens to previously whitelisted investors.
Make sure the `multi_mint_data` file is present in the data folder.
The command takes 2 parameters:
- The token symbol for the STO you want to invest in
- (Optional) The size of each batch 

```bash
node CLI/polymath-cli multi_mint TOKEN_SYMBOL [BATCH_SIZE]
```

## Investing in the STO

You can run the investor_portal command to participate in any STO you have been whitelisted for.
You will be asked for an account, the token symbol and amount for the STO you want to invest in.

```bash
node CLI/polymath-cli investor_portal
```

## Transferring tokens

You can run the transfer command to transfer ST tokens to another account (as long as both are whitelisted and have been cleared of any lockup periods).
- The token symbol of the ST you want to transfer
- The account that will receive the tokens
- How many tokens to send

```bash
node CLI/polymath-cli transfer TOKEN_SYMBOL ACCOUNT_TO AMOUNT
```

## Managing modules

You can run the module manager command to view all the modules attached to a token and their status.
You will be asked for a token symbol.

```bash
node CLI/polymath-cli module_manager
```

## Dividends manager

You can run this command to create dividends and paid them out proportionally to token holder balances as of the time that the dividend was created, or at the time of a specified checkpoint that was created previously. You can choose between Ether or ERC20 dividens.

```bash
node CLI/polymath-cli dividends_manager
```

# Setting up Polymath Core

<<<<<<< HEAD
=======
### v2.0.0 MAINNET

    ----------------------- Polymath Network Smart Contracts: -----------------------
    PolymathRegistry:                     0xdfabf3e4793cd30affb47ab6fa4cf4eef26bbc27
    SecurityTokenRegistry (Proxy):        0x240f9f86b1465bf1b8eb29bc88cbf65573dfdd97
    ModuleRegistry (Proxy):               0x4566d68ea96fc2213f2446f0dd0f482146cee96d
    FeatureRegistry:                      0xa3eacb03622bf1513880892b7270d965f693ffb5

    ETHOracle:                            0x60055e9a93aae267da5a052e95846fa9469c0e7a
    POLYOracle:                           0x52cb4616E191Ff664B0bff247469ce7b74579D1B

    STFactory:                            0x47da34f192d3fd946fd6ce7494e9eedf171a1208
    GeneralTransferManagerFactory:        0xdc95598ef2bbfdb66d02d5f3eea98ea39fbc8b26
    GeneralPermissionManagerFactory:      0xf0aa1856360277c60052d6095c5b787b01388cdd

    CappedSTOFactory:                     0x77d89663e8819023a87bfe2bc9baaa6922c0e57c
    USDTieredSTOFactory:                  0x5a3a30bddae1f857a19b1aed93b5cdb3c3da809a
    USDTieredSTOProxyFactory:             0x4965930872da851dc81275b142920de3c976de74

    CountTransferManagerFactory:          0xd9fd7e34d6e2c47a69e02131cf8554d52c3445d5
    PercentageTransferManagerFactory:     0xe6267a9c0a227d21c95b782b1bd32bb41fc3b43b
    ManualApprovalTransferManagerFactory: 0xda89fe5b254c04e2ee10d5acb24ed72f1d60ceed
    EtherDividendCheckpointFactory:       0x968c74c52f15b2de323eca8c677f6c9266bfefd6
    ERC20DividendCheckpointFactory:       0x82f9f1ab41bacb1433c79492e54bf13bccd7f9ae
    ---------------------------------------------------------------------------------
    
New SecurityTokenRegistry 0x538136ed73011a766bf0a126a27300c3a7a2e6a6
(fixed bug with getTickersByOwner())


### v2.0.0 KOVAN

New Kovan PolyTokenFaucet: 0xb347b9f5b56b431b2cf4e1d90a5995f7519ca792

    ----------------------- Polymath Network Smart Contracts: -----------------------
    PolymathRegistry:                     0x5b215a7d39ee305ad28da29bf2f0425c6c2a00b3
    SecurityTokenRegistry (Proxy):        0x91110c2f67e2881a8540417be9eadf5bc9f2f248
    ModuleRegistry (Proxy):               0xde6d19d7a68d453244227b6ccc5d8e6c2314627a
    FeatureRegistry:                      0x8967a7cfc4b455398be2356cd05cd43b7a39697e

    ETHOracle:                            0xCE5551FC9d43E9D2CC255139169FC889352405C8
    POLYOracle:                           0x461d98EF2A0c7Ac1416EF065840fF5d4C946206C

    STFactory:                            0x22f56100c6f18b656dbf1b156334206326fc672a
    GeneralTransferManagerFactory:        0x650e9507e983077d6f822472a7dcc37626d55c7f
    GeneralPermissionManagerFactory:      0xbf0bd6305b523ce055baa6dfaa9676d6b9e6090b

    CappedSTOFactory:                     0xa4a24780b93a378eb25ec4bfbf93bc8e79d7eeeb
    USDTieredSTOFactory:                  0x9106d7fbbd2996ef787913876341d0070cbdfc95
    USDTieredSTOProxyFactory:             0xb004ff6893b95dc8a19b9e09b2920a44a609bae3

    CountTransferManagerFactory:          0xc7cf0c1ddc85c18672951f9bfeb7163ecc8f0e2f
    PercentageTransferManagerFactory:     0xfea5fcb254bcb4ada0f86903ff822d6372325cb1
    ManualApprovalTransferManagerFactory: 0x8e96e7199b9ba096d666033f058ebb0050786baf
    EtherDividendCheckpointFactory:       0x18ae137fc6581e121f3d37ed85c423dbc3c9b964
    ERC20DividendCheckpointFactory:       0x8c724a1504643e02bb02b23cdd414da637872c80
    ---------------------------------------------------------------------------------
    



>>>>>>> 7deeb0f2
## Mainnet

### v2.0.0 

| Contract                                                         | Address                                                                                                                       |
| ---------------------------------------------------------------- | ----------------------------------------------------------------------------------------------------------------------------- |
| SecurityTokenRegistry (Proxy):                                | [0x240f9f86b1465bf1b8eb29bc88cbf65573dfdd97](https://etherscan.io/address/0x240f9f86b1465bf1b8eb29bc88cbf65573dfdd97)                                              |
| ModuleRegistry (Proxy):                                       | [0x4566d68ea96fc2213f2446f0dd0f482146cee96d](https://etherscan.io/address/0x4566d68ea96fc2213f2446f0dd0f482146cee96d)                                              |
| Polymath Registry:                                            | [0xdfabf3e4793cd30affb47ab6fa4cf4eef26bbc27](https://etherscan.io/address/0xdfabf3e4793cd30affb47ab6fa4cf4eef26bbc27)                                              |
| Feature Registry:                                            | [0xa3eacb03622bf1513880892b7270d965f693ffb5](https://etherscan.io/address/0xa3eacb03622bf1513880892b7270d965f693ffb5)                                              |
| ETHOracle:                                                   | [0x60055e9a93aae267da5a052e95846fa9469c0e7a](https://etherscan.io/address/0x60055e9a93aae267da5a052e95846fa9469c0e7a)                                              |
| POLYOracle:                                                   | [0x52cb4616E191Ff664B0bff247469ce7b74579D1B](https://etherscan.io/address/0x52cb4616E191Ff664B0bff247469ce7b74579D1B)                                              |
| General Transfer Manager Factory:                              | [0xdc95598ef2bbfdb66d02d5f3eea98ea39fbc8b26](https://etherscan.io/address/0xdc95598ef2bbfdb66d02d5f3eea98ea39fbc8b26)                                              |
| General Permission Manager Factory:                             | [0xf0aa1856360277c60052d6095c5b787b01388cdd](https://etherscan.io/address/0xf0aa1856360277c60052d6095c5b787b01388cdd)                                              |
| CappedSTOFactory:                                               | [0x77d89663e8819023a87bfe2bc9baaa6922c0e57c](https://etherscan.io/address/0x77d89663e8819023a87bfe2bc9baaa6922c0e57c)                                              |
| USDTieredSTO Factory:                                           | [0x5a3a30bddae1f857a19b1aed93b5cdb3c3da809a](https://etherscan.io/address/0x5a3a30bddae1f857a19b1aed93b5cdb3c3da809a)                                              |
| EthDividendsCheckpointFactory:                                  | [0x968c74c52f15b2de323eca8c677f6c9266bfefd6](https://etherscan.io/address/0x968c74c52f15b2de323eca8c677f6c9266bfefd6)                                              |
| ERC20 Dividends Checkpoint Factory:                             | [0x82f9f1ab41bacb1433c79492e54bf13bccd7f9ae](https://etherscan.io/address/0x82f9f1ab41bacb1433c79492e54bf13bccd7f9ae)                                              |
| Count Transfer Manager Factory:                               | [0xd9fd7e34d6e2c47a69e02131cf8554d52c3445d5](https://etherscan.io/address/0xd9fd7e34d6e2c47a69e02131cf8554d52c3445d5)                                              |
| Percentage Transfer Manager Factory:                             | [0xe6267a9c0a227d21c95b782b1bd32bb41fc3b43b](https://etherscan.io/address/0xe6267a9c0a227d21c95b782b1bd32bb41fc3b43b)                                              |
| Manual Approval Transfer Manager Factory:                        | [0xda89fe5b254c04e2ee10d5acb24ed72f1d60ceed](https://etherscan.io/address/0xe6267a9c0a227d21c95b782b1bd32bb41fc3b43b)                                              |


## KOVAN

### v2.0.0 
New Kovan PolyTokenFaucet: 0xb347b9f5b56b431b2cf4e1d90a5995f7519ca792

| Contract                                                         | Address                                                                                                                       |
| ---------------------------------------------------------------- | ----------------------------------------------------------------------------------------------------------------------------- |
| SecurityTokenRegistry (Proxy):                                | [0xbefb81114d532bddddc724af20c3516fa75f0afb](https://kovan.etherscan.io/address/0xbefb81114d532bddddc724af20c3516fa75f0afb)                                              |
| ModuleRegistry (Proxy):                                       | [0x0fac8d8cce224eead73c1187df96570aa80a568b](https://kovan.etherscan.io/address/0x0fac8d8cce224eead73c1187df96570aa80a568b)                                              |
| Polymath Registry:                                            | [0x9903e7b5acfe5fa9713771a8d861eb1df8cd7046](https://kovan.etherscan.io/address/0x9903e7b5acfe5fa9713771a8d861eb1df8cd7046)                                              |
| Feature Registry:                                            | [0xa8f85006fdacb3d59ffae564c05433f0c949e911](https://kovan.etherscan.io/address/0xa8f85006fdacb3d59ffae564c05433f0c949e911)                                              |
| ETHOracle:                                                   | [0xCE5551FC9d43E9D2CC255139169FC889352405C8](https://kovan.etherscan.io/address/0xCE5551FC9d43E9D2CC255139169FC889352405C8)                                              |
| POLYOracle:                                                   | [0x461d98EF2A0c7Ac1416EF065840fF5d4C946206C](https://kovan.etherscan.io/address/0x461d98EF2A0c7Ac1416EF065840fF5d4C946206C)                                              |
| General Transfer Manager Factory:                              | [0xfe7e2bb6c200d5222c82d0f8fecca5f8fe4ab8ce](https://kovan.etherscan.io/address/0xfe7e2bb6c200d5222c82d0f8fecca5f8fe4ab8ce)                                              |
| General Permission Manager Factory:                             | [0xde5eaa8d73f43fc5e7badb203f03ecae2b29bd92](https://kovan.etherscan.io/address/0xde5eaa8d73f43fc5e7badb203f03ecae2b29bd92)                                              |
| CappedSTOFactory:                                               | [0xe14d7dd044cc6cfe37548b6791416c59f19bfc0d](https://kovan.etherscan.io/address/0xe14d7dd044cc6cfe37548b6791416c59f19bfc0d)                                              |
| USDTieredSTO Factory:                                           | [0xf9f0bb9f868d411dd9a9511a79d172449e3c15f5](https://kovan.etherscan.io/address/0xf9f0bb9f868d411dd9a9511a79d172449e3c15f5)                                              |
| EthDividendsCheckpointFactory:                                  | [0x2861425ba5abbf50089c473b28f6c40a8ea5262a](https://kovan.etherscan.io/address/0x2861425ba5abbf50089c473b28f6c40a8ea5262a)                                              |
| ERC20 Dividends Checkpoint Factory:                             | [0xbf9495550417feaacc43f86d2244581b6d688431](https://kovan.etherscan.io/address/0xbf9495550417feaacc43f86d2244581b6d688431)                                              |
| Count Transfer Manager Factory:                               | [0x3c3c1f40ae2bdca82b90541b2cfbd41caa941c0e](https://kovan.etherscan.io/address/0x3c3c1f40ae2bdca82b90541b2cfbd41caa941c0e)                                              |
| Percentage Transfer Manager Factory:                             | [0x8cd00c3914b2967a8b79815037f51c76874236b8](https://kovan.etherscan.io/address/0x8cd00c3914b2967a8b79815037f51c76874236b8)                                              |
| Manual Approval Transfer Manager Factory:                        | [0x19288e00a1f507b9c03570668854da533d398395](https://kovan.etherscan.io/address/0x19288e00a1f507b9c03570668854da533d398395)                                              |



## Package version requirements for your machine:

- node v8.x.x or v9.x.x
- npm v6.x.x or newer
- Yarn v1.3 or newer
- Homebrew v1.6.7 (for macOS)
- Truffle v4.1.11 (core: 4.1.11)
- Solidity v0.4.24 (solc-js)
- Ganache CLI v6.1.3 (ganache-core: 2.1.2) or newer

## Setup

The smart contracts are written in [Solidity](https://github.com/ethereum/solidity) and tested/deployed using [Truffle](https://github.com/trufflesuite/truffle) version 4.1.0. The new version of Truffle doesn't require testrpc to be installed separately so you can just run the following:

```bash
# Install Truffle package globally:
$ npm install --global truffle

# (Only for windows) set up build tools for node-gyp by running below command in powershell:
$ npm install --global --production windows-build-tools

# Install local node dependencies:
$ yarn
```

## Testing

To test the code simply run:

```bash
# on *nix systems
$ npm run test

# on windows systems
$ npm run wintest
```


# Extending Polymath Core

1. Deploy `ModuleRegistry`. `ModuleRegistry` keeps track of all available modules that add new functionalities to
Polymath-based security tokens.

2. Deploy `GeneralTransferManagerFactory`. This module allows the use of a general `TransferManager` for newly issued security tokens. The General Transfer Manager gives STs the ability to have their transfers restricted by using an on-chain whitelist.

3. Add the `GeneralTransferManagerFactory` module to `ModuleRegistry` by calling `ModuleRegistry.registerModule()`.

4. Deploy `TickerRegistry`. This contract handles the registration of unique token symbols. Issuers first have to claim their token symbol through the `TickerRegistry`. If it's available they will be able to deploy a ST with the same symbol for a set number of days before the registration expires.

5. Deploy SecurityTokenRegistry. This contract is responsible for deploying new Security Tokens. STs should always be deployed by using the SecurityTokenRegistry.

## Deploying Security Token Offerings (Network Admin Only)

Security Token Offerings (STOs) grant STs the ability to be distributed in an initial offering. Polymath offers a few out-of-the-box STO models for issuers to select from and, as the platform evolves, 3rd party developers will be able to create their own offerings and make them available to the network.

As an example, we've included a `CappedSTO` and `CappedSTOFactory` contracts.

In order to create a new STO, developers first have to create an STO Factory contract which will be responsible for instantiating STOs as Issuers select them. Each STO Factory has an STO contract attached to it, which will be instantiated for each Security Token that wants to use that particular STO.

To make an STO available for Issuers, first, deploy the STO Factory and take note of its address. Then, call `moduleRegistry.registerModule(STO Factory address);`

Once the STO Factory has been registered to the Module Registry, issuers will be able to see it on the Polymath dApp and they will be able to add it as a module of the ST.

Note that while anyone can register an STO Factory, only those "approved" by Polymath will be enabled to be attached by the general community. An STO Factory not yet approved by Polymath may only be used by it's author.


# Code Styleguide

The polymath-core repo follows the [Solidity style guide](http://solidity.readthedocs.io/en/develop/style-guide.html).

# Links    

- [Polymath Website](https://polymath.network)
- [Ethereum Project](https://www.ethereum.org/)
- [Solidity Docs](https://solidity.readthedocs.io/en/develop/)
- [Truffle Framework](http://truffleframework.com/)
- [Ganache CLI / TestRPC](https://github.com/trufflesuite/ganache-cli)<|MERGE_RESOLUTION|>--- conflicted
+++ resolved
@@ -170,70 +170,6 @@
 
 # Setting up Polymath Core
 
-<<<<<<< HEAD
-=======
-### v2.0.0 MAINNET
-
-    ----------------------- Polymath Network Smart Contracts: -----------------------
-    PolymathRegistry:                     0xdfabf3e4793cd30affb47ab6fa4cf4eef26bbc27
-    SecurityTokenRegistry (Proxy):        0x240f9f86b1465bf1b8eb29bc88cbf65573dfdd97
-    ModuleRegistry (Proxy):               0x4566d68ea96fc2213f2446f0dd0f482146cee96d
-    FeatureRegistry:                      0xa3eacb03622bf1513880892b7270d965f693ffb5
-
-    ETHOracle:                            0x60055e9a93aae267da5a052e95846fa9469c0e7a
-    POLYOracle:                           0x52cb4616E191Ff664B0bff247469ce7b74579D1B
-
-    STFactory:                            0x47da34f192d3fd946fd6ce7494e9eedf171a1208
-    GeneralTransferManagerFactory:        0xdc95598ef2bbfdb66d02d5f3eea98ea39fbc8b26
-    GeneralPermissionManagerFactory:      0xf0aa1856360277c60052d6095c5b787b01388cdd
-
-    CappedSTOFactory:                     0x77d89663e8819023a87bfe2bc9baaa6922c0e57c
-    USDTieredSTOFactory:                  0x5a3a30bddae1f857a19b1aed93b5cdb3c3da809a
-    USDTieredSTOProxyFactory:             0x4965930872da851dc81275b142920de3c976de74
-
-    CountTransferManagerFactory:          0xd9fd7e34d6e2c47a69e02131cf8554d52c3445d5
-    PercentageTransferManagerFactory:     0xe6267a9c0a227d21c95b782b1bd32bb41fc3b43b
-    ManualApprovalTransferManagerFactory: 0xda89fe5b254c04e2ee10d5acb24ed72f1d60ceed
-    EtherDividendCheckpointFactory:       0x968c74c52f15b2de323eca8c677f6c9266bfefd6
-    ERC20DividendCheckpointFactory:       0x82f9f1ab41bacb1433c79492e54bf13bccd7f9ae
-    ---------------------------------------------------------------------------------
-    
-New SecurityTokenRegistry 0x538136ed73011a766bf0a126a27300c3a7a2e6a6
-(fixed bug with getTickersByOwner())
-
-
-### v2.0.0 KOVAN
-
-New Kovan PolyTokenFaucet: 0xb347b9f5b56b431b2cf4e1d90a5995f7519ca792
-
-    ----------------------- Polymath Network Smart Contracts: -----------------------
-    PolymathRegistry:                     0x5b215a7d39ee305ad28da29bf2f0425c6c2a00b3
-    SecurityTokenRegistry (Proxy):        0x91110c2f67e2881a8540417be9eadf5bc9f2f248
-    ModuleRegistry (Proxy):               0xde6d19d7a68d453244227b6ccc5d8e6c2314627a
-    FeatureRegistry:                      0x8967a7cfc4b455398be2356cd05cd43b7a39697e
-
-    ETHOracle:                            0xCE5551FC9d43E9D2CC255139169FC889352405C8
-    POLYOracle:                           0x461d98EF2A0c7Ac1416EF065840fF5d4C946206C
-
-    STFactory:                            0x22f56100c6f18b656dbf1b156334206326fc672a
-    GeneralTransferManagerFactory:        0x650e9507e983077d6f822472a7dcc37626d55c7f
-    GeneralPermissionManagerFactory:      0xbf0bd6305b523ce055baa6dfaa9676d6b9e6090b
-
-    CappedSTOFactory:                     0xa4a24780b93a378eb25ec4bfbf93bc8e79d7eeeb
-    USDTieredSTOFactory:                  0x9106d7fbbd2996ef787913876341d0070cbdfc95
-    USDTieredSTOProxyFactory:             0xb004ff6893b95dc8a19b9e09b2920a44a609bae3
-
-    CountTransferManagerFactory:          0xc7cf0c1ddc85c18672951f9bfeb7163ecc8f0e2f
-    PercentageTransferManagerFactory:     0xfea5fcb254bcb4ada0f86903ff822d6372325cb1
-    ManualApprovalTransferManagerFactory: 0x8e96e7199b9ba096d666033f058ebb0050786baf
-    EtherDividendCheckpointFactory:       0x18ae137fc6581e121f3d37ed85c423dbc3c9b964
-    ERC20DividendCheckpointFactory:       0x8c724a1504643e02bb02b23cdd414da637872c80
-    ---------------------------------------------------------------------------------
-    
-
-
-
->>>>>>> 7deeb0f2
 ## Mainnet
 
 ### v2.0.0 
