pragma solidity ^0.4.24;

import "./GeneralTransferManager.sol";
import "../ModuleFactory.sol";

/**
 * @title Factory for deploying GeneralTransferManager module
 */
contract GeneralTransferManagerFactory is ModuleFactory {

    /**
     * @notice Constructor
     * @param _polyAddress Address of the polytoken
     */
    constructor (address _polyAddress, uint256 _setupCost, uint256 _usageCost, uint256 _subscriptionCost) public
    ModuleFactory(_polyAddress, _setupCost, _usageCost, _subscriptionCost)
    {
        version = "1.0.0";
        name = "GeneralTransferManager";
        title = "General Transfer Manager";
        description = "Manage transfers using a time based whitelist";
        compatibleSTVersionRange["lowerBound"] = VersionUtils.pack(uint8(0), uint8(0), uint8(0));
        compatibleSTVersionRange["upperBound"] = VersionUtils.pack(uint8(0), uint8(0), uint8(0));
    }


     /**
     * @notice Used to launch the Module with the help of factory
     * @return address Contract address of the Module
     */
    function deploy(bytes /* _data */) external returns(address) {
        if (setupCost > 0)
            require(polyToken.transferFrom(msg.sender, owner, setupCost), "Failed transferFrom because of sufficent Allowance is not provided");
        address generalTransferManager = new GeneralTransferManager(msg.sender, address(polyToken));
        /*solium-disable-next-line security/no-block-members*/
        emit GenerateModuleFromFactory(address(generalTransferManager), getName(), address(this), msg.sender, setupCost, now);
        return address(generalTransferManager);
    }


    /**
     * @notice Type of the Module factory
     */
    function getTypes() external view returns(uint8[]) {
        uint8[] memory res = new uint8[](1);
        res[0] = 2;
        return res;
    }

    /**
     * @notice Returns the instructions associated with the module
     */
    function getInstructions() external view returns(string) {
<<<<<<< HEAD
        /*solium-disable-next-line max-len*/
        return "Allows an issuer to maintain a time based whitelist of authorised token holders.Addresses are added via modifyWhitelist, and take a fromTime (the time from which they can send tokens) and a toTime (the time from which they can receive tokens). There are additional flags, allowAllWhitelistIssuances, allowAllWhitelistTransfers & allowAllTransfers which allow you to set corresponding contract level behaviour. Init function takes no parameters.";
=======
        return "Allows an issuer to maintain a time based whitelist of authorised token holders.Addresses are added via modifyWhitelist and take a fromTime (the time from which they can send tokens) and a toTime (the time from which they can receive tokens). There are additional flags, allowAllWhitelistIssuances, allowAllWhitelistTransfers & allowAllTransfers which allow you to set corresponding contract level behaviour. Init function takes no parameters.";
>>>>>>> d1b74743
    }

    /**
     * @notice Get the tags related to the module factory
     */
    function getTags() public view returns(bytes32[]) {
        bytes32[] memory availableTags = new bytes32[](2);
        availableTags[0] = "General";
        availableTags[1] = "Transfer Restriction";
        return availableTags;
    }


}<|MERGE_RESOLUTION|>--- conflicted
+++ resolved
@@ -51,12 +51,8 @@
      * @notice Returns the instructions associated with the module
      */
     function getInstructions() external view returns(string) {
-<<<<<<< HEAD
         /*solium-disable-next-line max-len*/
-        return "Allows an issuer to maintain a time based whitelist of authorised token holders.Addresses are added via modifyWhitelist, and take a fromTime (the time from which they can send tokens) and a toTime (the time from which they can receive tokens). There are additional flags, allowAllWhitelistIssuances, allowAllWhitelistTransfers & allowAllTransfers which allow you to set corresponding contract level behaviour. Init function takes no parameters.";
-=======
         return "Allows an issuer to maintain a time based whitelist of authorised token holders.Addresses are added via modifyWhitelist and take a fromTime (the time from which they can send tokens) and a toTime (the time from which they can receive tokens). There are additional flags, allowAllWhitelistIssuances, allowAllWhitelistTransfers & allowAllTransfers which allow you to set corresponding contract level behaviour. Init function takes no parameters.";
->>>>>>> d1b74743
     }
 
     /**
