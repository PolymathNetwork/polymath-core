pragma solidity 0.5.8;

/**
 * @title Interface for the Polymath Module Registry contract
 */
interface IModuleRegistry {

    ///////////
    // Events
    //////////

    // Emit when network becomes paused
    event Pause(address account);
    // Emit when network becomes unpaused
    event Unpause(address account);
    // Emit when Module is used by the SecurityToken
    event ModuleUsed(address indexed _moduleFactory, address indexed _securityToken);
    // Emit when the Module Factory gets registered on the ModuleRegistry contract
    event ModuleRegistered(address indexed _moduleFactory, address indexed _owner);
    // Emit when the module gets verified by Polymath
    event ModuleVerified(address indexed _moduleFactory);
    // Emit when the module gets unverified by Polymath or the factory owner
    event ModuleUnverified(address indexed _moduleFactory);
    // Emit when a ModuleFactory is removed by Polymath
    event ModuleRemoved(address indexed _moduleFactory, address indexed _decisionMaker);
    // Emit when ownership gets transferred
    event OwnershipTransferred(address indexed previousOwner, address indexed newOwner);


    /**
     * @notice Called by a security token to notify the registry it is using a module
     * @param _moduleFactory is the address of the relevant module factory
     * @param _isUpgrade whether the use is part of an existing module upgrade
     */
    function useModule(address _moduleFactory, bool _isUpgrade) external;

    /**
     * @notice Called by the ModuleFactory owner to register new modules for SecurityToken to use
     * @param _moduleFactory is the address of the module factory to be registered
     */
    function registerModule(address _moduleFactory) external;

    /**
     * @notice Called by the ModuleFactory owner or registry curator to delete a ModuleFactory
     * @param _moduleFactory is the address of the module factory to be deleted
     */
    function removeModule(address _moduleFactory) external;

    /**
     * @notice Check that a module and its factory are compatible
     * @param _moduleFactory is the address of the relevant module factory
     * @param _securityToken is the address of the relevant security token
     * @return bool whether module and token are compatible
     */
    function isCompatibleModule(address _moduleFactory, address _securityToken) external view returns(bool isCompatible);

    /**
    * @notice Called by Polymath to verify modules for SecurityToken to use.
    * @notice A module can not be used by an ST unless first approved/verified by Polymath
    * @notice (The only exception to this is that the author of the module is the owner of the ST - Only if enabled by the FeatureRegistry)
    * @param _moduleFactory is the address of the module factory to be registered
    */
    function verifyModule(address _moduleFactory) external;

    /**
    * @notice Called by Polymath to unverify modules for SecurityToken to use.
    * @notice A module can not be used by an ST unless first approved/verified by Polymath
    * @notice (The only exception to this is that the author of the module is the owner of the ST - Only if enabled by the FeatureRegistry)
    * @param _moduleFactory is the address of the module factory to be registered
    */
    function unverifyModule(address _moduleFactory) external;

    /**
     * @notice Returns the verified status, and reputation of the entered Module Factory
     * @param _factoryAddress is the address of the module factory
     * @return bool indicating whether module factory is verified
<<<<<<< HEAD
     * @return address of the factory owner
=======
     * @return address of factory owner
>>>>>>> 6d61c1cd
     * @return address array which contains the list of securityTokens that use that module factory
     */
    function getFactoryDetails(address _factoryAddress) external view returns(bool isVerified, address factoryOwner, address[] memory usingTokens);

    /**
     * @notice Returns all the tags related to the a module type which are valid for the given token
     * @param _moduleType is the module type
     * @param _securityToken is the token
     * @return list of tags
     * @return corresponding list of module factories
     */
    function getTagsByTypeAndToken(uint8 _moduleType, address _securityToken) external view returns(bytes32[] memory tags, address[] memory factories);

    /**
     * @notice Returns all the tags related to the a module type which are valid for the given token
     * @param _moduleType is the module type
     * @return list of tags
     * @return corresponding list of module factories
     */
    function getTagsByType(uint8 _moduleType) external view returns(bytes32[] memory tags, address[] memory factories);

    /**
     * @notice Returns the list of addresses of all Module Factory of a particular type
     * @param _moduleType Type of Module
     * @return address array that contains the list of addresses of module factory contracts.
     */
    function getAllModulesByType(uint8 _moduleType) external view returns(address[] memory factories);
    /**
     * @notice Returns the list of addresses of Module Factory of a particular type
     * @param _moduleType Type of Module
     * @return address array that contains the list of addresses of module factory contracts.
     */
    function getModulesByType(uint8 _moduleType) external view returns(address[] memory factories);

    /**
     * @notice Returns the list of available Module factory addresses of a particular type for a given token.
     * @param _moduleType is the module type to look for
     * @param _securityToken is the address of SecurityToken
     * @return address array that contains the list of available addresses of module factory contracts.
     */
    function getModulesByTypeAndToken(uint8 _moduleType, address _securityToken) external view returns(address[] memory factories);

    /**
     * @notice Use to get the latest contract address of the regstries
     */
    function updateFromRegistry() external;

    /**
     * @notice Get the owner of the contract
     * @return address owner
     */
    function owner() external view returns(address ownerAddress);

    /**
     * @notice Check whether the contract operations is paused or not
     * @return bool
     */
    function isPaused() external view returns(bool paused);

    /**
     * @notice Reclaims all ERC20Basic compatible tokens
     * @param _tokenContract The address of the token contract
     */
    function reclaimERC20(address _tokenContract) external;

    /**
     * @notice Called by the owner to pause, triggers stopped state
     */
    function pause() external;

    /**
     * @notice Called by the owner to unpause, returns to normal state
     */
    function unpause() external;

    /**
    * @dev Allows the current owner to transfer control of the contract to a newOwner.
    * @param _newOwner The address to transfer ownership to.
    */
    function transferOwnership(address _newOwner) external;

}<|MERGE_RESOLUTION|>--- conflicted
+++ resolved
@@ -74,11 +74,7 @@
      * @notice Returns the verified status, and reputation of the entered Module Factory
      * @param _factoryAddress is the address of the module factory
      * @return bool indicating whether module factory is verified
-<<<<<<< HEAD
      * @return address of the factory owner
-=======
-     * @return address of factory owner
->>>>>>> 6d61c1cd
      * @return address array which contains the list of securityTokens that use that module factory
      */
     function getFactoryDetails(address _factoryAddress) external view returns(bool isVerified, address factoryOwner, address[] memory usingTokens);
