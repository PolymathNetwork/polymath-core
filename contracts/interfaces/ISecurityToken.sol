--- conflicted
+++ resolved
@@ -45,7 +45,6 @@
     function canTransferFrom(address _from, address _to, uint256 _value, bytes calldata _data) external view returns (bool, byte, bytes32);
 
     /**
-<<<<<<< HEAD
      * @notice Used to attach a new document to the contract, or update the URI or hash of an existing attached document
      * @dev Can only be executed by the owner of the contract.
      * @param _name Name of the document. It should be unique always
@@ -84,6 +83,13 @@
      * @return bool `true` when controller address is non-zero otherwise return `false`.
      */
     function isControllable() external view returns (bool);
+
+    /**
+     * @notice Checks if an address is a module of certain type
+     * @param _module Address to check
+     * @param _type type to check against
+     */
+    function isModule(address _module, uint8 _type) external view returns(bool);
 
     /**
      * @notice This function must be called to increase the total supply (Corresponds to mint function of ERC20).
@@ -93,20 +99,6 @@
      * @param _tokenHolder The account that will receive the created tokens (account should be whitelisted or KYCed).
      * @param _value The amount of tokens need to be issued
      * @param _data The `bytes _data` allows arbitrary data to be submitted alongside the transfer.
-=======
-     * @notice Checks if an address is a module of certain type
-     * @param _module Address to check
-     * @param _type type to check against
-     */
-    function isModule(address _module, uint8 _type) external view returns(bool);
-
-    /**
-     * @notice Mints new tokens and assigns them to the target _investor.
-     * Can only be called by the STO attached to the token (Or by the ST owner if there's no STO attached yet)
-     * @param _investor Address the tokens will be minted to
-     * @param _value is the amount of tokens that will be minted to the investor
-     * @return success
->>>>>>> 07fc1f2e
      */
     function issue(address _tokenHolder, uint256 _value, bytes calldata _data) external;
 
