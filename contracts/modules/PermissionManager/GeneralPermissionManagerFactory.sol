pragma solidity ^0.5.0;

import "../ModuleFactory.sol";
import "../../proxy/GeneralPermissionManagerProxy.sol";

/**
 * @title Factory for deploying GeneralPermissionManager module
 */
contract GeneralPermissionManagerFactory is ModuleFactory {
<<<<<<< HEAD
=======

    address public logicContract;

>>>>>>> 247b64ee
    /**
     * @notice Constructor
     * @param _setupCost Setup cost of the module
     * @param _usageCost Usage cost of the module
     * @param _subscriptionCost Subscription cost of the module
     * @param _logicContract Contract address that contains the logic related to `description`
     */
<<<<<<< HEAD
    constructor(
        uint256 _setupCost,
        uint256 _usageCost,
        uint256 _subscriptionCost
    ) public ModuleFactory(_setupCost, _usageCost, _subscriptionCost) {
=======
    constructor (uint256 _setupCost, uint256 _usageCost, uint256 _subscriptionCost, address _logicContract) public
    ModuleFactory(_setupCost, _usageCost, _subscriptionCost)
    {
        require(_logicContract != address(0), "Invalid address");
>>>>>>> 247b64ee
        version = "1.0.0";
        name = "GeneralPermissionManager";
        title = "General Permission Manager";
        description = "Manage permissions within the Security Token and attached modules";
        compatibleSTVersionRange["lowerBound"] = VersionUtils.pack(uint8(0), uint8(0), uint8(0));
        compatibleSTVersionRange["upperBound"] = VersionUtils.pack(uint8(0), uint8(0), uint8(0));
        logicContract = _logicContract;
    }

    /**
     * @notice Used to launch the Module with the help of factory
     * @return address Contract address of the Module
     */
    function deploy(
        bytes calldata /* _data */
    ) external returns(address) {
        address polyToken = _takeFee();
<<<<<<< HEAD
        address permissionManager = address(new GeneralPermissionManager(msg.sender, polyToken));
=======
        address permissionManager = new GeneralPermissionManagerProxy(msg.sender, polyToken, logicContract);
>>>>>>> 247b64ee
        /*solium-disable-next-line security/no-block-members*/
        emit GenerateModuleFromFactory(address(permissionManager), getName(), address(this), msg.sender, setupCost, now);
        return permissionManager;
    }

    /**
     * @notice Type of the Module factory
     */
    function getTypes() external view returns(uint8[] memory) {
        uint8[] memory res = new uint8[](1);
        res[0] = 1;
        return res;
    }

    /**
     * @notice Returns the instructions associated with the module
     */
    function getInstructions() external view returns(string memory) {
        /*solium-disable-next-line max-len*/
        return "Add and remove permissions for the SecurityToken and associated modules. Permission types should be encoded as bytes32 values and attached using withPerm modifier to relevant functions. No initFunction required.";
    }

    /**
     * @notice Get the tags related to the module factory
     */
    function getTags() external view returns(bytes32[] memory) {
        bytes32[] memory availableTags = new bytes32[](0);
        return availableTags;
    }
}<|MERGE_RESOLUTION|>--- conflicted
+++ resolved
@@ -7,12 +7,9 @@
  * @title Factory for deploying GeneralPermissionManager module
  */
 contract GeneralPermissionManagerFactory is ModuleFactory {
-<<<<<<< HEAD
-=======
 
     address public logicContract;
 
->>>>>>> 247b64ee
     /**
      * @notice Constructor
      * @param _setupCost Setup cost of the module
@@ -20,18 +17,13 @@
      * @param _subscriptionCost Subscription cost of the module
      * @param _logicContract Contract address that contains the logic related to `description`
      */
-<<<<<<< HEAD
     constructor(
         uint256 _setupCost,
         uint256 _usageCost,
-        uint256 _subscriptionCost
+        uint256 _subscriptionCost,
+        address _logicContract
     ) public ModuleFactory(_setupCost, _usageCost, _subscriptionCost) {
-=======
-    constructor (uint256 _setupCost, uint256 _usageCost, uint256 _subscriptionCost, address _logicContract) public
-    ModuleFactory(_setupCost, _usageCost, _subscriptionCost)
-    {
         require(_logicContract != address(0), "Invalid address");
->>>>>>> 247b64ee
         version = "1.0.0";
         name = "GeneralPermissionManager";
         title = "General Permission Manager";
@@ -49,11 +41,7 @@
         bytes calldata /* _data */
     ) external returns(address) {
         address polyToken = _takeFee();
-<<<<<<< HEAD
-        address permissionManager = address(new GeneralPermissionManager(msg.sender, polyToken));
-=======
-        address permissionManager = new GeneralPermissionManagerProxy(msg.sender, polyToken, logicContract);
->>>>>>> 247b64ee
+        address permissionManager = address(new GeneralPermissionManagerProxy(msg.sender, polyToken, logicContract));
         /*solium-disable-next-line security/no-block-members*/
         emit GenerateModuleFromFactory(address(permissionManager), getName(), address(this), msg.sender, setupCost, now);
         return permissionManager;
