pragma solidity ^0.5.0;

import "../interfaces/IPoly.sol";
<<<<<<< HEAD
import "../tokens/SecurityTokenStorage.sol";
import "../interfaces/ITransferManager.sol";
import "openzeppelin-solidity/contracts/math/SafeMath.sol";
import "../modules/PermissionManager/IPermissionManager.sol";

library TokenLib {

    using SafeMath for uint256;

=======
import "../interfaces/IDataStore.sol";

library TokenLib {
    using SafeMath for uint256;

    bytes32 internal constant WHITELIST = "WHITELIST";
    bytes32 internal constant INVESTORSKEY = 0xdf3a8dd24acdd05addfc6aeffef7574d2de3f844535ec91e8e0f3e45dba96731; //keccak256(abi.encodePacked("INVESTORS"))

    // Struct for module data
    struct ModuleData {
        bytes32 name;
        address module;
        address moduleFactory;
        bool isArchived;
        uint8[] moduleTypes;
        uint256[] moduleIndexes;
        uint256 nameIndex;
        bytes32 label;
    }

    // Structures to maintain checkpoints of balances for governance / dividends
    struct Checkpoint {
        uint256 checkpointId;
        uint256 value;
    }

>>>>>>> 28fdd927
    // Emit when Module is archived from the SecurityToken
    event ModuleArchived(uint8[] _types, address _module);
    // Emit when Module is unarchived from the SecurityToken
    event ModuleUnarchived(uint8[] _types, address _module);
    // Emit when Module get removed from the securityToken
    event ModuleRemoved(uint8[] _types, address _module);
    // Emit when the budget allocated to a module is changed
    event ModuleBudgetChanged(uint8[] _moduleTypes, address _module, uint256 _oldBudget, uint256 _budget);

    /**
    * @notice Archives a module attached to the SecurityToken
    * @param _moduleData Storage data
    * @param _module Address of module to archive
    */
    function archiveModule(SecurityTokenStorage.ModuleData storage _moduleData, address _module) public {
        require(!_moduleData.isArchived, "Module archived");
        require(_moduleData.module != address(0), "Module missing");
        /*solium-disable-next-line security/no-block-members*/
        emit ModuleArchived(_moduleData.moduleTypes, _module);
        _moduleData.isArchived = true;
    }

    /**
    * @notice Unarchives a module attached to the SecurityToken
    * @param _moduleData Storage data
    * @param _module Address of module to unarchive
    */
    function unarchiveModule(SecurityTokenStorage.ModuleData storage _moduleData, address _module) public {
        require(_moduleData.isArchived, "Module unarchived");
        /*solium-disable-next-line security/no-block-members*/
        emit ModuleUnarchived(_moduleData.moduleTypes, _module);
        _moduleData.isArchived = false;
    }

    /**
    * @notice Removes a module attached to the SecurityToken
    * @param _module address of module to unarchive
    */
    function removeModule(
        address _module,
        mapping(uint8 => address[]) storage _modules,
        mapping(address => SecurityTokenStorage.ModuleData) storage _modulesToData,
        mapping(bytes32 => address[]) storage _names
    )
        public
    {
        require(_modulesToData[_module].isArchived, "Not archived");
        require(_modulesToData[_module].module != address(0), "Module missing");
        /*solium-disable-next-line security/no-block-members*/
        emit ModuleRemoved(_modulesToData[_module].moduleTypes, _module);
        // Remove from module type list
        uint8[] memory moduleTypes = _modulesToData[_module].moduleTypes;
        for (uint256 i = 0; i < moduleTypes.length; i++) {
            _removeModuleWithIndex(moduleTypes[i], _modulesToData[_module].moduleIndexes[i], _modules, _modulesToData);
            /* modulesToData[_module].moduleType[moduleTypes[i]] = false; */
        }
        // Remove from module names list
        uint256 index = _modulesToData[_module].nameIndex;
        bytes32 name = _modulesToData[_module].name;
        uint256 length = _names[name].length;
        _names[name][index] = _names[name][length - 1];
        _names[name].length = length - 1;
        if ((length - 1) != index) {
            _modulesToData[_names[name][index]].nameIndex = index;
        }
        // Remove from modulesToData
        delete _modulesToData[_module];
    }

    /**
    * @notice Internal - Removes a module attached to the SecurityToken by index
    */
    function _removeModuleWithIndex(
        uint8 _type,
        uint256 _index,
        mapping(uint8 => address[]) storage _modules,
        mapping(address => SecurityTokenStorage.ModuleData) storage _modulesToData
    )
        internal
    {
        uint256 length = _modules[_type].length;
        _modules[_type][_index] = _modules[_type][length - 1];
        _modules[_type].length = length - 1;

        if ((length - 1) != _index) {
            //Need to find index of _type in moduleTypes of module we are moving
            uint8[] memory newTypes = _modulesToData[_modules[_type][_index]].moduleTypes;
            for (uint256 i = 0; i < newTypes.length; i++) {
                if (newTypes[i] == _type) {
                    _modulesToData[_modules[_type][_index]].moduleIndexes[i] = _index;
                }
            }
        }
    }

    /**
    * @notice allows owner to increase/decrease POLY approval of one of the modules
    * @param _module module address
    * @param _change change in allowance
    * @param _increase true if budget has to be increased, false if decrease
    */
    function changeModuleBudget(
        address _module,
        uint256 _change,
        bool _increase,
        address _polyToken,
        mapping(address => SecurityTokenStorage.ModuleData) storage _modulesToData
    )
        public
    {
        require(_modulesToData[_module].module != address(0), "Module missing");
        uint256 currentAllowance = IPoly(_polyToken).allowance(address(this), _module);
        uint256 newAllowance;
        if (_increase) {
            require(IPoly(_polyToken).increaseApproval(_module, _change), "IncreaseApproval fail");
            newAllowance = currentAllowance.add(_change);
        } else {
            require(IPoly(_polyToken).decreaseApproval(_module, _change), "Insufficient allowance");
            newAllowance = currentAllowance.sub(_change);
        }
        emit ModuleBudgetChanged(_modulesToData[_module].moduleTypes, _module, currentAllowance, newAllowance);
    }

    /**
     * @notice Queries a value at a defined checkpoint
     * @param _checkpoints is array of Checkpoint objects
     * @param _checkpointId is the Checkpoint ID to query
     * @param _currentValue is the Current value of checkpoint
     * @return uint256
     */
    function getValueAt(SecurityTokenStorage.Checkpoint[] storage _checkpoints, uint256 _checkpointId, uint256 _currentValue) public view returns(uint256) {
        //Checkpoint id 0 is when the token is first created - everyone has a zero balance
        if (_checkpointId == 0) {
            return 0;
        }
        if (_checkpoints.length == 0) {
            return _currentValue;
        }
        if (_checkpoints[0].checkpointId >= _checkpointId) {
            return _checkpoints[0].value;
        }
        if (_checkpoints[_checkpoints.length - 1].checkpointId < _checkpointId) {
            return _currentValue;
        }
        if (_checkpoints[_checkpoints.length - 1].checkpointId == _checkpointId) {
            return _checkpoints[_checkpoints.length - 1].value;
        }
        uint256 min = 0;
        uint256 max = _checkpoints.length - 1;
        while (max > min) {
            uint256 mid = (max + min) / 2;
            if (_checkpoints[mid].checkpointId == _checkpointId) {
                max = mid;
                break;
            }
            if (_checkpoints[mid].checkpointId < _checkpointId) {
                min = mid + 1;
            } else {
                max = mid;
            }
        }
        return _checkpoints[max].value;
    }

    /**
     * @notice Stores the changes to the checkpoint objects
     * @param _checkpoints is the affected checkpoint object array
     * @param _newValue is the new value that needs to be stored
     */
    function adjustCheckpoints(SecurityTokenStorage.Checkpoint[] storage _checkpoints, uint256 _newValue, uint256 _currentCheckpointId) public {
        //No checkpoints set yet
        if (_currentCheckpointId == 0) {
            return;
        }
        //No new checkpoints since last update
        if ((_checkpoints.length > 0) && (_checkpoints[_checkpoints.length - 1].checkpointId == _currentCheckpointId)) {
            return;
        }
        //New checkpoint, so record balance
        _checkpoints.push(SecurityTokenStorage.Checkpoint({checkpointId: _currentCheckpointId, value: _newValue}));
    }

    /**
    * @notice Keeps track of the number of non-zero token holders
    * @param _holderCount Number of current token holders
    * @param _from Sender of transfer
    * @param _to Receiver of transfer
    * @param _value Value of transfer
    * @param _balanceTo Balance of the _to address
    * @param _balanceFrom Balance of the _from address
    * @param _dataStore address of data store
    */
    function adjustInvestorCount(
<<<<<<< HEAD
        SecurityTokenStorage.InvestorDataStorage storage _investorData,
=======
        uint256 _holderCount,
>>>>>>> 28fdd927
        address _from,
        address _to,
        uint256 _value,
        uint256 _balanceTo,
        uint256 _balanceFrom,
        address _dataStore
    )
        public
        returns(uint256)
    {
        if ((_value == 0) || (_from == _to)) {
            return _holderCount;
        }
        // Check whether receiver is a new token holder
        if ((_balanceTo == 0) && (_to != address(0))) {
            _holderCount = _holderCount.add(1);
            IDataStore dataStore = IDataStore(_dataStore);
            if (!_isExistingInvestor(_to, dataStore)) {
                dataStore.insertAddress(INVESTORSKEY, _to);
                //KYC data can not be present if added is false and hence we can set packed KYC as uint256(1) to set added as true
                dataStore.setUint256(_getKey(WHITELIST, _to), uint256(1));
            }
        }
        // Check whether sender is moving all of their tokens
        if (_value == _balanceFrom) {
            _holderCount = _holderCount.sub(1);
        }

        return _holderCount;
    }

    function _getKey(bytes32 _key1, address _key2) internal pure returns(bytes32) {
        return bytes32(keccak256(abi.encodePacked(_key1, _key2)));
    }

<<<<<<< HEAD
    /**
     * @notice Validate transfer with TransferManager module if it exists
     * @dev TransferManager module has a key of 2
     * @param from sender of transfer
     * @param to receiver of transfer
     * @param value value of transfer
     * @param data data to indicate validation
     * @param modules Array of addresses for transfer managers
     * @param modulesToData Mapping of the modules details
     * @param transfersFrozen whether the transfer are frozen or not.
     * @return bool
     */
    function verifyTransfer(
        address[] storage modules,
        mapping(address => SecurityTokenStorage.ModuleData) storage modulesToData,
        address from,
        address to,
        uint256 value,
        bytes memory data,
        bool transfersFrozen
    ) 
        public 
        view
        returns(bool, bytes32) 
    {   
        if (!transfersFrozen) {
            bool isInvalid = false;
            bool isValid = false;
            bool isForceValid = false;
            // Use the local variables to avoid the stack too deep error
            transfersFrozen = false; // bool unarchived = false;
            bytes32 appCode;
            for (uint256 i = 0; i < modules.length; i++) {
                if (!modulesToData[modules[i]].isArchived) {
                    transfersFrozen = true;
                    (ITransferManager.Result valid, bytes32 reason) = ITransferManager(modules[i]).verifyTransfer(from, to, value, data);
                    if (valid == ITransferManager.Result.INVALID) {
                        isInvalid = true;
                        appCode = reason;
                    } else if (valid == ITransferManager.Result.VALID) {
                        isValid = true;
                    } else if (valid == ITransferManager.Result.FORCE_VALID) {
                        isForceValid = true;
                    }
                }
            }
            // If no unarchived modules, return true by default
            // Use the local variables to avoid the stack too deep error
            isValid = transfersFrozen ? (isForceValid ? true : (isInvalid ? false : isValid)) : true;
            return (isValid, isValid ? bytes32(hex"51"): appCode);
        }
        return (false, bytes32(hex"54"));
    }

=======
    function _isExistingInvestor(address _investor, IDataStore dataStore) internal view returns(bool) {
        uint256 data = dataStore.getUint256(_getKey(WHITELIST, _investor));
        //extracts `added` from packed `whitelistData`
        return uint8(data) == 0 ? false : true;
    }
>>>>>>> 28fdd927
}<|MERGE_RESOLUTION|>--- conflicted
+++ resolved
@@ -1,7 +1,7 @@
 pragma solidity ^0.5.0;
 
 import "../interfaces/IPoly.sol";
-<<<<<<< HEAD
+import "../interfaces/IDataStore.sol";
 import "../tokens/SecurityTokenStorage.sol";
 import "../interfaces/ITransferManager.sol";
 import "openzeppelin-solidity/contracts/math/SafeMath.sol";
@@ -11,34 +11,9 @@
 
     using SafeMath for uint256;
 
-=======
-import "../interfaces/IDataStore.sol";
-
-library TokenLib {
-    using SafeMath for uint256;
-
     bytes32 internal constant WHITELIST = "WHITELIST";
     bytes32 internal constant INVESTORSKEY = 0xdf3a8dd24acdd05addfc6aeffef7574d2de3f844535ec91e8e0f3e45dba96731; //keccak256(abi.encodePacked("INVESTORS"))
 
-    // Struct for module data
-    struct ModuleData {
-        bytes32 name;
-        address module;
-        address moduleFactory;
-        bool isArchived;
-        uint8[] moduleTypes;
-        uint256[] moduleIndexes;
-        uint256 nameIndex;
-        bytes32 label;
-    }
-
-    // Structures to maintain checkpoints of balances for governance / dividends
-    struct Checkpoint {
-        uint256 checkpointId;
-        uint256 value;
-    }
-
->>>>>>> 28fdd927
     // Emit when Module is archived from the SecurityToken
     event ModuleArchived(uint8[] _types, address _module);
     // Emit when Module is unarchived from the SecurityToken
@@ -232,11 +207,7 @@
     * @param _dataStore address of data store
     */
     function adjustInvestorCount(
-<<<<<<< HEAD
-        SecurityTokenStorage.InvestorDataStorage storage _investorData,
-=======
         uint256 _holderCount,
->>>>>>> 28fdd927
         address _from,
         address _to,
         uint256 _value,
@@ -268,11 +239,6 @@
         return _holderCount;
     }
 
-    function _getKey(bytes32 _key1, address _key2) internal pure returns(bytes32) {
-        return bytes32(keccak256(abi.encodePacked(_key1, _key2)));
-    }
-
-<<<<<<< HEAD
     /**
      * @notice Validate transfer with TransferManager module if it exists
      * @dev TransferManager module has a key of 2
@@ -327,11 +293,13 @@
         return (false, bytes32(hex"54"));
     }
 
-=======
+    function _getKey(bytes32 _key1, address _key2) internal pure returns(bytes32) {
+        return bytes32(keccak256(abi.encodePacked(_key1, _key2)));
+    }
+
     function _isExistingInvestor(address _investor, IDataStore dataStore) internal view returns(bool) {
         uint256 data = dataStore.getUint256(_getKey(WHITELIST, _investor));
         //extracts `added` from packed `whitelistData`
         return uint8(data) == 0 ? false : true;
     }
->>>>>>> 28fdd927
 }