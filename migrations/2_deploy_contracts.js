<<<<<<< HEAD
const PolymathRegistry = artifacts.require("./PolymathRegistry.sol");
const GeneralTransferManagerFactory = artifacts.require("./GeneralTransferManagerFactory.sol");
const GeneralTransferManagerLogic = artifacts.require("./GeneralTransferManager.sol");
const GeneralPermissionManagerFactory = artifacts.require("./GeneralPermissionManagerFactory.sol");
const PercentageTransferManagerFactory = artifacts.require("./PercentageTransferManagerFactory.sol");
const USDTieredSTOLogic = artifacts.require("./USDTieredSTO.sol");
const CountTransferManagerFactory = artifacts.require("./CountTransferManagerFactory.sol");
const EtherDividendCheckpointLogic = artifacts.require("./EtherDividendCheckpoint.sol");
const ERC20DividendCheckpointLogic = artifacts.require("./ERC20DividendCheckpoint.sol");
const EtherDividendCheckpointFactory = artifacts.require("./EtherDividendCheckpointFactory.sol");
const ERC20DividendCheckpointFactory = artifacts.require("./ERC20DividendCheckpointFactory.sol");
const ModuleRegistry = artifacts.require("./ModuleRegistry.sol");
const ModuleRegistryProxy = artifacts.require("./ModuleRegistryProxy.sol");
const ManualApprovalTransferManagerFactory = artifacts.require("./ManualApprovalTransferManagerFactory.sol");
const CappedSTOFactory = artifacts.require("./CappedSTOFactory.sol");
const USDTieredSTOFactory = artifacts.require("./USDTieredSTOFactory.sol");
const SecurityTokenRegistry = artifacts.require("./SecurityTokenRegistry.sol");
const SecurityTokenRegistryProxy = artifacts.require("./SecurityTokenRegistryProxy.sol");
const FeatureRegistry = artifacts.require("./FeatureRegistry.sol");
const STFactory = artifacts.require("./tokens/STFactory.sol");
const DevPolyToken = artifacts.require("./helpers/PolyTokenFaucet.sol");
const MockOracle = artifacts.require("./MockOracle.sol");
const TokenLib = artifacts.require("./TokenLib.sol");
const SecurityToken = artifacts.require("./tokens/SecurityToken.sol");
=======
const PolymathRegistry = artifacts.require('./PolymathRegistry.sol')
const GeneralTransferManagerFactory = artifacts.require('./GeneralTransferManagerFactory.sol')
const GeneralTransferManagerLogic = artifacts.require('./GeneralTransferManager.sol')
const GeneralPermissionManagerLogic = artifacts.require('./GeneralPermissionManager.sol')
const GeneralPermissionManagerFactory = artifacts.require('./GeneralPermissionManagerFactory.sol')
const PercentageTransferManagerLogic = artifacts.require('./PercentageTransferManager.sol')
const PercentageTransferManagerFactory = artifacts.require('./PercentageTransferManagerFactory.sol')
const USDTieredSTOLogic = artifacts.require('./USDTieredSTO.sol');
const CountTransferManagerFactory = artifacts.require('./CountTransferManagerFactory.sol')
const CountTransferManagerLogic = artifacts.require('./CountTransferManager.sol')
const EtherDividendCheckpointLogic = artifacts.require('./EtherDividendCheckpoint.sol')
const ERC20DividendCheckpointLogic = artifacts.require('./ERC20DividendCheckpoint.sol')
const EtherDividendCheckpointFactory = artifacts.require('./EtherDividendCheckpointFactory.sol')
const ERC20DividendCheckpointFactory = artifacts.require('./ERC20DividendCheckpointFactory.sol')
const ModuleRegistry = artifacts.require('./ModuleRegistry.sol');
const ModuleRegistryProxy = artifacts.require('./ModuleRegistryProxy.sol');
const ManualApprovalTransferManagerFactory = artifacts.require('./ManualApprovalTransferManagerFactory.sol')
const ManualApprovalTransferManagerLogic = artifacts.require('./ManualApprovalTransferManager.sol')
const CappedSTOFactory = artifacts.require('./CappedSTOFactory.sol')
const CappedSTOLogic = artifacts.require("./CappedSTO.sol");
const USDTieredSTOFactory = artifacts.require('./USDTieredSTOFactory.sol')
const SecurityTokenRegistry = artifacts.require('./SecurityTokenRegistry.sol')
const SecurityTokenRegistryProxy = artifacts.require('./SecurityTokenRegistryProxy.sol')
const FeatureRegistry = artifacts.require('./FeatureRegistry.sol')
const STFactory = artifacts.require('./tokens/STFactory.sol')
const DevPolyToken = artifacts.require('./helpers/PolyTokenFaucet.sol')
const MockOracle = artifacts.require('./MockOracle.sol')
const TokenLib = artifacts.require('./TokenLib.sol');
const SecurityToken = artifacts.require('./tokens/SecurityToken.sol')
>>>>>>> 247b64ee

const Web3 = require("web3");
let BN = Web3.utils.BN;
const nullAddress = "0x0000000000000000000000000000000000000000";
const cappedSTOSetupCost = new BN(20000).mul(new BN(10).pow(new BN(18))); // 20K POLY fee
const usdTieredSTOSetupCost = new BN(100000).mul(new BN(10).pow(new BN(18))); // 100K POLY fee
const initRegFee = new BN(250).mul(new BN(10).pow(new BN(18))); // 250 POLY fee for registering ticker or security token in registry
let PolyToken;
let UsdToken;
let ETHOracle;
let POLYOracle;

module.exports = function(deployer, network, accounts) {
    // Ethereum account address hold by the Polymath (Act as the main account which have ownable permissions)
    let PolymathAccount;
    let moduleRegistry;
    let polymathRegistry;
    let web3;
    if (network === "development") {
        web3 = new Web3(new Web3.providers.HttpProvider("http://localhost:8545"));
        PolymathAccount = accounts[0];
        PolyToken = DevPolyToken.address; // Development network polytoken address
        deployer.deploy(DevPolyToken, { from: PolymathAccount }).then(() => {
            DevPolyToken.deployed().then(mockedUSDToken => {
                UsdToken = mockedUSDToken.address;
            });
        });
        deployer
            .deploy(
                MockOracle,
                PolyToken,
                web3.utils.fromAscii("POLY"),
                web3.utils.fromAscii("USD"),
                new BN(5).mul(new BN(10).pow(new BN(17))),
                { from: PolymathAccount }
            )
            .then(() => {
                MockOracle.deployed().then(mockedOracle => {
                    POLYOracle = mockedOracle.address;
                });
            });
        deployer
            .deploy(
                MockOracle,
                nullAddress,
                web3.utils.fromAscii("ETH"),
                web3.utils.fromAscii("USD"),
                new BN(500).mul(new BN(10).pow(new BN(18))),
                { from: PolymathAccount }
            )
            .then(() => {
                MockOracle.deployed().then(mockedOracle => {
                    ETHOracle = mockedOracle.address;
                });
            });
    } else if (network === "kovan") {
        web3 = new Web3(new Web3.providers.HttpProvider("https://kovan.infura.io/g5xfoQ0jFSE9S5LwM1Ei"));
        PolymathAccount = accounts[0];
        PolyToken = "0xb347b9f5b56b431b2cf4e1d90a5995f7519ca792"; // PolyToken Kovan Faucet Address
        POLYOracle = "0x461d98EF2A0c7Ac1416EF065840fF5d4C946206C"; // Poly Oracle Kovan Address
        ETHOracle = "0xCE5551FC9d43E9D2CC255139169FC889352405C8"; // ETH Oracle Kovan Address
    } else if (network === "mainnet") {
        web3 = new Web3(new Web3.providers.HttpProvider("https://mainnet.infura.io/g5xfoQ0jFSE9S5LwM1Ei"));
        PolymathAccount = accounts[0];
        PolyToken = "0x9992eC3cF6A55b00978cdDF2b27BC6882d88D1eC"; // Mainnet PolyToken Address
        POLYOracle = "0x52cb4616E191Ff664B0bff247469ce7b74579D1B"; // Poly Oracle Mainnet Address
        ETHOracle = "0x60055e9a93aae267da5a052e95846fa9469c0e7a"; // ETH Oracle Mainnet Address
    }
    if (network === "coverage") {
        web3 = new Web3(new Web3.providers.HttpProvider("http://localhost:8545"));
        PolymathAccount = accounts[0];
        PolyToken = DevPolyToken.address; // Development network polytoken address
        deployer
            .deploy(MockOracle, PolyToken, web3.utils.fromAscii("POLY"), web3.utils.fromAscii("USD"), new BN(0.5).mul(new BN(10).pow(new BN(18))), { from: PolymathAccount })
            .then(() => {
                MockOracle.deployed().then(mockedOracle => {
                    POLYOracle = mockedOracle.address;
                });
            });
        deployer.deploy(MockOracle, nullAddress, web3.utils.fromAscii("ETH"), web3.utils.fromAscii("USD"), new BN(500).mul(new BN(10).pow(new BN(18))), { from: PolymathAccount }).then(() => {
            MockOracle.deployed().then(mockedOracle => {
                ETHOracle = mockedOracle.address;
            });
        });
    }

    const functionSignatureProxy = {
        name: "initialize",
        type: "function",
        inputs: [
            {
                type: "address",
                name: "_polymathRegistry"
            },
            {
                type: "address",
                name: "_STFactory"
            },
            {
                type: "uint256",
                name: "_stLaunchFee"
            },
            {
                type: "uint256",
                name: "_tickerRegFee"
            },
            {
                type: "address",
                name: "_owner"
            }
        ]
    };

    const functionSignatureProxyMR = {
        name: "initialize",
        type: "function",
        inputs: [
            {
                type: "address",
                name: "_polymathRegistry"
            },
            {
                type: "address",
                name: "_owner"
            }
        ]
    };

<<<<<<< HEAD
    // POLYMATH NETWORK Configuration :: DO THIS ONLY ONCE
    // A) Deploy the PolymathRegistry contract
    return deployer
        .deploy(PolymathRegistry, { from: PolymathAccount })
        .then(() => {
            return PolymathRegistry.deployed();
        })
        .then(_polymathRegistry => {
            polymathRegistry = _polymathRegistry;
            return polymathRegistry.changeAddress("PolyToken", PolyToken, { from: PolymathAccount });
        })
        .then(() => {
            // Deploy libraries
            return deployer.deploy(TokenLib, { from: PolymathAccount });
        })
        .then(() => {
            // Link libraries
            deployer.link(TokenLib, SecurityToken);
            deployer.link(TokenLib, STFactory);
            // A) Deploy the ModuleRegistry Contract (It contains the list of verified ModuleFactory)
            return deployer.deploy(ModuleRegistry, { from: PolymathAccount });
        })
        .then(() => {
            return deployer.deploy(ModuleRegistryProxy, { from: PolymathAccount });
        })
        .then(() => {
            return ModuleRegistryProxy.at(ModuleRegistryProxy.address);
        })
        .then(moduleRegistryProxy => {
            let bytesProxyMR = web3.eth.abi.encodeFunctionCall(functionSignatureProxyMR, [polymathRegistry.address, PolymathAccount]);
            return moduleRegistryProxy.upgradeToAndCall("1.0.0", ModuleRegistry.address, bytesProxyMR, { from: PolymathAccount });
        })
        .then(() => {
            return ModuleRegistry.at(ModuleRegistryProxy.address);
        })
        .then(moduleRegistryInstance => {
            moduleRegistry = moduleRegistryInstance;
            // Add module registry to polymath registry
            return polymathRegistry.changeAddress("ModuleRegistry", ModuleRegistryProxy.address, { from: PolymathAccount });
        })
        .then(() => {
            // B) Deploy the GeneralTransferManagerLogic Contract (Factory used to generate the GeneralTransferManager contract and this
            // manager attach with the securityToken contract at the time of deployment)
            return deployer.deploy(GeneralTransferManagerLogic, nullAddress, nullAddress, { from: PolymathAccount });
        })
        .then(() => {
            // B) Deploy the GeneralTransferManagerLogic Contract (Factory used to generate the GeneralTransferManager contract and this
            // manager attach with the securityToken contract at the time of deployment)
            return deployer.deploy(ERC20DividendCheckpointLogic, nullAddress, nullAddress, { from: PolymathAccount });
        })
        .then(() => {
            // B) Deploy the GeneralTransferManagerLogic Contract (Factory used to generate the GeneralTransferManager contract and this
            // manager attach with the securityToken contract at the time of deployment)
            return deployer.deploy(EtherDividendCheckpointLogic, nullAddress, nullAddress, { from: PolymathAccount });
        })
        .then(() => {
            // B) Deploy the USDTieredSTOLogic Contract (Factory used to generate the USDTieredSTO contract and this
            // manager attach with the securityToken contract at the time of deployment)
            return deployer.deploy(USDTieredSTOLogic, nullAddress, nullAddress, { from: PolymathAccount });
        })
        .then(() => {
            // B) Deploy the GeneralTransferManagerFactory Contract (Factory used to generate the GeneralTransferManager contract and this
            // manager attach with the securityToken contract at the time of deployment)
            return deployer.deploy(GeneralTransferManagerFactory, new BN(0), new BN(0), new BN(0), GeneralTransferManagerLogic.address, { from: PolymathAccount });
        })
        .then(() => {
            // C) Deploy the GeneralPermissionManagerFactory Contract (Factory used to generate the GeneralPermissionManager contract and
            // this manager attach with the securityToken contract at the time of deployment)
            return deployer.deploy(GeneralPermissionManagerFactory, new BN(0), new BN(0), new BN(0), { from: PolymathAccount });
        })
        .then(() => {
            // D) Deploy the CountTransferManagerFactory Contract (Factory used to generate the CountTransferManager contract use
            // to track the counts of the investors of the security token)
            return deployer.deploy(CountTransferManagerFactory, new BN(0), new BN(0), new BN(0), { from: PolymathAccount });
        })
        .then(() => {
            // D) Deploy the PercentageTransferManagerFactory Contract (Factory used to generate the PercentageTransferManager contract use
            // to track the percentage of investment the investors could do for a particular security token)
            return deployer.deploy(PercentageTransferManagerFactory, new BN(0), new BN(0), new BN(0), { from: PolymathAccount });
        })
        .then(() => {
            // D) Deploy the EtherDividendCheckpointFactory Contract (Factory used to generate the EtherDividendCheckpoint contract use
            // to provide the functionality of the dividend in terms of ETH)
            return deployer.deploy(EtherDividendCheckpointFactory, new BN(0), new BN(0), new BN(0), EtherDividendCheckpointLogic.address, {
                from: PolymathAccount
            });
        })
        .then(() => {
            // D) Deploy the ERC20DividendCheckpointFactory Contract (Factory used to generate the ERC20DividendCheckpoint contract use
            // to provide the functionality of the dividend in terms of ERC20 token)
            return deployer.deploy(ERC20DividendCheckpointFactory, new BN(0), new BN(0), new BN(0), ERC20DividendCheckpointLogic.address, {
                from: PolymathAccount
            });
        })
        .then(() => {
            // D) Deploy the ManualApprovalTransferManagerFactory Contract (Factory used to generate the ManualApprovalTransferManager contract use
            // to manual approve the transfer that will overcome the other transfer restrictions)
            return deployer.deploy(ManualApprovalTransferManagerFactory, new BN(0), new BN(0), new BN(0), { from: PolymathAccount });
        })
        .then(() => {
            // H) Deploy the STVersionProxy001 Contract which contains the logic of deployment of securityToken.
            return deployer.deploy(STFactory, GeneralTransferManagerFactory.address, { from: PolymathAccount });
        })
        .then(() => {
            // K) Deploy the FeatureRegistry contract to control feature switches
            return deployer.deploy(FeatureRegistry, PolymathRegistry.address, { from: PolymathAccount });
        })
        .then(() => {
            // Assign the address into the FeatureRegistry key
            return polymathRegistry.changeAddress("FeatureRegistry", FeatureRegistry.address, { from: PolymathAccount });
        })
        .then(() => {
            // J) Deploy the SecurityTokenRegistry contract (Used to hold the deployed secuirtyToken details. It also act as the interface to deploy the SecurityToken)
            return deployer.deploy(SecurityTokenRegistry, { from: PolymathAccount });
        })
        .then(() => {
            return deployer.deploy(SecurityTokenRegistryProxy, { from: PolymathAccount });
        })
        .then(() => {
            return SecurityTokenRegistryProxy.at(SecurityTokenRegistryProxy.address);
        })
        .then(securityTokenRegistryProxy => {
            let bytesProxy = web3.eth.abi.encodeFunctionCall(functionSignatureProxy, [
                PolymathRegistry.address,
                STFactory.address,
                initRegFee,
                initRegFee,
                PolymathAccount
            ]);
            return securityTokenRegistryProxy.upgradeToAndCall("1.0.0", SecurityTokenRegistry.address, bytesProxy, {
                from: PolymathAccount
            });
        })
        .then(() => {
            // Assign the address into the SecurityTokenRegistry key
            return polymathRegistry.changeAddress("SecurityTokenRegistry", SecurityTokenRegistryProxy.address, { from: PolymathAccount });
        })
        .then(() => {
            // Update all addresses into the registry contract by calling the function updateFromregistry
            return moduleRegistry.updateFromRegistry({ from: PolymathAccount });
        })
        .then(() => {
            // D) Register the PercentageTransferManagerFactory in the ModuleRegistry to make the factory available at the protocol level.
            // So any securityToken can use that factory to generate the PercentageTransferManager contract.
            return moduleRegistry.registerModule(PercentageTransferManagerFactory.address, { from: PolymathAccount });
        })
        .then(() => {
            // D) Register the CountTransferManagerFactory in the ModuleRegistry to make the factory available at the protocol level.
            // So any securityToken can use that factory to generate the CountTransferManager contract.
            return moduleRegistry.registerModule(CountTransferManagerFactory.address, { from: PolymathAccount });
        })
        .then(() => {
            // D) Register the GeneralTransferManagerFactory in the ModuleRegistry to make the factory available at the protocol level.
            // So any securityToken can use that factory to generate the GeneralTransferManager contract.
            return moduleRegistry.registerModule(GeneralTransferManagerFactory.address, { from: PolymathAccount });
        })
        .then(() => {
            // E) Register the GeneralPermissionManagerFactory in the ModuleRegistry to make the factory available at the protocol level.
            // So any securityToken can use that factory to generate the GeneralPermissionManager contract.
            return moduleRegistry.registerModule(GeneralPermissionManagerFactory.address, { from: PolymathAccount });
        })
        .then(() => {
            // E) Register the GeneralPermissionManagerFactory in the ModuleRegistry to make the factory available at the protocol level.
            // So any securityToken can use that factory to generate the GeneralPermissionManager contract.
            return moduleRegistry.registerModule(EtherDividendCheckpointFactory.address, { from: PolymathAccount });
        })
        .then(() => {
            // D) Register the ManualApprovalTransferManagerFactory in the ModuleRegistry to make the factory available at the protocol level.
            // So any securityToken can use that factory to generate the ManualApprovalTransferManager contract.
            return moduleRegistry.registerModule(ManualApprovalTransferManagerFactory.address, { from: PolymathAccount });
        })
        .then(() => {
            // E) Register the ERC20DividendCheckpointFactory in the ModuleRegistry to make the factory available at the protocol level.
            // So any securityToken can use that factory to generate the ERC20DividendCheckpoint contract.
            return moduleRegistry.registerModule(ERC20DividendCheckpointFactory.address, { from: PolymathAccount });
        })
        .then(() => {
            // F) Once the GeneralTransferManagerFactory registered with the ModuleRegistry contract then for making them accessble to the securityToken
            // contract, Factory should comes under the verified list of factories or those factories deployed by the securityToken issuers only.
            // Here it gets verified because it is deployed by the third party account (Polymath Account) not with the issuer accounts.
            return moduleRegistry.verifyModule(GeneralTransferManagerFactory.address, true, { from: PolymathAccount });
        })
        .then(() => {
            // G) Once the CountTransferManagerFactory registered with the ModuleRegistry contract then for making them accessble to the securityToken
            // contract, Factory should comes under the verified list of factories or those factories deployed by the securityToken issuers only.
            // Here it gets verified because it is deployed by the third party account (Polymath Account) not with the issuer accounts.
            return moduleRegistry.verifyModule(CountTransferManagerFactory.address, true, { from: PolymathAccount });
        })
        .then(() => {
            // G) Once the PercentageTransferManagerFactory registered with the ModuleRegistry contract then for making them accessble to the securityToken
            // contract, Factory should comes under the verified list of factories or those factories deployed by the securityToken issuers only.
            // Here it gets verified because it is deployed by the third party account (Polymath Account) not with the issuer accounts.
            return moduleRegistry.verifyModule(PercentageTransferManagerFactory.address, true, { from: PolymathAccount });
        })
        .then(() => {
            // G) Once the GeneralPermissionManagerFactory registered with the ModuleRegistry contract then for making them accessble to the securityToken
            // contract, Factory should comes under the verified list of factories or those factories deployed by the securityToken issuers only.
            // Here it gets verified because it is deployed by the third party account (Polymath Account) not with the issuer accounts.
            return moduleRegistry.verifyModule(GeneralPermissionManagerFactory.address, true, { from: PolymathAccount });
        })
        .then(() => {
            // G) Once the EtherDividendCheckpointFactory registered with the ModuleRegistry contract then for making them accessble to the securityToken
            // contract, Factory should comes under the verified list of factories or those factories deployed by the securityToken issuers only.
            // Here it gets verified because it is deployed by the third party account (Polymath Account) not with the issuer accounts.
            return moduleRegistry.verifyModule(EtherDividendCheckpointFactory.address, true, { from: PolymathAccount });
        })
        .then(() => {
            // G) Once the ERC20DividendCheckpointFactory registered with the ModuleRegistry contract then for making them accessble to the securityToken
            // contract, Factory should comes under the verified list of factories or those factories deployed by the securityToken issuers only.
            // Here it gets verified because it is deployed by the third party account (Polymath Account) not with the issuer accounts.
            return moduleRegistry.verifyModule(ERC20DividendCheckpointFactory.address, true, { from: PolymathAccount });
        })
        .then(() => {
            // G) Once the ManualApprovalTransferManagerFactory registered with the ModuleRegistry contract then for making them accessble to the securityToken
            // contract, Factory should comes under the verified list of factories or those factories deployed by the securityToken issuers only.
            // Here it gets verified because it is deployed by the third party account (Polymath Account) not with the issuer accounts.
            return moduleRegistry.verifyModule(ManualApprovalTransferManagerFactory.address, true, { from: PolymathAccount });
        })
        .then(() => {
            // M) Deploy the CappedSTOFactory (Use to generate the CappedSTO contract which will used to collect the funds ).
            return deployer.deploy(CappedSTOFactory, cappedSTOSetupCost, new BN(0), new BN(0), { from: PolymathAccount });
        })
        .then(() => {
            // N) Register the CappedSTOFactory in the ModuleRegistry to make the factory available at the protocol level.
            // So any securityToken can use that factory to generate the CappedSTOFactory contract.
            return moduleRegistry.registerModule(CappedSTOFactory.address, { from: PolymathAccount });
        })
        .then(() => {
            // G) Once the CappedSTOFactory registered with the ModuleRegistry contract then for making them accessble to the securityToken
            // contract, Factory should comes under the verified list of factories or those factories deployed by the securityToken issuers only.
            // Here it gets verified because it is deployed by the third party account (Polymath Account) not with the issuer accounts.
            return moduleRegistry.verifyModule(CappedSTOFactory.address, true, { from: PolymathAccount });
        })
        .then(() => {
            // H) Deploy the USDTieredSTOFactory (Use to generate the USDTieredSTOFactory contract which will used to collect the funds ).
            return deployer.deploy(USDTieredSTOFactory, usdTieredSTOSetupCost, new BN(0), new BN(0), USDTieredSTOLogic.address, { from: PolymathAccount });
        })
        .then(() => {
            // I) Register the USDTieredSTOFactory in the ModuleRegistry to make the factory available at the protocol level.
            // So any securityToken can use that factory to generate the USDTieredSTOFactory contract.
            return moduleRegistry.registerModule(USDTieredSTOFactory.address, { from: PolymathAccount });
        })
        .then(() => {
            // J) Once the USDTieredSTOFactory registered with the ModuleRegistry contract then for making them accessble to the securityToken
            // contract, Factory should comes under the verified list of factories or those factories deployed by the securityToken issuers only.
            // Here it gets verified because it is deployed by the third party account (Polymath Account) not with the issuer accounts.
            return moduleRegistry.verifyModule(USDTieredSTOFactory.address, true, { from: PolymathAccount });
        })
        .then(() => {
            return polymathRegistry.changeAddress("PolyUsdOracle", POLYOracle, { from: PolymathAccount });
        })
        .then(() => {
            return polymathRegistry.changeAddress("EthUsdOracle", ETHOracle, { from: PolymathAccount });
        })
        .then(() => {
            return deployer.deploy(SecurityToken, "a", "a", 18, 1, "a", polymathRegistry.address, { from: PolymathAccount });
        })
        .then(() => {
            console.log("\n");
            console.log(`
=======
  const functionSignatureProxy = {
    name: 'initialize',
    type: 'function',
    inputs: [{
        type:'address',
        name: '_polymathRegistry'
    },{
        type: 'address',
        name: '_STFactory'
    },{
        type: 'uint256',
        name: '_stLaunchFee'
    },{
        type: 'uint256',
        name: '_tickerRegFee'
    },{
        type: 'address',
        name: '_owner'
    }]
  };

  const functionSignatureProxyMR = {
    name: 'initialize',
    type: 'function',
    inputs: [{
        type:'address',
        name: '_polymathRegistry'
    },{
        type: 'address',
        name: '_owner'
    }]
  };

  // POLYMATH NETWORK Configuration :: DO THIS ONLY ONCE
  // A) Deploy the PolymathRegistry contract
  return deployer.deploy(PolymathRegistry, {from: PolymathAccount}).then(() => {
    return PolymathRegistry.deployed();
  }).then((_polymathRegistry) => {
    polymathRegistry = _polymathRegistry;
    return polymathRegistry.changeAddress("PolyToken", PolyToken, {from: PolymathAccount});
  }).then(() => {
    // Deploy libraries
    return deployer.deploy(TokenLib, {from: PolymathAccount});
  }).then(() => {
    // Link libraries
    deployer.link(TokenLib, SecurityToken);
    deployer.link(TokenLib, STFactory);
    // A) Deploy the ModuleRegistry Contract (It contains the list of verified ModuleFactory)
    return deployer.deploy(ModuleRegistry, {from: PolymathAccount});
  }).then(() => {
    return deployer.deploy(ModuleRegistryProxy, {from: PolymathAccount});
  }).then(() => {
    let bytesProxyMR = web3.eth.abi.encodeFunctionCall(functionSignatureProxyMR, [polymathRegistry.address, PolymathAccount]);
    return ModuleRegistryProxy.at(ModuleRegistryProxy.address).upgradeToAndCall("1.0.0", ModuleRegistry.address, bytesProxyMR, {from: PolymathAccount});
  }).then(() => {
    moduleRegistry = ModuleRegistry.at(ModuleRegistryProxy.address);
    // Add module registry to polymath registry
    return polymathRegistry.changeAddress("ModuleRegistry", ModuleRegistryProxy.address, {from: PolymathAccount});
  }).then(() => {
    // B) Deploy the GeneralTransferManagerLogic Contract (Factory used to generate the GeneralTransferManager contract and this
    // manager attach with the securityToken contract at the time of deployment)
    return deployer.deploy(GeneralTransferManagerLogic, "0x0000000000000000000000000000000000000000", "0x0000000000000000000000000000000000000000", {from: PolymathAccount});
  }).then(() => {
    // B) Deploy the GeneralPermissionManagerLogic Contract (Factory used to generate the GeneralPermissionManager contract and this
    // manager attach with the securityToken contract at the time of deployment)
    return deployer.deploy(GeneralPermissionManagerLogic, "0x0000000000000000000000000000000000000000", "0x0000000000000000000000000000000000000000", {from: PolymathAccount});
  }).then(() => {
    // B) Deploy the CountTransferManagerLogic Contract (Factory used to generate the CountTransferManager contract and this
    // manager attach with the securityToken contract at the time of deployment)
    return deployer.deploy(CountTransferManagerLogic, "0x0000000000000000000000000000000000000000", "0x0000000000000000000000000000000000000000", {from: PolymathAccount});
  }).then(() => {
    // B) Deploy the ManualApprovalTransferManagerLogic Contract (Factory used to generate the ManualApprovalTransferManager contract and this
    // manager attach with the securityToken contract at the time of deployment)
    return deployer.deploy(ManualApprovalTransferManagerLogic, "0x0000000000000000000000000000000000000000", "0x0000000000000000000000000000000000000000", {from: PolymathAccount});
  }).then(() => {
    // B) Deploy the PercentageTransferManagerLogic Contract (Factory used to generate the PercentageTransferManager contract and this
    // manager attach with the securityToken contract at the time of deployment)
    return deployer.deploy(PercentageTransferManagerLogic, "0x0000000000000000000000000000000000000000", "0x0000000000000000000000000000000000000000", {from: PolymathAccount});
  }).then(() => {
    // B) Deploy the ERC20DividendCheckpointLogic Contract (Factory used to generate the ERC20DividendCheckpoint contract and this
    // manager attach with the securityToken contract at the time of deployment)
    return deployer.deploy(ERC20DividendCheckpointLogic, "0x0000000000000000000000000000000000000000", "0x0000000000000000000000000000000000000000", {from: PolymathAccount});
  }).then(() => {
    // B) Deploy the EtherDividendCheckpointLogic Contract (Factory used to generate the EtherDividendCheckpoint contract and this
    // manager attach with the securityToken contract at the time of deployment)
    return deployer.deploy(EtherDividendCheckpointLogic, "0x0000000000000000000000000000000000000000", "0x0000000000000000000000000000000000000000", {from: PolymathAccount});
  }).then(() => {
    // B) Deploy the USDTieredSTOLogic Contract (Factory used to generate the USDTieredSTO contract and this
    // manager attach with the securityToken contract at the time of deployment)
    return deployer.deploy(USDTieredSTOLogic, "0x0000000000000000000000000000000000000000", "0x0000000000000000000000000000000000000000", {from: PolymathAccount});
  }).then(() => {
    // B) Deploy the CappedSTOLogic Contract (Factory used to generate the CappedSTO contract and this
    // manager attach with the securityToken contract at the time of deployment)
    return deployer.deploy(CappedSTOLogic, "0x0000000000000000000000000000000000000000", "0x0000000000000000000000000000000000000000", {from: PolymathAccount});
  }).then(() => {
    // B) Deploy the GeneralTransferManagerFactory Contract (Factory used to generate the GeneralTransferManager contract and this
    // manager attach with the securityToken contract at the time of deployment)
    return deployer.deploy(GeneralTransferManagerFactory, 0, 0, 0, GeneralTransferManagerLogic.address, {from: PolymathAccount});
  }).then(() => {
    // C) Deploy the GeneralPermissionManagerFactory Contract (Factory used to generate the GeneralPermissionManager contract and
    // this manager attach with the securityToken contract at the time of deployment)
    return deployer.deploy(GeneralPermissionManagerFactory, 0, 0, 0, GeneralPermissionManagerLogic.address, {from: PolymathAccount});
  }).then(() => {
    // D) Deploy the CountTransferManagerFactory Contract (Factory used to generate the CountTransferManager contract use
    // to track the counts of the investors of the security token)
    return deployer.deploy(CountTransferManagerFactory, 0, 0, 0, CountTransferManagerLogic.address, {from: PolymathAccount});
  }).then(() => {
    // D) Deploy the PercentageTransferManagerFactory Contract (Factory used to generate the PercentageTransferManager contract use
    // to track the percentage of investment the investors could do for a particular security token)
    return deployer.deploy(PercentageTransferManagerFactory, 0, 0, 0, PercentageTransferManagerLogic.address, {from: PolymathAccount});
  }).then(() => {
    // D) Deploy the EtherDividendCheckpointFactory Contract (Factory used to generate the EtherDividendCheckpoint contract use
    // to provide the functionality of the dividend in terms of ETH)
    return deployer.deploy(EtherDividendCheckpointFactory, 0, 0, 0, EtherDividendCheckpointLogic.address, {from: PolymathAccount});
  }).then(() => {
    // D) Deploy the ERC20DividendCheckpointFactory Contract (Factory used to generate the ERC20DividendCheckpoint contract use
    // to provide the functionality of the dividend in terms of ERC20 token)
    return deployer.deploy(ERC20DividendCheckpointFactory, 0, 0, 0, ERC20DividendCheckpointLogic.address, {from: PolymathAccount});
  }).then(() => {
    // D) Deploy the ManualApprovalTransferManagerFactory Contract (Factory used to generate the ManualApprovalTransferManager contract use
    // to manual approve the transfer that will overcome the other transfer restrictions)
    return deployer.deploy(ManualApprovalTransferManagerFactory, 0, 0, 0, ManualApprovalTransferManagerLogic.address, {from: PolymathAccount});
  }).then(() => {
    // H) Deploy the STVersionProxy001 Contract which contains the logic of deployment of securityToken.
    return deployer.deploy(STFactory, GeneralTransferManagerFactory.address, {from: PolymathAccount});
  }).then(() => {
    // K) Deploy the FeatureRegistry contract to control feature switches
    return deployer.deploy(FeatureRegistry, PolymathRegistry.address, {from: PolymathAccount});
  }).then(() => {
     // Assign the address into the FeatureRegistry key
    return polymathRegistry.changeAddress("FeatureRegistry", FeatureRegistry.address, {from: PolymathAccount});
  }).then(() => {
    // J) Deploy the SecurityTokenRegistry contract (Used to hold the deployed secuirtyToken details. It also act as the interface to deploy the SecurityToken)
    return deployer.deploy(SecurityTokenRegistry, {from: PolymathAccount})
  }).then(()=> {
    return deployer.deploy(SecurityTokenRegistryProxy, {from: PolymathAccount});
  }).then(() => {
    let bytesProxy = web3.eth.abi.encodeFunctionCall(functionSignatureProxy, [PolymathRegistry.address, STFactory.address, initRegFee, initRegFee, PolymathAccount]);
    return SecurityTokenRegistryProxy.at(SecurityTokenRegistryProxy.address).upgradeToAndCall("1.0.0", SecurityTokenRegistry.address, bytesProxy, {from: PolymathAccount});
  }).then(() => {
    // Assign the address into the SecurityTokenRegistry key
   return polymathRegistry.changeAddress("SecurityTokenRegistry", SecurityTokenRegistryProxy.address, {from: PolymathAccount});
  }).then(() => {
    // Update all addresses into the registry contract by calling the function updateFromregistry
    return moduleRegistry.updateFromRegistry({from: PolymathAccount});
  }).then(() => {
    // D) Register the PercentageTransferManagerFactory in the ModuleRegistry to make the factory available at the protocol level.
    // So any securityToken can use that factory to generate the PercentageTransferManager contract.
    return moduleRegistry.registerModule(PercentageTransferManagerFactory.address, {from: PolymathAccount});
  }).then(() => {
    // D) Register the CountTransferManagerFactory in the ModuleRegistry to make the factory available at the protocol level.
    // So any securityToken can use that factory to generate the CountTransferManager contract.
    return moduleRegistry.registerModule(CountTransferManagerFactory.address, {from: PolymathAccount});
  }).then(() => {
    // D) Register the GeneralTransferManagerFactory in the ModuleRegistry to make the factory available at the protocol level.
    // So any securityToken can use that factory to generate the GeneralTransferManager contract.
    return moduleRegistry.registerModule(GeneralTransferManagerFactory.address, {from: PolymathAccount});
  }).then(() => {
    // E) Register the GeneralPermissionManagerFactory in the ModuleRegistry to make the factory available at the protocol level.
    // So any securityToken can use that factory to generate the GeneralPermissionManager contract.
    return moduleRegistry.registerModule(GeneralPermissionManagerFactory.address, {from: PolymathAccount});
  }).then(() => {
    // E) Register the GeneralPermissionManagerFactory in the ModuleRegistry to make the factory available at the protocol level.
    // So any securityToken can use that factory to generate the GeneralPermissionManager contract.
    return moduleRegistry.registerModule(EtherDividendCheckpointFactory.address, {from: PolymathAccount});
  }).then(() => {
    // D) Register the ManualApprovalTransferManagerFactory in the ModuleRegistry to make the factory available at the protocol level.
    // So any securityToken can use that factory to generate the ManualApprovalTransferManager contract.
    return moduleRegistry.registerModule(ManualApprovalTransferManagerFactory.address, {from: PolymathAccount});
  }).then(() => {
    // E) Register the ERC20DividendCheckpointFactory in the ModuleRegistry to make the factory available at the protocol level.
    // So any securityToken can use that factory to generate the ERC20DividendCheckpoint contract.
    return moduleRegistry.registerModule(ERC20DividendCheckpointFactory.address, {from: PolymathAccount});
  }).then(() => {
    // F) Once the GeneralTransferManagerFactory registered with the ModuleRegistry contract then for making them accessble to the securityToken
    // contract, Factory should comes under the verified list of factories or those factories deployed by the securityToken issuers only.
    // Here it gets verified because it is deployed by the third party account (Polymath Account) not with the issuer accounts.
    return moduleRegistry.verifyModule(GeneralTransferManagerFactory.address, true, {from: PolymathAccount});
  }).then(() => {
    // G) Once the CountTransferManagerFactory registered with the ModuleRegistry contract then for making them accessble to the securityToken
    // contract, Factory should comes under the verified list of factories or those factories deployed by the securityToken issuers only.
    // Here it gets verified because it is deployed by the third party account (Polymath Account) not with the issuer accounts.
    return moduleRegistry.verifyModule(CountTransferManagerFactory.address, true, {from: PolymathAccount});
  }).then(() => {
    // G) Once the PercentageTransferManagerFactory registered with the ModuleRegistry contract then for making them accessble to the securityToken
    // contract, Factory should comes under the verified list of factories or those factories deployed by the securityToken issuers only.
    // Here it gets verified because it is deployed by the third party account (Polymath Account) not with the issuer accounts.
    return moduleRegistry.verifyModule(PercentageTransferManagerFactory.address, true, {from: PolymathAccount});
  }).then(() => {
    // G) Once the GeneralPermissionManagerFactory registered with the ModuleRegistry contract then for making them accessble to the securityToken
    // contract, Factory should comes under the verified list of factories or those factories deployed by the securityToken issuers only.
    // Here it gets verified because it is deployed by the third party account (Polymath Account) not with the issuer accounts.
    return moduleRegistry.verifyModule(GeneralPermissionManagerFactory.address, true, {from: PolymathAccount})
  }).then(() => {
    // G) Once the EtherDividendCheckpointFactory registered with the ModuleRegistry contract then for making them accessble to the securityToken
    // contract, Factory should comes under the verified list of factories or those factories deployed by the securityToken issuers only.
    // Here it gets verified because it is deployed by the third party account (Polymath Account) not with the issuer accounts.
    return moduleRegistry.verifyModule(EtherDividendCheckpointFactory.address, true, {from: PolymathAccount});
  }).then(() => {
    // G) Once the ERC20DividendCheckpointFactory registered with the ModuleRegistry contract then for making them accessble to the securityToken
    // contract, Factory should comes under the verified list of factories or those factories deployed by the securityToken issuers only.
    // Here it gets verified because it is deployed by the third party account (Polymath Account) not with the issuer accounts.
    return moduleRegistry.verifyModule(ERC20DividendCheckpointFactory.address, true, {from: PolymathAccount});
  }).then(() => {
    // G) Once the ManualApprovalTransferManagerFactory registered with the ModuleRegistry contract then for making them accessble to the securityToken
    // contract, Factory should comes under the verified list of factories or those factories deployed by the securityToken issuers only.
    // Here it gets verified because it is deployed by the third party account (Polymath Account) not with the issuer accounts.
    return moduleRegistry.verifyModule(ManualApprovalTransferManagerFactory.address, true, {from: PolymathAccount});
  }).then(() => {
    // M) Deploy the CappedSTOFactory (Use to generate the CappedSTO contract which will used to collect the funds ).
    return deployer.deploy(CappedSTOFactory, cappedSTOSetupCost, 0, 0, CappedSTOLogic.address, {from: PolymathAccount})
  }).then(() => {
    // N) Register the CappedSTOFactory in the ModuleRegistry to make the factory available at the protocol level.
    // So any securityToken can use that factory to generate the CappedSTOFactory contract.
    return moduleRegistry.registerModule(CappedSTOFactory.address, {from: PolymathAccount})
  }).then(()=>{
    // G) Once the CappedSTOFactory registered with the ModuleRegistry contract then for making them accessble to the securityToken
    // contract, Factory should comes under the verified list of factories or those factories deployed by the securityToken issuers only.
    // Here it gets verified because it is deployed by the third party account (Polymath Account) not with the issuer accounts.
    return moduleRegistry.verifyModule(CappedSTOFactory.address, true, {from: PolymathAccount})
  }).then(() => {
    // H) Deploy the USDTieredSTOFactory (Use to generate the USDTieredSTOFactory contract which will used to collect the funds ).
    return deployer.deploy(USDTieredSTOFactory, usdTieredSTOSetupCost, 0, 0, USDTieredSTOLogic.address, {from: PolymathAccount})
  }).then(() => {
    // I) Register the USDTieredSTOFactory in the ModuleRegistry to make the factory available at the protocol level.
    // So any securityToken can use that factory to generate the USDTieredSTOFactory contract.
    return moduleRegistry.registerModule(USDTieredSTOFactory.address, {from: PolymathAccount})
  }).then(()=>{
    // J) Once the USDTieredSTOFactory registered with the ModuleRegistry contract then for making them accessble to the securityToken
    // contract, Factory should comes under the verified list of factories or those factories deployed by the securityToken issuers only.
    // Here it gets verified because it is deployed by the third party account (Polymath Account) not with the issuer accounts.
    return moduleRegistry.verifyModule(USDTieredSTOFactory.address, true, {from: PolymathAccount})
  }).then(() => {
    return polymathRegistry.changeAddress("PolyUsdOracle", POLYOracle, {from: PolymathAccount});
  }).then(() => {
    return polymathRegistry.changeAddress("EthUsdOracle", ETHOracle, {from: PolymathAccount});
  }).then(() => {
    return deployer.deploy(SecurityToken, 'a', 'a', 18, 1, 'a', polymathRegistry.address, {from: PolymathAccount});
  }).then(() => {
    console.log('\n');
    console.log(`
>>>>>>> 247b64ee
    ----------------------- Polymath Network Smart Contracts: -----------------------
    PolymathRegistry:                     ${PolymathRegistry.address}
    SecurityTokenRegistry (Proxy):        ${SecurityTokenRegistryProxy.address}
    ModuleRegistry (Proxy):               ${ModuleRegistryProxy.address}
    FeatureRegistry:                      ${FeatureRegistry.address}

    ETHOracle:                            ${ETHOracle}
    POLYOracle:                           ${POLYOracle}

    STFactory:                            ${STFactory.address}
    GeneralTransferManagerLogic:          ${GeneralTransferManagerLogic.address}
    GeneralTransferManagerFactory:        ${GeneralTransferManagerFactory.address}
    GeneralPermissionManagerLogic:        ${GeneralPermissionManagerLogic.address}
    GeneralPermissionManagerFactory:      ${GeneralPermissionManagerFactory.address}

    CappedSTOLogic:                       ${CappedSTOLogic.address}
    CappedSTOFactory:                     ${CappedSTOFactory.address}
    USDTieredSTOLogic:                    ${USDTieredSTOLogic.address}
    USDTieredSTOFactory:                  ${USDTieredSTOFactory.address}

    CountTransferManagerLogic:            ${CountTransferManagerLogic.address}
    CountTransferManagerFactory:          ${CountTransferManagerFactory.address}
    PercentageTransferManagerLogic:       ${PercentageTransferManagerLogic.address}
    PercentageTransferManagerFactory:     ${PercentageTransferManagerFactory.address}
    ManualApprovalTransferManagerLogic:   ${ManualApprovalTransferManagerLogic.address}
    ManualApprovalTransferManagerFactory: ${ManualApprovalTransferManagerFactory.address}
    EtherDividendCheckpointLogic:         ${EtherDividendCheckpointLogic.address}
    ERC20DividendCheckpointLogic:         ${ERC20DividendCheckpointLogic.address}
    EtherDividendCheckpointFactory:       ${EtherDividendCheckpointFactory.address}
    ERC20DividendCheckpointFactory:       ${ERC20DividendCheckpointFactory.address}
    ---------------------------------------------------------------------------------
    `);
            console.log("\n");
            // -------- END OF POLYMATH NETWORK Configuration -------//
        });
};<|MERGE_RESOLUTION|>--- conflicted
+++ resolved
@@ -1,4 +1,3 @@
-<<<<<<< HEAD
 const PolymathRegistry = artifacts.require("./PolymathRegistry.sol");
 const GeneralTransferManagerFactory = artifacts.require("./GeneralTransferManagerFactory.sol");
 const GeneralTransferManagerLogic = artifacts.require("./GeneralTransferManager.sol");
@@ -23,37 +22,6 @@
 const MockOracle = artifacts.require("./MockOracle.sol");
 const TokenLib = artifacts.require("./TokenLib.sol");
 const SecurityToken = artifacts.require("./tokens/SecurityToken.sol");
-=======
-const PolymathRegistry = artifacts.require('./PolymathRegistry.sol')
-const GeneralTransferManagerFactory = artifacts.require('./GeneralTransferManagerFactory.sol')
-const GeneralTransferManagerLogic = artifacts.require('./GeneralTransferManager.sol')
-const GeneralPermissionManagerLogic = artifacts.require('./GeneralPermissionManager.sol')
-const GeneralPermissionManagerFactory = artifacts.require('./GeneralPermissionManagerFactory.sol')
-const PercentageTransferManagerLogic = artifacts.require('./PercentageTransferManager.sol')
-const PercentageTransferManagerFactory = artifacts.require('./PercentageTransferManagerFactory.sol')
-const USDTieredSTOLogic = artifacts.require('./USDTieredSTO.sol');
-const CountTransferManagerFactory = artifacts.require('./CountTransferManagerFactory.sol')
-const CountTransferManagerLogic = artifacts.require('./CountTransferManager.sol')
-const EtherDividendCheckpointLogic = artifacts.require('./EtherDividendCheckpoint.sol')
-const ERC20DividendCheckpointLogic = artifacts.require('./ERC20DividendCheckpoint.sol')
-const EtherDividendCheckpointFactory = artifacts.require('./EtherDividendCheckpointFactory.sol')
-const ERC20DividendCheckpointFactory = artifacts.require('./ERC20DividendCheckpointFactory.sol')
-const ModuleRegistry = artifacts.require('./ModuleRegistry.sol');
-const ModuleRegistryProxy = artifacts.require('./ModuleRegistryProxy.sol');
-const ManualApprovalTransferManagerFactory = artifacts.require('./ManualApprovalTransferManagerFactory.sol')
-const ManualApprovalTransferManagerLogic = artifacts.require('./ManualApprovalTransferManager.sol')
-const CappedSTOFactory = artifacts.require('./CappedSTOFactory.sol')
-const CappedSTOLogic = artifacts.require("./CappedSTO.sol");
-const USDTieredSTOFactory = artifacts.require('./USDTieredSTOFactory.sol')
-const SecurityTokenRegistry = artifacts.require('./SecurityTokenRegistry.sol')
-const SecurityTokenRegistryProxy = artifacts.require('./SecurityTokenRegistryProxy.sol')
-const FeatureRegistry = artifacts.require('./FeatureRegistry.sol')
-const STFactory = artifacts.require('./tokens/STFactory.sol')
-const DevPolyToken = artifacts.require('./helpers/PolyTokenFaucet.sol')
-const MockOracle = artifacts.require('./MockOracle.sol')
-const TokenLib = artifacts.require('./TokenLib.sol');
-const SecurityToken = artifacts.require('./tokens/SecurityToken.sol')
->>>>>>> 247b64ee
 
 const Web3 = require("web3");
 let BN = Web3.utils.BN;
@@ -182,7 +150,6 @@
         ]
     };
 
-<<<<<<< HEAD
     // POLYMATH NETWORK Configuration :: DO THIS ONLY ONCE
     // A) Deploy the PolymathRegistry contract
     return deployer
@@ -443,249 +410,6 @@
         .then(() => {
             console.log("\n");
             console.log(`
-=======
-  const functionSignatureProxy = {
-    name: 'initialize',
-    type: 'function',
-    inputs: [{
-        type:'address',
-        name: '_polymathRegistry'
-    },{
-        type: 'address',
-        name: '_STFactory'
-    },{
-        type: 'uint256',
-        name: '_stLaunchFee'
-    },{
-        type: 'uint256',
-        name: '_tickerRegFee'
-    },{
-        type: 'address',
-        name: '_owner'
-    }]
-  };
-
-  const functionSignatureProxyMR = {
-    name: 'initialize',
-    type: 'function',
-    inputs: [{
-        type:'address',
-        name: '_polymathRegistry'
-    },{
-        type: 'address',
-        name: '_owner'
-    }]
-  };
-
-  // POLYMATH NETWORK Configuration :: DO THIS ONLY ONCE
-  // A) Deploy the PolymathRegistry contract
-  return deployer.deploy(PolymathRegistry, {from: PolymathAccount}).then(() => {
-    return PolymathRegistry.deployed();
-  }).then((_polymathRegistry) => {
-    polymathRegistry = _polymathRegistry;
-    return polymathRegistry.changeAddress("PolyToken", PolyToken, {from: PolymathAccount});
-  }).then(() => {
-    // Deploy libraries
-    return deployer.deploy(TokenLib, {from: PolymathAccount});
-  }).then(() => {
-    // Link libraries
-    deployer.link(TokenLib, SecurityToken);
-    deployer.link(TokenLib, STFactory);
-    // A) Deploy the ModuleRegistry Contract (It contains the list of verified ModuleFactory)
-    return deployer.deploy(ModuleRegistry, {from: PolymathAccount});
-  }).then(() => {
-    return deployer.deploy(ModuleRegistryProxy, {from: PolymathAccount});
-  }).then(() => {
-    let bytesProxyMR = web3.eth.abi.encodeFunctionCall(functionSignatureProxyMR, [polymathRegistry.address, PolymathAccount]);
-    return ModuleRegistryProxy.at(ModuleRegistryProxy.address).upgradeToAndCall("1.0.0", ModuleRegistry.address, bytesProxyMR, {from: PolymathAccount});
-  }).then(() => {
-    moduleRegistry = ModuleRegistry.at(ModuleRegistryProxy.address);
-    // Add module registry to polymath registry
-    return polymathRegistry.changeAddress("ModuleRegistry", ModuleRegistryProxy.address, {from: PolymathAccount});
-  }).then(() => {
-    // B) Deploy the GeneralTransferManagerLogic Contract (Factory used to generate the GeneralTransferManager contract and this
-    // manager attach with the securityToken contract at the time of deployment)
-    return deployer.deploy(GeneralTransferManagerLogic, "0x0000000000000000000000000000000000000000", "0x0000000000000000000000000000000000000000", {from: PolymathAccount});
-  }).then(() => {
-    // B) Deploy the GeneralPermissionManagerLogic Contract (Factory used to generate the GeneralPermissionManager contract and this
-    // manager attach with the securityToken contract at the time of deployment)
-    return deployer.deploy(GeneralPermissionManagerLogic, "0x0000000000000000000000000000000000000000", "0x0000000000000000000000000000000000000000", {from: PolymathAccount});
-  }).then(() => {
-    // B) Deploy the CountTransferManagerLogic Contract (Factory used to generate the CountTransferManager contract and this
-    // manager attach with the securityToken contract at the time of deployment)
-    return deployer.deploy(CountTransferManagerLogic, "0x0000000000000000000000000000000000000000", "0x0000000000000000000000000000000000000000", {from: PolymathAccount});
-  }).then(() => {
-    // B) Deploy the ManualApprovalTransferManagerLogic Contract (Factory used to generate the ManualApprovalTransferManager contract and this
-    // manager attach with the securityToken contract at the time of deployment)
-    return deployer.deploy(ManualApprovalTransferManagerLogic, "0x0000000000000000000000000000000000000000", "0x0000000000000000000000000000000000000000", {from: PolymathAccount});
-  }).then(() => {
-    // B) Deploy the PercentageTransferManagerLogic Contract (Factory used to generate the PercentageTransferManager contract and this
-    // manager attach with the securityToken contract at the time of deployment)
-    return deployer.deploy(PercentageTransferManagerLogic, "0x0000000000000000000000000000000000000000", "0x0000000000000000000000000000000000000000", {from: PolymathAccount});
-  }).then(() => {
-    // B) Deploy the ERC20DividendCheckpointLogic Contract (Factory used to generate the ERC20DividendCheckpoint contract and this
-    // manager attach with the securityToken contract at the time of deployment)
-    return deployer.deploy(ERC20DividendCheckpointLogic, "0x0000000000000000000000000000000000000000", "0x0000000000000000000000000000000000000000", {from: PolymathAccount});
-  }).then(() => {
-    // B) Deploy the EtherDividendCheckpointLogic Contract (Factory used to generate the EtherDividendCheckpoint contract and this
-    // manager attach with the securityToken contract at the time of deployment)
-    return deployer.deploy(EtherDividendCheckpointLogic, "0x0000000000000000000000000000000000000000", "0x0000000000000000000000000000000000000000", {from: PolymathAccount});
-  }).then(() => {
-    // B) Deploy the USDTieredSTOLogic Contract (Factory used to generate the USDTieredSTO contract and this
-    // manager attach with the securityToken contract at the time of deployment)
-    return deployer.deploy(USDTieredSTOLogic, "0x0000000000000000000000000000000000000000", "0x0000000000000000000000000000000000000000", {from: PolymathAccount});
-  }).then(() => {
-    // B) Deploy the CappedSTOLogic Contract (Factory used to generate the CappedSTO contract and this
-    // manager attach with the securityToken contract at the time of deployment)
-    return deployer.deploy(CappedSTOLogic, "0x0000000000000000000000000000000000000000", "0x0000000000000000000000000000000000000000", {from: PolymathAccount});
-  }).then(() => {
-    // B) Deploy the GeneralTransferManagerFactory Contract (Factory used to generate the GeneralTransferManager contract and this
-    // manager attach with the securityToken contract at the time of deployment)
-    return deployer.deploy(GeneralTransferManagerFactory, 0, 0, 0, GeneralTransferManagerLogic.address, {from: PolymathAccount});
-  }).then(() => {
-    // C) Deploy the GeneralPermissionManagerFactory Contract (Factory used to generate the GeneralPermissionManager contract and
-    // this manager attach with the securityToken contract at the time of deployment)
-    return deployer.deploy(GeneralPermissionManagerFactory, 0, 0, 0, GeneralPermissionManagerLogic.address, {from: PolymathAccount});
-  }).then(() => {
-    // D) Deploy the CountTransferManagerFactory Contract (Factory used to generate the CountTransferManager contract use
-    // to track the counts of the investors of the security token)
-    return deployer.deploy(CountTransferManagerFactory, 0, 0, 0, CountTransferManagerLogic.address, {from: PolymathAccount});
-  }).then(() => {
-    // D) Deploy the PercentageTransferManagerFactory Contract (Factory used to generate the PercentageTransferManager contract use
-    // to track the percentage of investment the investors could do for a particular security token)
-    return deployer.deploy(PercentageTransferManagerFactory, 0, 0, 0, PercentageTransferManagerLogic.address, {from: PolymathAccount});
-  }).then(() => {
-    // D) Deploy the EtherDividendCheckpointFactory Contract (Factory used to generate the EtherDividendCheckpoint contract use
-    // to provide the functionality of the dividend in terms of ETH)
-    return deployer.deploy(EtherDividendCheckpointFactory, 0, 0, 0, EtherDividendCheckpointLogic.address, {from: PolymathAccount});
-  }).then(() => {
-    // D) Deploy the ERC20DividendCheckpointFactory Contract (Factory used to generate the ERC20DividendCheckpoint contract use
-    // to provide the functionality of the dividend in terms of ERC20 token)
-    return deployer.deploy(ERC20DividendCheckpointFactory, 0, 0, 0, ERC20DividendCheckpointLogic.address, {from: PolymathAccount});
-  }).then(() => {
-    // D) Deploy the ManualApprovalTransferManagerFactory Contract (Factory used to generate the ManualApprovalTransferManager contract use
-    // to manual approve the transfer that will overcome the other transfer restrictions)
-    return deployer.deploy(ManualApprovalTransferManagerFactory, 0, 0, 0, ManualApprovalTransferManagerLogic.address, {from: PolymathAccount});
-  }).then(() => {
-    // H) Deploy the STVersionProxy001 Contract which contains the logic of deployment of securityToken.
-    return deployer.deploy(STFactory, GeneralTransferManagerFactory.address, {from: PolymathAccount});
-  }).then(() => {
-    // K) Deploy the FeatureRegistry contract to control feature switches
-    return deployer.deploy(FeatureRegistry, PolymathRegistry.address, {from: PolymathAccount});
-  }).then(() => {
-     // Assign the address into the FeatureRegistry key
-    return polymathRegistry.changeAddress("FeatureRegistry", FeatureRegistry.address, {from: PolymathAccount});
-  }).then(() => {
-    // J) Deploy the SecurityTokenRegistry contract (Used to hold the deployed secuirtyToken details. It also act as the interface to deploy the SecurityToken)
-    return deployer.deploy(SecurityTokenRegistry, {from: PolymathAccount})
-  }).then(()=> {
-    return deployer.deploy(SecurityTokenRegistryProxy, {from: PolymathAccount});
-  }).then(() => {
-    let bytesProxy = web3.eth.abi.encodeFunctionCall(functionSignatureProxy, [PolymathRegistry.address, STFactory.address, initRegFee, initRegFee, PolymathAccount]);
-    return SecurityTokenRegistryProxy.at(SecurityTokenRegistryProxy.address).upgradeToAndCall("1.0.0", SecurityTokenRegistry.address, bytesProxy, {from: PolymathAccount});
-  }).then(() => {
-    // Assign the address into the SecurityTokenRegistry key
-   return polymathRegistry.changeAddress("SecurityTokenRegistry", SecurityTokenRegistryProxy.address, {from: PolymathAccount});
-  }).then(() => {
-    // Update all addresses into the registry contract by calling the function updateFromregistry
-    return moduleRegistry.updateFromRegistry({from: PolymathAccount});
-  }).then(() => {
-    // D) Register the PercentageTransferManagerFactory in the ModuleRegistry to make the factory available at the protocol level.
-    // So any securityToken can use that factory to generate the PercentageTransferManager contract.
-    return moduleRegistry.registerModule(PercentageTransferManagerFactory.address, {from: PolymathAccount});
-  }).then(() => {
-    // D) Register the CountTransferManagerFactory in the ModuleRegistry to make the factory available at the protocol level.
-    // So any securityToken can use that factory to generate the CountTransferManager contract.
-    return moduleRegistry.registerModule(CountTransferManagerFactory.address, {from: PolymathAccount});
-  }).then(() => {
-    // D) Register the GeneralTransferManagerFactory in the ModuleRegistry to make the factory available at the protocol level.
-    // So any securityToken can use that factory to generate the GeneralTransferManager contract.
-    return moduleRegistry.registerModule(GeneralTransferManagerFactory.address, {from: PolymathAccount});
-  }).then(() => {
-    // E) Register the GeneralPermissionManagerFactory in the ModuleRegistry to make the factory available at the protocol level.
-    // So any securityToken can use that factory to generate the GeneralPermissionManager contract.
-    return moduleRegistry.registerModule(GeneralPermissionManagerFactory.address, {from: PolymathAccount});
-  }).then(() => {
-    // E) Register the GeneralPermissionManagerFactory in the ModuleRegistry to make the factory available at the protocol level.
-    // So any securityToken can use that factory to generate the GeneralPermissionManager contract.
-    return moduleRegistry.registerModule(EtherDividendCheckpointFactory.address, {from: PolymathAccount});
-  }).then(() => {
-    // D) Register the ManualApprovalTransferManagerFactory in the ModuleRegistry to make the factory available at the protocol level.
-    // So any securityToken can use that factory to generate the ManualApprovalTransferManager contract.
-    return moduleRegistry.registerModule(ManualApprovalTransferManagerFactory.address, {from: PolymathAccount});
-  }).then(() => {
-    // E) Register the ERC20DividendCheckpointFactory in the ModuleRegistry to make the factory available at the protocol level.
-    // So any securityToken can use that factory to generate the ERC20DividendCheckpoint contract.
-    return moduleRegistry.registerModule(ERC20DividendCheckpointFactory.address, {from: PolymathAccount});
-  }).then(() => {
-    // F) Once the GeneralTransferManagerFactory registered with the ModuleRegistry contract then for making them accessble to the securityToken
-    // contract, Factory should comes under the verified list of factories or those factories deployed by the securityToken issuers only.
-    // Here it gets verified because it is deployed by the third party account (Polymath Account) not with the issuer accounts.
-    return moduleRegistry.verifyModule(GeneralTransferManagerFactory.address, true, {from: PolymathAccount});
-  }).then(() => {
-    // G) Once the CountTransferManagerFactory registered with the ModuleRegistry contract then for making them accessble to the securityToken
-    // contract, Factory should comes under the verified list of factories or those factories deployed by the securityToken issuers only.
-    // Here it gets verified because it is deployed by the third party account (Polymath Account) not with the issuer accounts.
-    return moduleRegistry.verifyModule(CountTransferManagerFactory.address, true, {from: PolymathAccount});
-  }).then(() => {
-    // G) Once the PercentageTransferManagerFactory registered with the ModuleRegistry contract then for making them accessble to the securityToken
-    // contract, Factory should comes under the verified list of factories or those factories deployed by the securityToken issuers only.
-    // Here it gets verified because it is deployed by the third party account (Polymath Account) not with the issuer accounts.
-    return moduleRegistry.verifyModule(PercentageTransferManagerFactory.address, true, {from: PolymathAccount});
-  }).then(() => {
-    // G) Once the GeneralPermissionManagerFactory registered with the ModuleRegistry contract then for making them accessble to the securityToken
-    // contract, Factory should comes under the verified list of factories or those factories deployed by the securityToken issuers only.
-    // Here it gets verified because it is deployed by the third party account (Polymath Account) not with the issuer accounts.
-    return moduleRegistry.verifyModule(GeneralPermissionManagerFactory.address, true, {from: PolymathAccount})
-  }).then(() => {
-    // G) Once the EtherDividendCheckpointFactory registered with the ModuleRegistry contract then for making them accessble to the securityToken
-    // contract, Factory should comes under the verified list of factories or those factories deployed by the securityToken issuers only.
-    // Here it gets verified because it is deployed by the third party account (Polymath Account) not with the issuer accounts.
-    return moduleRegistry.verifyModule(EtherDividendCheckpointFactory.address, true, {from: PolymathAccount});
-  }).then(() => {
-    // G) Once the ERC20DividendCheckpointFactory registered with the ModuleRegistry contract then for making them accessble to the securityToken
-    // contract, Factory should comes under the verified list of factories or those factories deployed by the securityToken issuers only.
-    // Here it gets verified because it is deployed by the third party account (Polymath Account) not with the issuer accounts.
-    return moduleRegistry.verifyModule(ERC20DividendCheckpointFactory.address, true, {from: PolymathAccount});
-  }).then(() => {
-    // G) Once the ManualApprovalTransferManagerFactory registered with the ModuleRegistry contract then for making them accessble to the securityToken
-    // contract, Factory should comes under the verified list of factories or those factories deployed by the securityToken issuers only.
-    // Here it gets verified because it is deployed by the third party account (Polymath Account) not with the issuer accounts.
-    return moduleRegistry.verifyModule(ManualApprovalTransferManagerFactory.address, true, {from: PolymathAccount});
-  }).then(() => {
-    // M) Deploy the CappedSTOFactory (Use to generate the CappedSTO contract which will used to collect the funds ).
-    return deployer.deploy(CappedSTOFactory, cappedSTOSetupCost, 0, 0, CappedSTOLogic.address, {from: PolymathAccount})
-  }).then(() => {
-    // N) Register the CappedSTOFactory in the ModuleRegistry to make the factory available at the protocol level.
-    // So any securityToken can use that factory to generate the CappedSTOFactory contract.
-    return moduleRegistry.registerModule(CappedSTOFactory.address, {from: PolymathAccount})
-  }).then(()=>{
-    // G) Once the CappedSTOFactory registered with the ModuleRegistry contract then for making them accessble to the securityToken
-    // contract, Factory should comes under the verified list of factories or those factories deployed by the securityToken issuers only.
-    // Here it gets verified because it is deployed by the third party account (Polymath Account) not with the issuer accounts.
-    return moduleRegistry.verifyModule(CappedSTOFactory.address, true, {from: PolymathAccount})
-  }).then(() => {
-    // H) Deploy the USDTieredSTOFactory (Use to generate the USDTieredSTOFactory contract which will used to collect the funds ).
-    return deployer.deploy(USDTieredSTOFactory, usdTieredSTOSetupCost, 0, 0, USDTieredSTOLogic.address, {from: PolymathAccount})
-  }).then(() => {
-    // I) Register the USDTieredSTOFactory in the ModuleRegistry to make the factory available at the protocol level.
-    // So any securityToken can use that factory to generate the USDTieredSTOFactory contract.
-    return moduleRegistry.registerModule(USDTieredSTOFactory.address, {from: PolymathAccount})
-  }).then(()=>{
-    // J) Once the USDTieredSTOFactory registered with the ModuleRegistry contract then for making them accessble to the securityToken
-    // contract, Factory should comes under the verified list of factories or those factories deployed by the securityToken issuers only.
-    // Here it gets verified because it is deployed by the third party account (Polymath Account) not with the issuer accounts.
-    return moduleRegistry.verifyModule(USDTieredSTOFactory.address, true, {from: PolymathAccount})
-  }).then(() => {
-    return polymathRegistry.changeAddress("PolyUsdOracle", POLYOracle, {from: PolymathAccount});
-  }).then(() => {
-    return polymathRegistry.changeAddress("EthUsdOracle", ETHOracle, {from: PolymathAccount});
-  }).then(() => {
-    return deployer.deploy(SecurityToken, 'a', 'a', 18, 1, 'a', polymathRegistry.address, {from: PolymathAccount});
-  }).then(() => {
-    console.log('\n');
-    console.log(`
->>>>>>> 247b64ee
     ----------------------- Polymath Network Smart Contracts: -----------------------
     PolymathRegistry:                     ${PolymathRegistry.address}
     SecurityTokenRegistry (Proxy):        ${SecurityTokenRegistryProxy.address}
