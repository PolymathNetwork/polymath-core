--- conflicted
+++ resolved
@@ -96,109 +96,16 @@
            %%%.                                                                                                                                                
 `);
   },
-<<<<<<< HEAD
-  getNonce: async function(from) {
-    return (await web3.eth.getTransactionCount(from.address, "pending"));
-  },
-  sendTransaction: async function (from, action, gasPrice, value, factor) {
-    let contractRegistry = await connect(action._parent.options.jsonInterface, action._parent._address);
-    
-    //NOTE this is a condition to verify if the transaction comes from a module or not. 
-    if (contractRegistry.methods.hasOwnProperty('factory')) {
-      let moduleAddress = await contractRegistry.methods.factory().call();
-      let moduleRegistry = await connect(abis.moduleFactory(), moduleAddress)
-      let parentModule = await moduleRegistry.methods.getName().call();
-      let result = await checkPermission(web3.utils.hexToUtf8(parentModule), action._method.name, contractRegistry);
-      if (!result) {
-        console.log("You haven't the right permissions to execute this method.");
-        process.exit(0);
-      }
-    }
-
-    if (typeof factor === 'undefined') factor = 1.2;
-=======
   sendTransaction: async function (action, options) {
->>>>>>> eb8787c8
 
     await checkPermissions(action);
 
-<<<<<<< HEAD
-    try {
-      let gas = Math.round(factor * (await action.estimateGas({ from: from.address, value: value})));
-      if (gas > networkGasLimit) gas = networkGasLimit;
-    } catch(exception) {
-      gas = networkGasLimit;
-    }
-  
-    console.log(chalk.black.bgYellowBright(`---- Transaction executed: ${action._method.name} - Gas limit provided: ${gas} ----`));    
-
-    let nonce = await web3.eth.getTransactionCount(from.address);
-    let abi = action.encodeABI();
-    let parameter = {
-      from: from.address,
-      to: action._parent._address,
-      data: abi,
-      gasLimit: gas,
-      gasPrice: gasPrice,
-      nonce: nonce,
-      value: web3.utils.toHex(value)
-    };
-    
-    const transaction = new Tx(parameter);
-    transaction.sign(Buffer.from(from.privateKey.replace('0x', ''), 'hex'));
-    return await web3.eth.sendSignedTransaction('0x' + transaction.serialize().toString('hex'))
-    .on('transactionHash', function(hash){
-      console.log(`
-  Your transaction is being processed. Please wait...
-  TxHash: ${hash}`
-      );
-    })
-    .on('receipt', function(receipt){
-      console.log(`
-  Congratulations! The transaction was successfully completed.
-  Gas used: ${receipt.gasUsed} - Gas spent: ${web3.utils.fromWei((new web3.utils.BN(gasPrice)).mul(new web3.utils.BN(receipt.gasUsed)))} Ether
-  Review it on Etherscan.
-  TxHash: ${receipt.transactionHash}\n`
-      );
-    });
-  },
-  sendTransactionWithNonce: async function (from, action, gasPrice, minNonce, value, factor) {
-    let contractRegistry = await connect(action._parent.options.jsonInterface, action._parent._address);
-    
-    //NOTE this is a condition to verify if the transaction comes from a module or not. 
-    if (contractRegistry.methods.hasOwnProperty('factory')) {
-      let moduleAddress = await contractRegistry.methods.factory().call();
-      let moduleRegistry = await connect(abis.moduleFactory(), moduleAddress)
-      let parentModule = await moduleRegistry.methods.getName().call();
-      let result = await checkPermission(web3.utils.hexToUtf8(parentModule), action._method.name, contractRegistry);
-      if (!result) {
-        console.log("You haven't the right permissions to execute this method.");
-        process.exit(0);
-      }
-    }
-    if (typeof factor === 'undefined') factor = 1.2;
-
-    let block = await web3.eth.getBlock("latest");
-    let networkGasLimit = block.gasLimit;
-
-    let gas = Math.round(factor * (await action.estimateGas({ from: from.address, value: value})));
-    if (gas > networkGasLimit) gas = networkGasLimit;
-=======
     options = getFinalOptions(options);
     let gasLimit = await getGasLimit(options, action);
->>>>>>> eb8787c8
   
     console.log(chalk.black.bgYellowBright(`---- Transaction executed: ${action._method.name} - Gas limit provided: ${gasLimit} ----`));    
 
-<<<<<<< HEAD
-    let nonce = await web3.eth.getTransactionCount(from.address);
-      
-    if (nonce < minNonce) {
-      nonce = minNonce;
-    }
-=======
     let nonce = await web3.eth.getTransactionCount(options.from.address);
->>>>>>> eb8787c8
     let abi = action.encodeABI();
     let parameter = {
       from: options.from.address,
