import latestTime from "./helpers/latestTime";
import { duration, ensureException, latestBlock } from "./helpers/utils";
import { takeSnapshot, increaseTime, revertToSnapshot } from "./helpers/time";
import { encodeModuleCall } from "./helpers/encodeCall";
import { setUpPolymathNetwork, deployGPMAndVerifyed, deployCappedSTOAndVerifyed } from "./helpers/createInstances";
import { catchRevert } from "./helpers/exceptions";

const CappedSTOFactory = artifacts.require("./CappedSTOFactory.sol");
const CappedSTO = artifacts.require("./CappedSTO.sol");
const SecurityToken = artifacts.require("./SecurityToken.sol");
const GeneralTransferManager = artifacts.require("./GeneralTransferManager");
const GeneralPermissionManager = artifacts.require("./GeneralPermissionManager");

const Web3 = require("web3");
let BN = Web3.utils.BN;
let toBN = Web3.utils.toBN;
const web3 = new Web3(new Web3.providers.HttpProvider("http://localhost:8545")); // Hardcoded development port
let ETH = 0;
let POLY = 1;
let DAI = 2;

contract("CappedSTO", async (accounts) => {
    // Accounts Variable declaration
    let account_polymath;
    let account_investor1;
    let account_issuer;
    let token_owner;
    let account_investor2;
    let account_investor3;
    let account_fundsReceiver;

    let balanceOfReceiver;
    let message = "Transaction Should Fail!";
    // investor Details
    let fromTime;
    let toTime;
    let expiryTime;
    let P_fromTime;
    let P_toTime;
    let P_expiryTime;

    // Contract Instance Declaration
    let I_GeneralPermissionManagerFactory;
    let I_GeneralTransferManagerFactory;
    let I_SecurityTokenRegistryProxy;
    let I_GeneralPermissionManager;
    let I_GeneralTransferManager;
    let I_SecurityTokenRegistry;
    let I_ModuleRegistry;
    let I_ModuleRegistryProxy;
    let I_FeatureRegistry;
    let I_CappedSTOFactory;
    let I_STFactory;
    let I_SecurityToken_ETH;
    let I_SecurityToken_POLY;
    let I_CappedSTO_Array_ETH = [];
    let I_CappedSTO_Array_POLY = [];
    let I_PolyToken;
    let I_PolymathRegistry;
    let I_STRProxied;
    let I_MRProxied;
    let pauseTime;

    // SecurityToken Details for funds raise Type ETH
    const name = "Team";
    const symbol = "SAP";
    const tokenDetails = "This is equity type of issuance";
    const decimals = 18;

    // SecurityToken Details for funds raise Type POLY
    const P_name = "Team Poly";
    const P_symbol = "PAS";
    const P_tokenDetails = "This is equity type of issuance";
    const P_decimals = 18;

    // Module key
    const transferManagerKey = 2;
    const stoKey = 3;
    const budget = 0;

    // Initial fee for ticker registry and security token registry
    const initRegFee = new BN(web3.utils.toWei("250"));

    // Capped STO details
    let startTime_ETH1;
    let endTime_ETH1;
    let startTime_ETH2;
    let endTime_ETH2;
    const cap = new BN(web3.utils.toWei("10000"));
    const rate = new BN(web3.utils.toWei("1000"));
    const E_fundRaiseType = 0;
    const address_zero = "0x0000000000000000000000000000000000000000";

    let startTime_POLY1;
    let endTime_POLY1;
    let startTime_POLY2;
    let endTime_POLY2;
    let blockNo;
    const P_cap = new BN(web3.utils.toWei("50000"));
    const P_fundRaiseType = 1;
    const P_rate = new BN(web3.utils.toWei("5"));
    const cappedSTOSetupCost = new BN(web3.utils.toWei("20000", "ether"));
    const maxCost = cappedSTOSetupCost;
    const STOParameters = ["uint256", "uint256", "uint256", "uint256", "uint8[]", "address"];

    let currentTime;

    before(async () => {
        currentTime = new BN(await latestTime());
        account_polymath = accounts[0];
        account_issuer = accounts[1];
        account_investor1 = accounts[4];
        account_investor2 = accounts[3];
        account_investor3 = accounts[5];
        account_fundsReceiver = accounts[2];
        token_owner = account_issuer;

        let instances = await setUpPolymathNetwork(account_polymath, token_owner);
        [
            I_PolymathRegistry,
            I_PolyToken,
            I_FeatureRegistry,
            I_ModuleRegistry,
            I_ModuleRegistryProxy,
            I_MRProxied,
            I_GeneralTransferManagerFactory,
            I_STFactory,
            I_SecurityTokenRegistry,
            I_SecurityTokenRegistryProxy,
            I_STRProxied
        ] = instances;

        // STEP 5: Deploy the GeneralDelegateManagerFactory
        [I_GeneralPermissionManagerFactory] = await deployGPMAndVerifyed(account_polymath, I_MRProxied, new BN(0));

        // STEP 6: Deploy the CappedSTOFactory

<<<<<<< HEAD
        I_CappedSTOFactory = await CappedSTOFactory.new(cappedSTOSetupCost, new BN(0), new BN(0), { from: token_owner });

        assert.notEqual(I_CappedSTOFactory.address.valueOf(), address_zero, "CappedSTOFactory contract was not deployed");

        // STEP 7: Register the Modules with the ModuleRegistry contract

        // (C) : Register the STOFactory
        await I_MRProxied.registerModule(I_CappedSTOFactory.address, { from: account_polymath });
        await I_MRProxied.verifyModule(I_CappedSTOFactory.address, true, { from: account_polymath });
=======
        [I_CappedSTOFactory] = await deployCappedSTOAndVerifyed(account_polymath, I_MRProxied, cappedSTOSetupCost);
>>>>>>> 247b64ee

        // Printing all the contract addresses
        console.log(`
        --------------------- Polymath Network Smart Contracts: ---------------------
        PolymathRegistry:                  ${I_PolymathRegistry.address}
        SecurityTokenRegistryProxy:        ${I_SecurityTokenRegistryProxy.address}
        SecurityTokenRegistry:             ${I_SecurityTokenRegistry.address}
        ModuleRegistryProxy:               ${I_ModuleRegistryProxy.address}
        ModuleRegistry:                    ${I_ModuleRegistry.address}
        FeatureRegistry:                   ${I_FeatureRegistry.address}

        STFactory:                         ${I_STFactory.address}
        GeneralTransferManagerFactory:     ${I_GeneralTransferManagerFactory.address}
        GeneralPermissionManagerFactory:   ${I_GeneralPermissionManagerFactory.address}

        CappedSTOFactory:                  ${I_CappedSTOFactory.address}
        -----------------------------------------------------------------------------
        `);
    });

    describe("Generate the SecurityToken", async () => {
        it("Should register the ticker before the generation of the security token", async () => {
            await I_PolyToken.approve(I_STRProxied.address, initRegFee, { from: token_owner });
            let tx = await I_STRProxied.registerTicker(token_owner, symbol, name, { from: token_owner });
            assert.equal(tx.logs[0].args._owner, token_owner);
            assert.equal(tx.logs[0].args._ticker, symbol);
        });

        it("Should generate the new security token with the same symbol as registered above", async () => {
            await I_PolyToken.approve(I_STRProxied.address, initRegFee, { from: token_owner });
            
            let tx = await I_STRProxied.generateSecurityToken(name, symbol, tokenDetails, false, { from: token_owner });

            // Verify the successful generation of the security token
            assert.equal(tx.logs[2].args._ticker, symbol, "SecurityToken doesn't get deployed");

            I_SecurityToken_ETH = await SecurityToken.at(tx.logs[2].args._securityTokenAddress);

            const log = (await I_SecurityToken_ETH.getPastEvents('ModuleAdded', {filter: {transactionHash: tx.transactionHash}}))[0];
            // Verify that GeneralTransferManager module get added successfully or not
            assert.equal(log.args._types[0].toNumber(), transferManagerKey);
            assert.equal(web3.utils.hexToString(log.args._name), "GeneralTransferManager");
        });

        it("Should intialize the auto attached modules", async () => {
            let moduleData = (await I_SecurityToken_ETH.getModulesByType(transferManagerKey))[0];
            I_GeneralTransferManager = await GeneralTransferManager.at(moduleData);
        });

        it("Should mint the tokens before attaching the STO", async () => {
            await catchRevert(I_SecurityToken_ETH.mint(address_zero, new BN(new BN(web3.utils.toWei("1"))), { from: token_owner }));
        });

        it("Should fail to launch the STO due to security token doesn't have the sufficient POLY", async () => {
            let startTime = await latestTime() + duration.days(1);
            let endTime = startTime + duration.days(30);
            await I_PolyToken.getTokens(cappedSTOSetupCost, token_owner);

            let bytesSTO = encodeModuleCall(STOParameters, [startTime, endTime, cap, new BN(0), [E_fundRaiseType], account_fundsReceiver]);

            await catchRevert(I_SecurityToken_ETH.addModule(I_CappedSTOFactory.address, bytesSTO, maxCost, new BN(0), { from: token_owner }));
        });

        it("Should fail to launch the STO due to rate is 0", async () => {
            let startTime = await latestTime() + duration.days(1);
            let endTime = startTime + duration.days(30);
            await I_PolyToken.transfer(I_SecurityToken_ETH.address, cappedSTOSetupCost, { from: token_owner });

            let bytesSTO = encodeModuleCall(STOParameters, [startTime, endTime, cap, new BN(0), [E_fundRaiseType], account_fundsReceiver]);

            await catchRevert(I_SecurityToken_ETH.addModule(I_CappedSTOFactory.address, bytesSTO, maxCost, new BN(0), { from: token_owner }));
        });

        it("Should fail to launch the STO due funds reciever account 0x", async () => {
            let startTime = await latestTime() + duration.days(1);
            let endTime = startTime + duration.days(30);

            let bytesSTO = encodeModuleCall(STOParameters, [startTime, endTime, cap, rate, [E_fundRaiseType], address_zero]);

            await catchRevert(I_SecurityToken_ETH.addModule(I_CappedSTOFactory.address, bytesSTO, maxCost, new BN(0), { from: token_owner }));
        });

        it("Should fail to launch the STO due to raise type of 0 length", async () => {
            let startTime = await latestTime() + duration.days(1);
            let endTime = startTime + duration.days(30);

            let bytesSTO = encodeModuleCall(STOParameters, [startTime, endTime, cap, rate, [], account_fundsReceiver]);

            await catchRevert(I_SecurityToken_ETH.addModule(I_CappedSTOFactory.address, bytesSTO, maxCost, new BN(0), { from: token_owner }));
        });

        it("Should fail to launch the STO due to startTime > endTime", async () => {
            let bytesSTO = encodeModuleCall(STOParameters, [
                Math.floor(Date.now() / 1000 + 100000),
                Math.floor(Date.now() / 1000 + 1000),
                cap,
                rate,
                [E_fundRaiseType],
                account_fundsReceiver
            ]);

            await catchRevert(I_SecurityToken_ETH.addModule(I_CappedSTOFactory.address, bytesSTO, maxCost, new BN(0), { from: token_owner }));
        });

        it("Should fail to launch the STO due to cap is of 0 securityToken", async () => {
            let startTime = await latestTime() + duration.days(1);
            let endTime = startTime + duration.days(30);
            let bytesSTO = encodeModuleCall(STOParameters, [startTime, endTime, new BN(0), rate, [E_fundRaiseType], account_fundsReceiver]);

            await catchRevert(I_SecurityToken_ETH.addModule(I_CappedSTOFactory.address, bytesSTO, maxCost, new BN(0), { from: token_owner }));
        });

        it("Should fail to launch the STO due to different value incompare to getInitFunction", async () => {
            let startTime = await latestTime() + duration.days(1);
            let endTime = startTime + duration.days(30);
            let bytesSTO = encodeModuleCall(["uint256", "uint256", "uint256"], [startTime, endTime, 0]);
            await catchRevert(I_SecurityToken_ETH.addModule(I_CappedSTOFactory.address, bytesSTO, maxCost, new BN(0), { from: token_owner }));
        });

        it("Should successfully attach the STO module to the security token", async () => {
            startTime_ETH1 = await latestTime() + duration.days(1);
            endTime_ETH1 = startTime_ETH1 + duration.days(30);
            let bytesSTO = encodeModuleCall(STOParameters, [
                startTime_ETH1,
                endTime_ETH1,
                cap,
                rate,
                [E_fundRaiseType],
                account_fundsReceiver
            ]);
            const tx = await I_SecurityToken_ETH.addModule(I_CappedSTOFactory.address, bytesSTO, maxCost, new BN(0), { from: token_owner });

            assert.equal(tx.logs[3].args._types[0], stoKey, "CappedSTO doesn't get deployed");
            assert.equal(web3.utils.hexToString(tx.logs[3].args._name), "CappedSTO", "CappedSTOFactory module was not added");
            I_CappedSTO_Array_ETH.push(await CappedSTO.at(tx.logs[3].args._module));
        });

        it("Should call the configure function -- fail because of the bad owner", async () => {
            await catchRevert(
                I_CappedSTO_Array_ETH[0].configure(startTime_ETH1, endTime_ETH1, cap, rate, [E_fundRaiseType], account_fundsReceiver, {
                    from: account_polymath
                })
            );
        });
    });

    describe("verify the data of STO", async () => {
        it("Should verify the configuration of the STO", async () => {
            assert.equal(await I_CappedSTO_Array_ETH[0].startTime(), startTime_ETH1, "1STO Configuration doesn't set as expected");
            assert.equal(await I_CappedSTO_Array_ETH[0].endTime(), endTime_ETH1, "2STO Configuration doesn't set as expected");
            assert.equal((await I_CappedSTO_Array_ETH[0].cap()).toString(), cap.toString(), "3STO Configuration doesn't set as expected");
            assert.equal((await I_CappedSTO_Array_ETH[0].rate()).toString(), rate.toString(), "4STO Configuration doesn't set as expected");
            assert.equal(
                await I_CappedSTO_Array_ETH[0].fundRaiseTypes.call(E_fundRaiseType),
                true,
                "STO Configuration doesn't set as expected"
            );
        });
    });

    describe("Buy tokens", async () => {
        it("Should buy the tokens -- failed due to startTime is greater than Current time", async () => {
            await catchRevert(
                web3.eth.sendTransaction({
                    from: account_investor1,
                    to: I_CappedSTO_Array_ETH[0].address,
                    value: new BN(web3.utils.toWei("1", "ether"))
                })
            );
        });

        it("Should buy the tokens -- failed due to invested amount is zero", async () => {
            await catchRevert(
                web3.eth.sendTransaction({
                    from: account_investor1,
                    to: I_CappedSTO_Array_ETH[0].address,
                    value: new BN(web3.utils.toWei("0", "ether"))
                })
            );
        });

        it("Should buy the tokens -- Failed due to investor is not in the whitelist", async () => {
            await catchRevert(
                web3.eth.sendTransaction({
                    from: account_investor1,
                    to: I_CappedSTO_Array_ETH[0].address,
                    value: new BN(web3.utils.toWei("1", "ether"))
                })
            );
        });

        it("Should Buy the tokens", async () => {
            blockNo = await latestBlock();
            fromTime = await latestTime();
            toTime = await latestTime() + duration.days(15);
            expiryTime = toTime + duration.days(100);
            P_fromTime = fromTime + duration.days(1);
            P_toTime = P_fromTime + duration.days(50);
            P_expiryTime = toTime + duration.days(100);

            balanceOfReceiver = new BN(await web3.eth.getBalance(account_fundsReceiver));
            // Add the Investor in to the whitelist

            let tx = await I_GeneralTransferManager.modifyWhitelist(account_investor1, fromTime, toTime, expiryTime, true, {
                from: account_issuer
            });

            assert.equal(tx.logs[0].args._investor, account_investor1, "Failed in adding the investor in whitelist");
            // Jump time
            await increaseTime(duration.days(1));
            await I_CappedSTO_Array_ETH[0].buyTokens(account_investor1, {
                from: account_investor1,
                value: web3.utils.toWei("1", "ether")
            });

            assert.equal((await I_CappedSTO_Array_ETH[0].getRaised.call(ETH)).div(new BN(10).pow(new BN(18))).toNumber(), 1);
            assert.equal(await I_CappedSTO_Array_ETH[0].investorCount.call(), 1);
            assert.equal((await I_SecurityToken_ETH.balanceOf(account_investor1)).div(new BN(10).pow(new BN(18))).toNumber(), 1000);
            assert.equal((await I_CappedSTO_Array_ETH[0].getTokensSold.call()).div(new BN(10).pow(new BN(18))).toNumber(), 1000);
        });

        it("Verification of the event Token Purchase", async () => {
            const log = (await I_CappedSTO_Array_ETH[0].getPastEvents('TokenPurchase', {filter: {from: blockNo}}))[0];
            assert.equal(log.args.purchaser, account_investor1, "Wrong address of the investor");
            assert.equal(log.args.amount.div(new BN(10).pow(new BN(18))).toNumber(), 1000, "Wrong No. token get dilivered");
        });

        it("Should fail to buy the tokens -- Because fundRaiseType is ETH not POLY", async () => {
            await I_PolyToken.getTokens(new BN(new BN(web3.utils.toWei("500"))), account_investor1);
            await I_PolyToken.approve(I_CappedSTO_Array_ETH[0].address, new BN(new BN(web3.utils.toWei("500"))), { from: account_investor1 });
            await catchRevert(I_CappedSTO_Array_ETH[0].buyTokensWithPoly(new BN(new BN(web3.utils.toWei("500"))), { from: account_investor1 }));
        });

        it("Should pause the STO -- Failed due to wrong msg.sender", async () => {
            await catchRevert(I_CappedSTO_Array_ETH[0].pause({ from: account_investor1 }));
        });

        it("Should pause the STO", async () => {
            pauseTime = await latestTime();
            let tx = await I_CappedSTO_Array_ETH[0].pause({ from: account_issuer });
            assert.isTrue(await I_CappedSTO_Array_ETH[0].paused.call());
        });

        it("Should fail to buy the tokens after pausing the STO", async () => {
            await catchRevert(
                web3.eth.sendTransaction({
                    from: account_investor1,
                    to: I_CappedSTO_Array_ETH[0].address,
                    gas: 2100000,
                    value: new BN(web3.utils.toWei("1", "ether"))
                })
            );
        });

        it("Should unpause the STO -- Failed due to wrong msg.sender", async () => {
            await catchRevert(I_CappedSTO_Array_ETH[0].unpause({ from: account_investor1 }));
        });

        it("Should unpause the STO", async () => {
            let tx = await I_CappedSTO_Array_ETH[0].unpause({ from: account_issuer });
            assert.isFalse(await I_CappedSTO_Array_ETH[0].paused.call());
        });

        it("Should buy the granular unit tokens and refund pending amount", async () => {
            await I_SecurityToken_ETH.changeGranularity(new BN(10).pow(new BN(21)), { from: token_owner });
            let tx = await I_GeneralTransferManager.modifyWhitelist(
                account_investor2,
                fromTime,
                toTime + duration.days(20),
                expiryTime,
                true,
                {
                    from: account_issuer
                }
            );
            assert.equal(tx.logs[0].args._investor, account_investor2, "Failed in adding the investor in whitelist");
            let initBalance = new BN(await web3.eth.getBalance(account_investor2));
            tx = await I_CappedSTO_Array_ETH[0].buyTokens(account_investor2, {
                from: account_investor2,
                value: new BN(web3.utils.toWei("1.5", "ether")),
                gasPrice: 1
            });
            let finalBalance = new BN(await web3.eth.getBalance(account_investor2));
            assert.equal(
                finalBalance
                    .add(new BN(tx.receipt.gasUsed))
                    .add(new BN(web3.utils.toWei("1", "ether")))
                    .toString(),
                initBalance.toString()
            );
            await I_SecurityToken_ETH.changeGranularity(1, { from: token_owner });
            assert.equal((await I_CappedSTO_Array_ETH[0].getRaised.call(ETH)).div(new BN(10).pow(new BN(18))).toNumber(), 2);

            assert.equal((await I_SecurityToken_ETH.balanceOf(account_investor2)).div(new BN(10).pow(new BN(18))).toNumber(), 1000);
        });

        it("Should restrict to buy tokens after hiting the cap in second tx first tx pass", async () => {
            // Fallback transaction
            await web3.eth.sendTransaction({
                from: account_investor2,
                to: I_CappedSTO_Array_ETH[0].address,
                gas: 2100000,
                value: new BN(web3.utils.toWei("8", "ether"))
            });

            assert.equal((await I_CappedSTO_Array_ETH[0].getRaised.call(ETH)).div(new BN(10).pow(new BN(18))).toNumber(), 10);

            assert.equal(await I_CappedSTO_Array_ETH[0].investorCount.call(), 2);

            assert.equal((await I_SecurityToken_ETH.balanceOf(account_investor2)).div(new BN(10).pow(new BN(18))).toNumber(), 9000);
            await catchRevert(I_CappedSTO_Array_ETH[0].buyTokens(account_investor2, { value: new BN(web3.utils.toWei("81")) }));
        });

        it("Should fundRaised value equal to the raised value in the funds receiver wallet", async () => {
            const newBalance = await web3.eth.getBalance(account_fundsReceiver);
            //console.log("WWWW",newBalance,await I_CappedSTO.fundsRaised.call(),balanceOfReceiver);
            let op = new BN(newBalance).sub(balanceOfReceiver);
            assert.equal(
                (await I_CappedSTO_Array_ETH[0].getRaised.call(ETH)).toString(),
                op.toString(),
                "Somewhere raised money get stolen or sent to wrong wallet"
            );
        });

        it("Should get the raised amount of ether", async () => {
            assert.equal((await I_CappedSTO_Array_ETH[0].getRaised.call(ETH)).toString(), new BN(web3.utils.toWei("10", "ether")).toString());
        });

        it("Should get the raised amount of poly", async () => {
            assert.equal((await I_CappedSTO_Array_ETH[0].getRaised.call(POLY)).toString(), new BN(web3.utils.toWei("0", "ether")).toString());
        });
    });

    describe("Reclaim poly sent to STO by mistake", async () => {
        it("Should fail to reclaim POLY because token contract address is 0 address", async () => {
            let value = new BN(web3.utils.toWei("100", "ether"));
            await I_PolyToken.getTokens(value, account_investor1);
            await I_PolyToken.transfer(I_CappedSTO_Array_ETH[0].address, value, { from: account_investor1 });

            await catchRevert(I_CappedSTO_Array_ETH[0].reclaimERC20(address_zero, { from: token_owner }));
        });

        it("Should successfully reclaim POLY", async () => {
            let initInvestorBalance = new BN(await I_PolyToken.balanceOf(account_investor1));
            let initOwnerBalance = new BN(await I_PolyToken.balanceOf(token_owner));
            let initContractBalance = new BN(await I_PolyToken.balanceOf(I_CappedSTO_Array_ETH[0].address));
            let value = new BN(web3.utils.toWei("100", "ether"));

            await I_PolyToken.getTokens(value, account_investor1);
            await I_PolyToken.transfer(I_CappedSTO_Array_ETH[0].address, value, { from: account_investor1 });
            await I_CappedSTO_Array_ETH[0].reclaimERC20(I_PolyToken.address, { from: token_owner });
            assert.equal(
                (await I_PolyToken.balanceOf(account_investor1)).toString(),
                initInvestorBalance.toString(),
                "tokens are not transferred out from investor account"
            );
            assert.equal(
                (await I_PolyToken.balanceOf(token_owner)).toString(),
                initOwnerBalance
                    .add(value)
                    .add(initContractBalance)
                    .toString(),
                "tokens are not added to the owner account"
            );
            assert.equal(
                (await I_PolyToken.balanceOf(I_CappedSTO_Array_ETH[0].address)).toString(),
                new BN(0).toString(),
                "tokens are not trandfered out from STO contract"
            );
        });
    });

    describe("Attach second ETH STO module", async () => {
        it("Should successfully attach the second STO module to the security token", async () => {
            startTime_ETH2 = await latestTime() + duration.days(1);
            endTime_ETH2 = startTime_ETH2 + duration.days(30);

            await I_PolyToken.getTokens(cappedSTOSetupCost, token_owner);
            await I_PolyToken.transfer(I_SecurityToken_ETH.address, cappedSTOSetupCost, { from: token_owner });
            let bytesSTO = encodeModuleCall(STOParameters, [
                startTime_ETH2,
                endTime_ETH2,
                cap,
                rate,
                [E_fundRaiseType],
                account_fundsReceiver
            ]);
            const tx = await I_SecurityToken_ETH.addModule(I_CappedSTOFactory.address, bytesSTO, maxCost, new BN(0), { from: token_owner });

            assert.equal(tx.logs[3].args._types[0], stoKey, "CappedSTO doesn't get deployed");
            assert.equal(web3.utils.hexToString(tx.logs[3].args._name), "CappedSTO", "CappedSTOFactory module was not added");
            I_CappedSTO_Array_ETH.push(await CappedSTO.at(tx.logs[3].args._module));
        });

        it("Should verify the configuration of the STO", async () => {
            assert.equal(await I_CappedSTO_Array_ETH[1].startTime.call(), startTime_ETH2, "STO Configuration doesn't set as expected");
            assert.equal(await I_CappedSTO_Array_ETH[1].endTime.call(), endTime_ETH2, "STO Configuration doesn't set as expected");
            assert.equal((await I_CappedSTO_Array_ETH[1].cap.call()).toString(), cap.toString(), "STO Configuration doesn't set as expected");
            assert.equal((await I_CappedSTO_Array_ETH[1].rate.call()).toString(), rate.toString(), "STO Configuration doesn't set as expected");
            assert.equal(
                await I_CappedSTO_Array_ETH[1].fundRaiseTypes.call(E_fundRaiseType),
                true,
                "STO Configuration doesn't set as expected"
            );
        });

        it("Should successfully whitelist investor 3", async () => {
            balanceOfReceiver = new BN(await web3.eth.getBalance(account_fundsReceiver));

            let tx = await I_GeneralTransferManager.modifyWhitelist(account_investor3, fromTime, toTime, expiryTime, true, {
                from: account_issuer,
                gas: 500000
            });

            assert.equal(tx.logs[0].args._investor, account_investor3, "Failed in adding the investor in whitelist");

            // Jump time to beyond STO start
            await increaseTime(duration.days(2));
        });

        it("Should invest in second STO - fails due to incorrect beneficiary", async () => {
            // Buying on behalf of another user should fail

            await catchRevert(
                I_CappedSTO_Array_ETH[1].buyTokens(account_investor3, { from: account_issuer, value: new BN(web3.utils.toWei("1", "ether")) })
            );
        });

        it("Should allow non-matching beneficiary", async () => {
            await I_CappedSTO_Array_ETH[1].changeAllowBeneficialInvestments(true, { from: account_issuer });
            let allow = await I_CappedSTO_Array_ETH[1].allowBeneficialInvestments();
            assert.equal(allow, true, "allowBeneficialInvestments should be true");
        });

        it("Should allow non-matching beneficiary -- failed because it is already active", async () => {
            await catchRevert(I_CappedSTO_Array_ETH[1].changeAllowBeneficialInvestments(true, { from: account_issuer }));
        });

        it("Should invest in second STO", async () => {
            await I_CappedSTO_Array_ETH[1].buyTokens(account_investor3, { from: account_issuer, value: new BN(web3.utils.toWei("1", "ether")) });

            assert.equal((await I_CappedSTO_Array_ETH[1].getRaised.call(ETH)).div(new BN(10).pow(new BN(18))).toNumber(), 1);

            assert.equal(await I_CappedSTO_Array_ETH[1].investorCount.call(), 1);

            assert.equal((await I_SecurityToken_ETH.balanceOf(account_investor3)).div(new BN(10).pow(new BN(18))).toNumber(), 1000);
        });
    });

    describe("Test cases for reaching limit number of STO modules", async () => {
        it("Should successfully attach 10 STO modules", async () => {
            const MAX_MODULES = 10;
            let startTime = await latestTime() + duration.days(1);
            let endTime = startTime + duration.days(30);

            await I_PolyToken.getTokens(new BN(cappedSTOSetupCost.mul(new BN(19))), token_owner);
            await I_PolyToken.transfer(I_SecurityToken_ETH.address, new BN(cappedSTOSetupCost.mul(new BN(19))), { from: token_owner });
            let bytesSTO = encodeModuleCall(STOParameters, [startTime, endTime, cap, rate, [E_fundRaiseType], account_fundsReceiver]);

            for (var STOIndex = 2; STOIndex < MAX_MODULES; STOIndex++) {
                const tx = await I_SecurityToken_ETH.addModule(I_CappedSTOFactory.address, bytesSTO, maxCost, new BN(0), { from: token_owner });
                assert.equal(tx.logs[3].args._types[0], stoKey, `Wrong module type added at index ${STOIndex}`);
                assert.equal(web3.utils.hexToString(tx.logs[3].args._name), "CappedSTO", `Wrong STO module added at index ${STOIndex}`);
                I_CappedSTO_Array_ETH.push(await CappedSTO.at(tx.logs[3].args._module));
            }
        });

        it("Should successfully invest in all STO modules attached", async () => {
            const MAX_MODULES = 10;
            await increaseTime(duration.days(2));
            for (var STOIndex = 2; STOIndex < MAX_MODULES; STOIndex++) {
                await I_CappedSTO_Array_ETH[STOIndex].buyTokens(account_investor3, {
                    from: account_investor3,
                    value: new BN(web3.utils.toWei("1", "ether"))
                });
                assert.equal(
                    (await I_CappedSTO_Array_ETH[STOIndex].getRaised.call(ETH)).div(new BN(10).pow(new BN(18))).toNumber(),
                    1
                );
                assert.equal(await I_CappedSTO_Array_ETH[STOIndex].investorCount.call(), 1);
            }
        });
    });

    describe("Test Cases for an STO of fundraise type POLY", async () => {
        describe("Launch a new SecurityToken", async () => {
            it("POLY: Should register the ticker before the generation of the security token", async () => {
                await I_PolyToken.approve(I_STRProxied.address, initRegFee, { from: token_owner });
                let tx = await I_STRProxied.registerTicker(token_owner, P_symbol, P_name, { from: token_owner });
                assert.equal(tx.logs[0].args._owner, token_owner);
                assert.equal(tx.logs[0].args._ticker, P_symbol);
            });

            it("POLY: Should generate the new security token with the same symbol as registered above", async () => {
                await I_PolyToken.approve(I_STRProxied.address, initRegFee, { from: token_owner });
                
                let tx = await I_STRProxied.generateSecurityToken(P_name, P_symbol, P_tokenDetails, false, { from: token_owner });

                // Verify the successful generation of the security token
                assert.equal(tx.logs[2].args._ticker, P_symbol, "SecurityToken doesn't get deployed");

                I_SecurityToken_POLY = await SecurityToken.at(tx.logs[2].args._securityTokenAddress);
                
                const log = (await I_SecurityToken_POLY.getPastEvents('ModuleAdded', {filter: {from: blockNo}}))[0];

                // Verify that GeneralTransferManager module get added successfully or not
                assert.equal(log.args._types[0].toNumber(), transferManagerKey);
                assert.equal(web3.utils.hexToString(log.args._name), "GeneralTransferManager");
            });

            it("POLY: Should intialize the auto attached modules", async () => {
                let moduleData = (await I_SecurityToken_POLY.getModulesByType(transferManagerKey))[0];
                I_GeneralTransferManager = await GeneralTransferManager.at(moduleData);
            });

            it("POLY: Should successfully attach the STO module to the security token", async () => {
                startTime_POLY1 = await latestTime() + duration.days(2);
                endTime_POLY1 = startTime_POLY1 + duration.days(30);

                await I_PolyToken.getTokens(cappedSTOSetupCost, token_owner);
                await I_PolyToken.transfer(I_SecurityToken_POLY.address, cappedSTOSetupCost, { from: token_owner });

                let bytesSTO = encodeModuleCall(STOParameters, [
                    startTime_POLY1,
                    endTime_POLY1,
                    P_cap,
                    P_rate,
                    [P_fundRaiseType],
                    account_fundsReceiver
                ]);

                const tx = await I_SecurityToken_POLY.addModule(I_CappedSTOFactory.address, bytesSTO, maxCost, new BN(0), { from: token_owner });

                assert.equal(tx.logs[3].args._types[0], stoKey, "CappedSTO doesn't get deployed");
                assert.equal(web3.utils.hexToString(tx.logs[3].args._name), "CappedSTO", "CappedSTOFactory module was not added");
                I_CappedSTO_Array_POLY.push(await CappedSTO.at(tx.logs[3].args._module));
            });
        });

        describe("verify the data of STO", async () => {
            it("Should verify the configuration of the STO", async () => {
                assert.equal(
                    (await I_CappedSTO_Array_POLY[0].startTime.call()).toNumber(),
                    startTime_POLY1,
                    "1STO Configuration doesn't set as expected"
                );
                assert.equal(
                    (await I_CappedSTO_Array_POLY[0].endTime.call()).toNumber(),
                    endTime_POLY1,
                    "2STO Configuration doesn't set as expected"
                );
                assert.equal(
                    (await I_CappedSTO_Array_POLY[0].cap.call()).div(new BN(10).pow(new BN(18))).toString(),
                    new BN(P_cap).div(new BN(10).pow(new BN(18))),
                    "3STO Configuration doesn't set as expected"
                );
                assert.equal((await I_CappedSTO_Array_POLY[0].rate.call()).toString(), new BN(P_rate).toString(), "STO Configuration doesn't set as expected");
                assert.equal(
                    await I_CappedSTO_Array_POLY[0].fundRaiseTypes.call(P_fundRaiseType),
                    true,
                    "4STO Configuration doesn't set as expected"
                );
            });
        });

        describe("Buy tokens", async () => {
            it("Should Buy the tokens", async () => {
                await I_PolyToken.getTokens(new BN(10).pow(new BN(22)), account_investor1);
                blockNo = await latestBlock();
                assert.equal(
                    (await I_PolyToken.balanceOf(account_investor1)).div(new BN(10).pow(new BN(18))).toNumber(),
                    10500,
                    "Tokens are not transfered properly"
                );
                let tx = await I_GeneralTransferManager.modifyWhitelist(account_investor1, P_fromTime, P_toTime, P_expiryTime, true, {
                    from: account_issuer,
                    gas: 500000
                });
                assert.equal(tx.logs[0].args._investor, account_investor1, "Failed in adding the investor in whitelist");
                // Jump time
                await increaseTime(duration.days(17));
                await I_PolyToken.approve(I_CappedSTO_Array_POLY[0].address, new BN(10).pow(new BN(21)), { from: account_investor1 });

                // buyTokensWithPoly transaction
                await I_CappedSTO_Array_POLY[0].buyTokensWithPoly(new BN(10).pow(new BN(21)), {
                    from: account_investor1
                });
                assert.equal((await I_CappedSTO_Array_POLY[0].getRaised.call(POLY)).div(new BN(10).pow(new BN(18))).toNumber(), 1000);

                assert.equal(await I_CappedSTO_Array_POLY[0].investorCount.call(), 1);

                assert.equal(
                    (await I_SecurityToken_POLY.balanceOf(account_investor1)).div(new BN(10).pow(new BN(18))).toNumber(),
                    5000
                );
            });

            it("Verification of the event Token Purchase", async () => {
                const log = (await I_CappedSTO_Array_POLY[0].getPastEvents('TokenPurchase', {filter: {from: blockNo}}))[0];

                assert.equal(log.args.purchaser, account_investor1, "Wrong address of the investor");
                assert.equal(log.args.amount.div(new BN(10).pow(new BN(18))).toNumber(), 5000, "Wrong No. token get dilivered");
            });

            it("Should failed to buy tokens -- because fundraisetype is POLY not ETH", async () => {
                await catchRevert(
                    // Fallback transaction
                    web3.eth.sendTransaction({
                        from: account_investor1,
                        to: I_CappedSTO_Array_POLY[0].address,
                        gas: 2100000,
                        value: new BN(web3.utils.toWei("2", "ether"))
                    })
                );
            });

            it("Should fail in buying tokens because buying is paused", async () => {
                await I_CappedSTO_Array_POLY[0].pause({ from: account_issuer });
                await I_PolyToken.approve(I_CappedSTO_Array_POLY[0].address, new BN(10).pow(new BN(21)), { from: account_investor1 });

                // buyTokensWithPoly transaction
                await catchRevert(
                    I_CappedSTO_Array_POLY[0].buyTokensWithPoly(new BN(10).pow(new BN(21)), {
                        from: account_investor1,
                        gas: 6000000
                    })
                );
                await I_CappedSTO_Array_POLY[0].unpause({ from: account_issuer });
            });

            it("Should buy the granular unit tokens and charge only required POLY", async () => {
                await I_SecurityToken_POLY.changeGranularity(new BN(10).pow(new BN(22)), { from: token_owner });
                let tx = await I_GeneralTransferManager.modifyWhitelist(
                    account_investor2,
                    P_fromTime,
                    P_toTime + duration.days(20),
                    P_expiryTime,
                    true,
                    {
                        from: account_issuer,
                        gas: 500000
                    }
                );
                console.log((await I_SecurityToken_POLY.balanceOf(account_investor2)).div(new BN(10).pow(new BN(18))).toNumber());
                assert.equal(tx.logs[0].args._investor, account_investor2, "Failed in adding the investor in whitelist");
                await I_PolyToken.getTokens(new BN(10).pow(new BN(22)), account_investor2);
                await I_PolyToken.approve(I_CappedSTO_Array_POLY[0].address, new BN(9000).mul(new BN(10).pow(new BN(18))), { from: account_investor2 });
                const initRaised = (await I_CappedSTO_Array_POLY[0].getRaised.call(POLY)).div(new BN(10).pow(new BN(18))).toNumber();
                tx = await I_CappedSTO_Array_POLY[0].buyTokensWithPoly(new BN(3000).mul(new BN(10).pow(new BN(18))), { from: account_investor2 });
                await I_SecurityToken_POLY.changeGranularity(1, { from: token_owner });
                assert.equal(
                    (await I_CappedSTO_Array_POLY[0].getRaised.call(POLY)).div(new BN(10).pow(new BN(18))).toNumber(),
                    initRaised + 2000
                ); //2000 this call, 1000 earlier
                assert.equal((await I_PolyToken.balanceOf(account_investor2)).div(new BN(10).pow(new BN(18))).toNumber(), 8000);
                assert.equal(
                    (await I_SecurityToken_POLY.balanceOf(account_investor2)).div(new BN(10).pow(new BN(18))).toNumber(),
                    10000
                );
            });

            it("Should restrict to buy tokens after hiting the cap in second tx first tx pass", async () => {
                // buyTokensWithPoly transaction
                await I_CappedSTO_Array_POLY[0].buyTokensWithPoly(new BN(7000).mul(new BN(10).pow(new BN(18))), { from: account_investor2 });

                assert.equal(
                    (await I_CappedSTO_Array_POLY[0].getRaised.call(POLY)).div(new BN(10).pow(new BN(18))).toNumber(),
                    10000
                );

                assert.equal(await I_CappedSTO_Array_POLY[0].investorCount.call(), 2);

                assert.equal(
                    (await I_SecurityToken_POLY.balanceOf(account_investor2)).div(new BN(10).pow(new BN(18))).toNumber(),
                    45000
                );
                await I_PolyToken.approve(I_CappedSTO_Array_POLY[0].address, new BN(1000).mul(new BN(10).pow(new BN(18))), { from: account_investor1 });
                await catchRevert(I_CappedSTO_Array_POLY[0].buyTokensWithPoly(new BN(1000).mul(new BN(10).pow(new BN(18))), { from: account_investor1 }));
            });

            it("Should failed at the time of buying the tokens -- Because STO get expired", async () => {
                await increaseTime(duration.days(31)); // increased beyond the end time of the STO
                await I_PolyToken.approve(I_CappedSTO_Array_POLY[0].address, new BN(1000).mul(new BN(10).pow(new BN(18))), { from: account_investor1 });
                await catchRevert(
                    I_CappedSTO_Array_POLY[0].buyTokensWithPoly(new BN(1000).mul(new BN(10).pow(new BN(18))), { from: account_investor1, gas: 6000000 })
                );
            });

            it("Should fundRaised value equal to the raised value in the funds receiver wallet", async () => {
                const balanceRaised = await I_PolyToken.balanceOf.call(account_fundsReceiver);
                assert.equal(
                    (await I_CappedSTO_Array_POLY[0].getRaised.call(POLY)).toString(),
                    balanceRaised.toString(),
                    "Somewhere raised money get stolen or sent to wrong wallet"
                );
            });
        });

        describe("Test cases for the CappedSTOFactory", async () => {
            it("should get the exact details of the factory", async () => {
                assert.equal((await I_CappedSTOFactory.getSetupCost.call()).toString(), cappedSTOSetupCost.toString());
                assert.equal((await I_CappedSTOFactory.getTypes.call())[0], 3);
                assert.equal(web3.utils.hexToString(await I_CappedSTOFactory.getName.call()), "CappedSTO", "Wrong Module added");
                assert.equal(
                    await I_CappedSTOFactory.description.call(),
                    "This smart contract creates a maximum number of tokens (i.e. hard cap) which the total aggregate of tokens acquired by all investors cannot exceed. Security tokens are sent to the investor upon reception of the funds (ETH or POLY), and any security tokens left upon termination of the offering will not be minted.",
                    "Wrong Module added"
                );
                assert.equal(await I_CappedSTOFactory.title.call(), "Capped STO", "Wrong Module added");
                assert.equal(
                    await I_CappedSTOFactory.getInstructions.call(),
                    "Initialises a capped STO. Init parameters are _startTime (time STO starts), _endTime (time STO ends), _cap (cap in tokens for STO), _rate (POLY/ETH to token rate), _fundRaiseType (whether you are raising in POLY or ETH), _polyToken (address of POLY token), _fundsReceiver (address which will receive funds)",
                    "Wrong Module added"
                );
                let tags = await I_CappedSTOFactory.getTags.call();
                assert.equal(web3.utils.hexToString(tags[0]), "Capped");
                assert.equal(await I_CappedSTOFactory.version.call(), "1.0.0");
            });

            it("Should fail to change the title -- bad owner", async () => {
                await catchRevert(I_CappedSTOFactory.changeTitle("STO Capped", { from: account_investor1 }));
            });

            it("Should fail to change the title -- zero length", async () => {
                await catchRevert(I_CappedSTOFactory.changeTitle("", { from: account_polymath }));
            });

            it("Should successfully change the title", async () => {
                await I_CappedSTOFactory.changeTitle("STO Capped", { from: account_polymath });
                assert.equal(await I_CappedSTOFactory.title.call(), "STO Capped", "Title doesn't get changed");
            });

            it("Should fail to change the description -- bad owner", async () => {
                await catchRevert(I_CappedSTOFactory.changeDescription("It is only a STO", { from: account_investor1 }));
            });

            it("Should fail to change the description -- zero length", async () => {
                await catchRevert(I_CappedSTOFactory.changeDescription("", { from: account_polymath }));
            });

            it("Should successfully change the description", async () => {
                await I_CappedSTOFactory.changeDescription("It is only a STO", { from: account_polymath });
                assert.equal(await I_CappedSTOFactory.description.call(), "It is only a STO", "Description doesn't get changed");
            });

            it("Should fail to change the name -- bad owner", async () => {
                await catchRevert(I_CappedSTOFactory.changeName(web3.utils.stringToHex("STOCapped"), { from: account_investor1 }));
            });

            it("Should fail to change the name -- zero length", async () => {
                await catchRevert(I_CappedSTOFactory.changeName(web3.utils.stringToHex(""), { from: account_polymath }));
            });

            it("Should successfully change the name", async () => {
                await I_CappedSTOFactory.changeName(web3.utils.stringToHex("STOCapped"), { from: account_polymath });
                assert.equal(web3.utils.hexToString(await I_CappedSTOFactory.getName.call()), "STOCapped", "Name doesn't get changed");
            });

            it("Should successfully change the name", async () => {
                await I_CappedSTOFactory.changeName(web3.utils.stringToHex("CappedSTO"), { from: account_polymath });
                assert.equal(web3.utils.hexToString(await I_CappedSTOFactory.getName.call()), "CappedSTO", "Name doesn't get changed");
            });
        });

        describe("Test cases for the get functions of the capped sto", async () => {
            it("Should verify the cap reached or not", async () => {
                assert.isTrue(await I_CappedSTO_Array_POLY[0].capReached.call());
            });

            it("Should get the raised amount of ether", async () => {
                assert.equal((await I_CappedSTO_Array_POLY[0].getRaised.call(ETH)).toString(), new BN(web3.utils.toWei("0", "ether")).toString());
            });

            it("Should get the raised amount of poly", async () => {
                assert.equal((await I_CappedSTO_Array_POLY[0].getRaised.call(POLY)).toString(), new BN(web3.utils.toWei("10000", "ether")).toString());
            });

            it("Should get the investors", async () => {
                assert.equal(await I_CappedSTO_Array_POLY[0].investorCount.call(), 2);
            });

            it("Should get the listed permissions", async () => {
                let tx = await I_CappedSTO_Array_POLY[0].getPermissions.call();
                assert.equal(tx.length, 0);
            });

            it("Should get the metrics of the STO", async () => {
                let metrics = await I_CappedSTO_Array_POLY[0].getSTODetails.call();
                assert.isTrue(metrics[7]);
            });
        });
    });

    describe("Attach second POLY STO module", async () => {
        it("Should successfully attach a second STO to the security token", async () => {
            startTime_POLY2 = await latestTime() + duration.days(1);
            endTime_POLY2 = startTime_POLY2 + duration.days(30);

            await I_PolyToken.getTokens(cappedSTOSetupCost, token_owner);
            await I_PolyToken.transfer(I_SecurityToken_POLY.address, cappedSTOSetupCost, { from: token_owner });

            let bytesSTO = encodeModuleCall(STOParameters, [
                startTime_POLY2,
                endTime_POLY2,
                P_cap,
                P_rate,
                [P_fundRaiseType],
                account_fundsReceiver
            ]);

            const tx = await I_SecurityToken_POLY.addModule(I_CappedSTOFactory.address, bytesSTO, maxCost, new BN(0), { from: token_owner });

            assert.equal(tx.logs[3].args._types[0], stoKey, "CappedSTO doesn't get deployed");
            assert.equal(web3.utils.hexToString(tx.logs[3].args._name), "CappedSTO", "CappedSTOFactory module was not added");
            I_CappedSTO_Array_POLY.push(await CappedSTO.at(tx.logs[3].args._module));
        });

        it("Should verify the configuration of the STO", async () => {
            assert.equal(
                (await I_CappedSTO_Array_POLY[1].startTime.call()).toString(),
                startTime_POLY2.toString(),
                "1STO Configuration doesn't set as expected"
            );
            assert.equal(
                (await I_CappedSTO_Array_POLY[1].endTime.call()).toString(),
                endTime_POLY2.toString(),
                "2STO Configuration doesn't set as expected"
            );
            assert.equal(
                (await I_CappedSTO_Array_POLY[1].cap.call()).div(new BN(10).pow(new BN(18))).toString(),
                new BN(P_cap).div(new BN(10).pow(new BN(18))).toString(),
                "3STO Configuration doesn't set as expected"
            );
            assert.equal((await I_CappedSTO_Array_POLY[1].rate.call()).toString(), new BN(P_rate).toString(), "STO Configuration doesn't set as expected");
            assert.equal(
                await I_CappedSTO_Array_POLY[1].fundRaiseTypes.call(P_fundRaiseType),
                true,
                "4STO Configuration doesn't set as expected"
            );
        });

        it("Should successfully invest in second STO", async () => {
            const polyToInvest = new BN(1000);
            const stToReceive = new BN(polyToInvest.mul(new BN(P_rate).div(new BN(10).pow(new BN(18)))));

            await I_PolyToken.getTokens(polyToInvest.mul(new BN(10).pow(new BN(18))), account_investor3);

            let tx = await I_GeneralTransferManager.modifyWhitelist(account_investor3, P_fromTime, P_toTime, P_expiryTime, true, {
                from: account_issuer,
                gas: 500000
            });

            // Jump time to beyond STO start
            await increaseTime(duration.days(2));

            await I_PolyToken.approve(I_CappedSTO_Array_POLY[1].address, polyToInvest.mul(new BN(10).pow(new BN(18))), { from: account_investor3 });

            // buyTokensWithPoly transaction
            await I_CappedSTO_Array_POLY[1].buyTokensWithPoly(polyToInvest.mul(new BN(10).pow(new BN(18))), {
                from: account_investor3,
                gas: 6000000
            });

            assert.equal(
                (await I_CappedSTO_Array_POLY[1].getRaised.call(POLY)).div(new BN(10).pow(new BN(18))).toString(),
                polyToInvest.toString()
            );

            assert.equal(await I_CappedSTO_Array_POLY[1].investorCount.call(), 1);

            assert.equal(
                (await I_SecurityToken_POLY.balanceOf(account_investor3)).div(new BN(10).pow(new BN(18))).toString(),
                stToReceive.toString()
            );
       });
    });
});<|MERGE_RESOLUTION|>--- conflicted
+++ resolved
@@ -135,19 +135,7 @@
 
         // STEP 6: Deploy the CappedSTOFactory
 
-<<<<<<< HEAD
-        I_CappedSTOFactory = await CappedSTOFactory.new(cappedSTOSetupCost, new BN(0), new BN(0), { from: token_owner });
-
-        assert.notEqual(I_CappedSTOFactory.address.valueOf(), address_zero, "CappedSTOFactory contract was not deployed");
-
-        // STEP 7: Register the Modules with the ModuleRegistry contract
-
-        // (C) : Register the STOFactory
-        await I_MRProxied.registerModule(I_CappedSTOFactory.address, { from: account_polymath });
-        await I_MRProxied.verifyModule(I_CappedSTOFactory.address, true, { from: account_polymath });
-=======
         [I_CappedSTOFactory] = await deployCappedSTOAndVerifyed(account_polymath, I_MRProxied, cappedSTOSetupCost);
->>>>>>> 247b64ee
 
         // Printing all the contract addresses
         console.log(`
