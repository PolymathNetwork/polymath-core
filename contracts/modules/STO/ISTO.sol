--- conflicted
+++ resolved
@@ -12,7 +12,6 @@
 contract ISTO is ISTOStorage, Module, Pausable  {
     using SafeMath for uint256;
 
-<<<<<<< HEAD
     enum FundRaiseType { ETH, POLY, SC }
     mapping (uint8 => bool) public fundRaiseTypes;
     mapping (uint8 => uint256) public fundsRaised;
@@ -29,9 +28,6 @@
     address public wallet;
      // Final amount of tokens sold
     uint256 public totalTokensSold;
-=======
-    enum FundRaiseType { ETH, POLY, DAI }
->>>>>>> d771ea46
 
     // Event
     event SetFundRaiseTypes(FundRaiseType[] _fundRaiseTypes);
