--- conflicted
+++ resolved
@@ -84,24 +84,6 @@
 
         // ----------- POLYMATH NETWORK Configuration ------------
 
-<<<<<<< HEAD
-        // Step 1: Deploy the genral PM ecosystem
-        let instances = await setUpPolymathNetwork(account_polymath, token_owner);
-
-        [
-            I_PolymathRegistry,
-            I_PolyToken,
-            I_FeatureRegistry,
-            I_ModuleRegistry,
-            I_ModuleRegistryProxy,
-            I_MRProxied,
-            I_GeneralTransferManagerFactory,
-            I_STFactory,
-            I_SecurityTokenRegistry,
-            I_SecurityTokenRegistryProxy,
-            I_STRProxied
-        ] = instances;
-=======
        // Step 1: Deploy the genral PM ecosystem
        let instances = await setUpPolymathNetwork(account_polymath, token_owner);
 
@@ -120,7 +102,6 @@
            I_STRGetter
        ] = instances;
 
->>>>>>> 8655f870
 
         // STEP 4: Deploy the TrackedRedemption
         [I_TrackedRedemptionFactory] = await deployRedemptionAndVerifyed(account_polymath, I_MRProxied, 0);
