{
  "name": "polymath-core",
  "version": "3.0.0",
  "description": "Polymath Network Core Smart Contracts",
  "main": "truffle.js",
  "directories": {
    "test": "test"
  },
  "scripts": {
    "test": "scripts/test.sh 2> /dev/null",
    "clash-check": "node scripts/clashCheck.js",
    "i-check": "node scripts/ICheck.js",
    "gas": "scripts/gasUsage.sh",
    "wintest": "scripts\\wintest.cmd",
    "wincov": "scripts\\wincov.cmd",
    "docs": "DOCS_PUBLISH=true scripts/docs.sh",
    "docs:generate": "DOCS_PUBLISH=false scripts/docs.sh",
    "docs:start": "cd polymath-developer-portal/website && yarn start",
    "lint": "eslint .",
    "lint:fix": "eslint . --fix",
    "lint:sol": "solium -d .",
    "lint:sol:fix": "solium -d . --fix",
    "lint:all": "npm run lint && npm run lint:sol",
    "lint:all:fix": "npm run lint:fix && npm run lint:sol:fix",
    "compile": "truffle compile --optimize-runs 200",
    "ganache-cli": "node_modules/.bin/ganache-cli -i 15 --gasLimit 8000000",
    "migrate:local": "truffle migrate --network=development --reset --all",
    "migrate:goerli": "truffle migrate --network=goerli --reset --all",
    "migrate:ropsten": "truffle migrate --network=ropsten --reset --all",
    "migrate:kovan": "truffle migrate --network=kovan --reset --all",
    "migrate:mainnet": "truffle migrate --network=mainnet",
    "coverage": "scripts/coverage.sh",
    "flatten-all": "node scripts/helpers/flattenContracts.js",
    "ethereum-bridge": "node_modules/.bin/ethereum-bridge -H localhost:8545 -a 9 --dev",
    "st20generator": "node demo/ST20Generator",
    "pretty": "prettier --write --print-width 140 --tab-width 4 \"**/*.js\"",
    "st-storage-layout-check": "node scripts/compareStorageLayout.js SecurityToken STGetter"
  },
  "repository": {
    "type": "git",
    "url": "git+https://github.com/PolymathNetwork/polymath-core.git"
  },
  "keywords": [
    "smart",
    "contracts",
    "solidity",
    "token",
    "securityToken",
    "ERC20",
    "ST20"
  ],
  "author": "Polymath Inc",
  "license": "Apache-2.0",
  "bugs": {
    "url": "https://github.com/PolymathNetwork/polymath-core/issues"
  },
  "homepage": "https://github.com/PolymathNetwork/polymath-core#readme",
  "dependencies": {
    "dotenv": "^8.0.0",
    "openzeppelin-solidity": "2.2.0",
    "solc": "0.5.8",
<<<<<<< HEAD
    "solidity-coverage": "^0.6.4",
    "truffle": "^5.0.32",
    "truffle-hdwallet-provider": "^1.0.16",
    "web3": "^1.2.1",
=======
    "solidity-coverage": "^0.6.3",
    "solidoc": "PolymathNetwork/solidoc",
    "truffle": "^5.0.29",
    "truffle-hdwallet-provider": "^1.0.15",
    "web3": "^1.2.0",
>>>>>>> 5117a147
    "web3-provider-engine": "^15.0.0"
  },
  "devDependencies": {
    "@babel/core": "^7.5.5",
    "babel-polyfill": "6.26.0",
    "babel-preset-es2015": "6.24.1",
    "babel-preset-stage-2": "6.24.1",
    "babel-preset-stage-3": "6.24.1",
    "babel-register": "6.26.0",
    "chalk": "^2.4.2",
    "coveralls": "^3.0.6",
    "eslint": "^6.1.0",
    "eslint-config-standard": "^13.0.1",
    "eslint-plugin-import": "^2.18.2",
    "eslint-plugin-node": "^10.0.0",
    "eslint-plugin-promise": "^4.2.1",
    "eslint-plugin-standard": "^4.0.0",
    "eth-gas-reporter": "^0.2.10",
    "ethereum-bridge": "^0.6.2",
    "ethereumjs-abi": "^0.6.8",
    "fs": "0.0.2",
    "ganache-cli": "6.6.0",
    "mocha": "^6.2.0",
    "mocha-junit-reporter": "^1.23.1",
    "prettier": "^1.18.2",
    "request": "^2.88.0",
    "request-promise": "^4.2.4",
<<<<<<< HEAD
    "truffle-flattener": "^1.4.2",
    "solidity-docgen": "^0.1.1",
=======
    "sol-merger": "^1.0.0",
>>>>>>> 5117a147
    "solium": "^1.2.4",
    "table": "^5.4.6"
  },
  "greenkeeper": {
    "ignore": [
      "openzeppelin-solidity",
      "web3",
      "truffle-hdwallet-provider",
      "ganache-cli"
    ]
  }
}<|MERGE_RESOLUTION|>--- conflicted
+++ resolved
@@ -59,18 +59,11 @@
     "dotenv": "^8.0.0",
     "openzeppelin-solidity": "2.2.0",
     "solc": "0.5.8",
-<<<<<<< HEAD
     "solidity-coverage": "^0.6.4",
     "truffle": "^5.0.32",
     "truffle-hdwallet-provider": "^1.0.16",
     "web3": "^1.2.1",
-=======
-    "solidity-coverage": "^0.6.3",
     "solidoc": "PolymathNetwork/solidoc",
-    "truffle": "^5.0.29",
-    "truffle-hdwallet-provider": "^1.0.15",
-    "web3": "^1.2.0",
->>>>>>> 5117a147
     "web3-provider-engine": "^15.0.0"
   },
   "devDependencies": {
@@ -98,12 +91,7 @@
     "prettier": "^1.18.2",
     "request": "^2.88.0",
     "request-promise": "^4.2.4",
-<<<<<<< HEAD
     "truffle-flattener": "^1.4.2",
-    "solidity-docgen": "^0.1.1",
-=======
-    "sol-merger": "^1.0.0",
->>>>>>> 5117a147
     "solium": "^1.2.4",
     "table": "^5.4.6"
   },
