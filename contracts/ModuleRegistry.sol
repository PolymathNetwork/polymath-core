pragma solidity ^0.4.24;

import "./interfaces/IModuleRegistry.sol";
import "./interfaces/IModuleFactory.sol";
import "./interfaces/ISecurityTokenRegistry.sol";
import "./interfaces/IPolymathRegistry.sol";
import "./interfaces/IFeatureRegistry.sol";
import "./interfaces/IERC20.sol";
import "./libraries/VersionUtils.sol";
import "./storage/EternalStorage.sol";
import "./libraries/Encoder.sol";
import "./interfaces/IOwnable.sol";
import "./interfaces/ISecurityToken.sol";

/**
* @title Registry contract to store registered modules
* @notice Only Polymath can register and verify module factories to make them available for issuers to attach.
*/
contract ModuleRegistry is IModuleRegistry, EternalStorage {
    /*
        // Mapping used to hold the type of module factory corresponds to the address of the Module factory contract
        mapping (address => uint8) public registry;

        // Mapping used to hold the reputation of the factory
        mapping (address => address[]) public reputation;

        // Mapping containing the list of addresses of Module Factories of a particular type
        mapping (uint8 => address[]) public moduleList;

        // Mapping to store the index of the Module Factory in the moduleList
        mapping(address => uint8) private moduleListIndex;

        // contains the list of verified modules
        mapping (address => bool) public verified;

    */

    ///////////
    // Events
    //////////

    // Emit when network becomes paused
    event Pause(uint256 _timestammp);
     // Emit when network becomes unpaused
    event Unpause(uint256 _timestamp);
    // Emit when Module is used by the SecurityToken
    event ModuleUsed(address indexed _moduleFactory, address indexed _securityToken);
    // Emit when the Module Factory gets registered on the ModuleRegistry contract
    event ModuleRegistered(address indexed _moduleFactory, address indexed _owner);
    // Emit when the module gets verified by Polymath
    event ModuleVerified(address indexed _moduleFactory, bool _verified);
    // Emit when a ModuleFactory is removed by Polymath
    event ModuleRemoved(address indexed _moduleFactory, address indexed _decisionMaker);

    ///////////////
    //// Modifiers
    ///////////////

    /**
     * @dev Throws if called by any account other than the owner.
     */
    modifier onlyOwner() {
        require(msg.sender == owner(),"sender must be owner");
        _;
    }

    /**
     * @notice Modifier to make a function callable only when the contract is not paused.
     */
    modifier whenNotPausedOrOwner() {
        if (msg.sender == owner())
            _;
        else {
            require(!isPaused(), "Already paused");
            _;
        }
    }

    /**
     * @notice Modifier to make a function callable only when the contract is not paused and ignore is msg.sender is owner.
     */
    modifier whenNotPaused() {
        require(!isPaused(), "Already paused");
        _;
    }

    /**
     * @notice Modifier to make a function callable only when the contract is paused.
     */
    modifier whenPaused() {
        require(isPaused(), "Should not be paused");
        _;
    }

    /////////////////////////////
    // Initialization
    /////////////////////////////

    // Constructor
    constructor () public
    {

    }

    function initialize(address _polymathRegistry, address _owner) external payable {
        require(!getBool(Encoder.getKey("initialised")),"already initialized");
        require(_owner != address(0) && _polymathRegistry != address(0), "0x address is invalid");
        set(Encoder.getKey("polymathRegistry"), _polymathRegistry);
        set(Encoder.getKey("owner"), _owner);
        set(Encoder.getKey("paused"), false);
        set(Encoder.getKey("initialised"), true);
    }

    /**
     * @notice Called by a SecurityToken to check if the ModuleFactory is verified or appropriate custom module
     * @dev ModuleFactory reputation increases by one every time it is deployed(used) by a ST.
     * @dev Any module can be added during token creation without being registered if it is defined in the token proxy deployment contract
     * @dev The feature switch for custom modules is labelled "customModulesAllowed"
     * @param _moduleFactory is the address of the relevant module factory
     */
    function useModule(address _moduleFactory) external {
        // This if statement is required to be able to add modules from the token proxy contract during deployment
        if (ISecurityTokenRegistry(getAddress(Encoder.getKey("securityTokenRegistry"))).isSecurityToken(msg.sender)) {
            if (IFeatureRegistry(getAddress(Encoder.getKey("featureRegistry"))).getFeatureStatus("customModulesAllowed")) {
                require(getBool(Encoder.getKey("verified", _moduleFactory)) || IOwnable(_moduleFactory).owner() == IOwnable(msg.sender).owner(),"ModuleFactory must be verified or SecurityToken owner must be ModuleFactory owner");
            } else {
                require(getBool(Encoder.getKey("verified", _moduleFactory)), "ModuleFactory must be verified");
            }
            require(_isCompatibleModule(_moduleFactory, msg.sender), "Version should within the compatible range of ST");
            pushArray(Encoder.getKey("reputation", _moduleFactory), msg.sender);
            emit ModuleUsed(_moduleFactory, msg.sender);
        }
    }

    function _isCompatibleModule(address _moduleFactory, address _securityToken) internal view returns(bool) {
        uint8[] memory _latestVersion = ISecurityToken(_securityToken).getVersion();
        uint8[] memory _lowerBound = IModuleFactory(_moduleFactory).getLowerSTVersionBounds();
        uint8[] memory _upperBound = IModuleFactory(_moduleFactory).getUpperSTVersionBounds();
        bool _isLowerAllowed = VersionUtils.compareLowerBound(_lowerBound, _latestVersion);
        bool _isUpperAllowed = VersionUtils.compareUpperBound(_upperBound, _latestVersion);
        return (_isLowerAllowed && _isUpperAllowed);
    }

    /**
     * @notice Called by the ModuleFactory owner to register new modules for SecurityTokens to use
     * @param _moduleFactory is the address of the module factory to be registered
     */
    function registerModule(address _moduleFactory) external whenNotPausedOrOwner {
        if (IFeatureRegistry(getAddress(Encoder.getKey("featureRegistry"))).getFeatureStatus("customModulesAllowed")) {
            require(msg.sender == IOwnable(_moduleFactory).owner() || msg.sender == owner(),"msg.sender must be the Module Factory owner or registry curator");
        } else {
            require(msg.sender == owner(), "Only owner allowed to register modules");
        }
        require(getUint(Encoder.getKey("registry", _moduleFactory)) == 0, "Module factory should not be pre-registered");
        IModuleFactory moduleFactory = IModuleFactory(_moduleFactory);
        //Enforce type uniqueness
        uint256 i;
        uint256 j;
        uint8[] memory moduleTypes = moduleFactory.getTypes();
        for (i = 1; i < moduleTypes.length; i++) {
            for (j = 0; j < i; j++) {
                require(moduleTypes[i] != moduleTypes[j], "Type mismatch");
            }
        }
        require(moduleTypes.length != 0, "Factory must have type");
        // NB - here we index by the first type of the module.
        uint8 moduleType = moduleFactory.getTypes()[0];
        set(Encoder.getKey("registry", _moduleFactory), uint256(moduleType));
        set(Encoder.getKey("moduleListIndex", _moduleFactory), uint256(getArrayAddress(Encoder.getKey("moduleList", uint256(moduleType))).length));
        pushArray(Encoder.getKey("moduleList", uint256(moduleType)), _moduleFactory);
        emit ModuleRegistered (_moduleFactory, IOwnable(_moduleFactory).owner());
    }

    /**
     * @notice Called by the ModuleFactory owner or registry curator to delete a ModuleFactory from the registry
     * @param _moduleFactory is the address of the module factory to be deleted from the registry
     */
    function removeModule(address _moduleFactory) external whenNotPausedOrOwner {
        uint256 moduleType = getUint(Encoder.getKey("registry", _moduleFactory));

        require(moduleType != 0, "Module factory should be registered");
<<<<<<< HEAD
        /*solium-disable-next-line indentation*/
        require(msg.sender == IOwnable(_moduleFactory).owner() || msg.sender == getAddress(Encoder.getKey("owner")),
                "msg.sender must be the Module Factory owner or registry curator"); /*solium-disable-line indentation*/
=======
        require(msg.sender == IOwnable(_moduleFactory).owner() || msg.sender == owner(),"msg.sender must be the Module Factory owner or registry curator");
>>>>>>> df88c258

        uint256 index = getUint(Encoder.getKey("moduleListIndex", _moduleFactory));
        uint256 last = getArrayAddress(Encoder.getKey("moduleList", moduleType)).length - 1;
        address temp = getArrayAddress(Encoder.getKey("moduleList", moduleType))[last];

        // pop from array and re-order
        if (index != last) {
            // moduleList[moduleType][index] = temp;
            setArrayIndexValue(Encoder.getKey("moduleList", moduleType), index, temp);
            set(Encoder.getKey("moduleListIndex", temp), index);
        }
        deleteArrayAddress(Encoder.getKey("moduleList", moduleType), last);

        // delete registry[_moduleFactory];
        set(Encoder.getKey("registry", _moduleFactory), uint256(0));
        // delete reputation[_moduleFactory];
        setArray(Encoder.getKey("reputation", _moduleFactory), new address[](0));
        // delete verified[_moduleFactory];
        set(Encoder.getKey("verified", _moduleFactory), false);
        // delete moduleListIndex[_moduleFactory];
        set(Encoder.getKey("moduleListIndex", _moduleFactory), uint256(0));
        emit ModuleRemoved(_moduleFactory, msg.sender);
    }

    /**
    * @notice Called by Polymath to verify Module Factories for SecurityTokens to use.
    * @notice A module can not be used by an ST unless first approved/verified by Polymath
    * @notice (The only exception to this is that the author of the module is the owner of the ST)
    * @notice -> Only if Polymath enabled the feature.
    * @param _moduleFactory is the address of the module factory to be verified
    * @return bool
    */
    function verifyModule(address _moduleFactory, bool _verified) external onlyOwner {
        require(getUint(Encoder.getKey("registry", _moduleFactory)) != uint256(0), "Module factory must be registered");
        set(Encoder.getKey("verified", _moduleFactory), _verified);
        emit ModuleVerified(_moduleFactory, _verified);
    }

    /**
     * @notice Returns all the tags related to the a module type which are valid for the given token
     * @param _moduleType is the module type
     * @param _securityToken is the token
     * @return list of tags
     * @return corresponding list of module factories
     */
    function getTagsByTypeAndToken(uint8 _moduleType, address _securityToken) external view returns(bytes32[], address[]) {
        address[] memory modules = getModulesByTypeAndToken(_moduleType, _securityToken);
        return _tagsByModules(modules);
    }

    /**
     * @notice Returns all the tags related to the a module type which are valid for the given token
     * @param _moduleType is the module type
     * @return list of tags
     * @return corresponding list of module factories
     */
    function getTagsByType(uint8 _moduleType) external view returns(bytes32[], address[]) {
        address[] memory modules = getModulesByType(_moduleType);
        return _tagsByModules(modules);
    }

    /**
     * @notice Returns all the tags related to the modules provided
     * @param _modules modules to return tags for
     * @return list of tags
     * @return corresponding list of module factories
     */
    function _tagsByModules(address[] _modules) internal view returns(bytes32[], address[]) {
        uint256 counter = 0;
        uint256 i;
        uint256 j;
        for (i = 0; i < _modules.length; i++) {
            counter = counter + IModuleFactory(_modules[i]).getTags().length;
        }
        bytes32[] memory tags = new bytes32[](counter);
        address[] memory modules = new address[](counter);
        bytes32[] memory tempTags;
        counter = 0;
        for (i = 0; i < _modules.length; i++) {
            tempTags = IModuleFactory(_modules[i]).getTags();
            for (j = 0; j < tempTags.length; j++) {
                tags[counter] = tempTags[j];
                modules[counter] = _modules[i];
                counter++;
            }
        }
        return (tags, modules);
    }

    /**
     * @notice Returns the reputation of the entered Module Factory
     * @param _factoryAddress is the address of the module factory
     * @return address array which contains the list of securityTokens that use that module factory
     */
    function getReputationByFactory(address _factoryAddress) external view returns(address[]) {
        return getArrayAddress(Encoder.getKey("reputation", _factoryAddress));
    }

    /**
     * @notice Returns the list of addresses of Module Factory of a particular type
     * @param _moduleType Type of Module
     * @return address array that contains the list of addresses of module factory contracts.
     */
    function getModulesByType(uint8 _moduleType) public view returns(address[]) {
        return getArrayAddress(Encoder.getKey("moduleList", uint256(_moduleType)));
    }

    /**
     * @notice Returns the list of available Module factory addresses of a particular type for a given token.
     * @param _moduleType is the module type to look for
     * @param _securityToken is the address of SecurityToken
     * @return address array that contains the list of available addresses of module factory contracts.
     */
    function getModulesByTypeAndToken(uint8 _moduleType, address _securityToken) public view returns (address[]) {
        uint256 _len = getArrayAddress(Encoder.getKey("moduleList", uint256(_moduleType))).length;
        address[] memory _addressList = getArrayAddress(Encoder.getKey("moduleList", uint256(_moduleType)));
        bool _isCustomModuleAllowed = IFeatureRegistry(getAddress(Encoder.getKey("featureRegistry"))).getFeatureStatus("customModulesAllowed");
        uint256 counter = 0;
        for (uint256 i = 0; i < _len; i++) {
            if (_isCustomModuleAllowed) {
                if (IOwnable(_addressList[i]).owner() == IOwnable(_securityToken).owner() || getBool(Encoder.getKey("verified", _addressList[i])))
                    if(_isCompatibleModule(_addressList[i], _securityToken))
                        counter++;
            }
            else if (getBool(Encoder.getKey("verified", _addressList[i]))) {
                if(_isCompatibleModule(_addressList[i], _securityToken))
                    counter++;
            }
        }
        address[] memory _tempArray = new address[](counter);
        counter = 0;
        for (uint256 j = 0; j < _len; j++) {
            if (_isCustomModuleAllowed) {
                if (IOwnable(_addressList[j]).owner() == IOwnable(_securityToken).owner() || getBool(Encoder.getKey("verified", _addressList[j]))) {
                    if(_isCompatibleModule(_addressList[j], _securityToken)) {
                        _tempArray[counter] = _addressList[j];
                        counter ++;
                    }
                }
            }
            else if (getBool(Encoder.getKey("verified", _addressList[j]))) {
                if(_isCompatibleModule(_addressList[j], _securityToken)) {
                    _tempArray[counter] = _addressList[j];
                    counter ++;
                }
            }
        }
        return _tempArray;
    }

    /**
    * @notice Reclaim all ERC20Basic compatible tokens
    * @param _tokenContract The address of the token contract
    */
    function reclaimERC20(address _tokenContract) external onlyOwner {
        require(_tokenContract != address(0), "0x address is invalid");
        IERC20 token = IERC20(_tokenContract);
        uint256 balance = token.balanceOf(address(this));
        require(token.transfer(owner(), balance),"token transfer failed");
    }

    /**
     * @notice Called by the owner to pause, triggers stopped state
     */
    function pause() external whenNotPaused onlyOwner {
        set(Encoder.getKey("paused"), true);
        emit Pause(now);
    }

    /**
     * @notice Called by the owner to unpause, returns to normal state
     */
    function unpause() external whenPaused onlyOwner {
        set(Encoder.getKey("paused"), false);
        emit Unpause(now);
    }

    /**
     * @notice Stores the contract addresses of other key contracts from the PolymathRegistry
     */
    function updateFromRegistry() external onlyOwner {
        address _polymathRegistry = getAddress(Encoder.getKey("polymathRegistry"));
        set(Encoder.getKey("securityTokenRegistry"), IPolymathRegistry(_polymathRegistry).getAddress("SecurityTokenRegistry"));
        set(Encoder.getKey("featureRegistry"), IPolymathRegistry(_polymathRegistry).getAddress("FeatureRegistry"));
        set(Encoder.getKey("polyToken"), IPolymathRegistry(_polymathRegistry).getAddress("PolyToken"));
    }

    /**
     * @notice Get the owner of the contract
     * @return address owner
     */
    function owner() public view returns(address) {
        return getAddress(Encoder.getKey("owner"));
    }

    /**
     * @notice Check whether the contract operations is paused or not
     * @return bool
     */
    function isPaused() public view returns(bool) {
        return getBool(Encoder.getKey("paused"));
    }
}<|MERGE_RESOLUTION|>--- conflicted
+++ resolved
@@ -179,13 +179,7 @@
         uint256 moduleType = getUint(Encoder.getKey("registry", _moduleFactory));
 
         require(moduleType != 0, "Module factory should be registered");
-<<<<<<< HEAD
-        /*solium-disable-next-line indentation*/
-        require(msg.sender == IOwnable(_moduleFactory).owner() || msg.sender == getAddress(Encoder.getKey("owner")),
-                "msg.sender must be the Module Factory owner or registry curator"); /*solium-disable-line indentation*/
-=======
         require(msg.sender == IOwnable(_moduleFactory).owner() || msg.sender == owner(),"msg.sender must be the Module Factory owner or registry curator");
->>>>>>> df88c258
 
         uint256 index = getUint(Encoder.getKey("moduleListIndex", _moduleFactory));
         uint256 last = getArrayAddress(Encoder.getKey("moduleList", moduleType)).length - 1;
