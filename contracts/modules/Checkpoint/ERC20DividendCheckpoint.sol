--- conflicted
+++ resolved
@@ -119,13 +119,8 @@
         require(_expiry > now, "Expiry in past");
         require(_amount > 0, "No dividend sent");
         require(_token != address(0), "Invalid token");
-<<<<<<< HEAD
-        require(_checkpointId <= ISecurityToken(securityToken).currentCheckpointId(), "Invalid checkpoint");
-        require(IERC20(_token).transferFrom(msg.sender, address(this), _amount), "Unable to transfer tokens for dividend");
-=======
         require(_checkpointId <= securityTokenInstance.currentCheckpointId(), "Invalid checkpoint");
         require(IERC20(_token).transferFrom(msg.sender, address(this), _amount), "insufficent allowance");
->>>>>>> 4c1ac679
         require(_name[0] != 0);
         uint256 dividendIndex = dividends.length;
         uint256 currentSupply = securityTokenInstance.totalSupplyAt(_checkpointId);
@@ -190,15 +185,9 @@
      * @param _dividendIndex Dividend to reclaim
      */
     function reclaimDividend(uint256 _dividendIndex) external withPerm(MANAGE) {
-<<<<<<< HEAD
-        require(_dividendIndex < dividends.length, "Incorrect dividend index");
-        require(now >= dividends[_dividendIndex].expiry, "Invalid dividend expiry.");
-        require(!dividends[_dividendIndex].reclaimed, "Dividend has already been claimed");
-=======
         require(_dividendIndex < dividends.length, "Invalid dividend");
         require(now >= dividends[_dividendIndex].expiry, "Dividend expiry in future");
         require(!dividends[_dividendIndex].reclaimed, "already claimed");
->>>>>>> 4c1ac679
         dividends[_dividendIndex].reclaimed = true;
         Dividend storage dividend = dividends[_dividendIndex];
         uint256 remainingAmount = dividend.amount.sub(dividend.claimedAmount);
@@ -221,4 +210,4 @@
         emit ERC20DividendWithholdingWithdrawn(owner, _dividendIndex, dividendTokens[_dividendIndex], remainingWithheld);
     }
 
-}
+}