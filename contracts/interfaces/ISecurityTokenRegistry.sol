--- conflicted
+++ resolved
@@ -3,26 +3,7 @@
 /**
  * @title Interface for the polymath security token registry contract
  */
-<<<<<<< HEAD
-contract ISecurityTokenRegistry {
-
-    bytes32 public protocolVersion = "0.0.1";
-    mapping (bytes32 => address) public protocolVersionST;
-
-    struct SecurityTokenData {
-        string symbol;
-        string tokenDetails;
-        uint256 registrationTimestamp;
-    }
-
-    mapping(address => SecurityTokenData) securityTokens;
-    mapping(string => address) symbols;
-
-    // Address of POLYUSD Oracle
-    mapping (bytes32 => mapping (bytes32 => address)) oracles;
-=======
 interface ISecurityTokenRegistry {
->>>>>>> ab9e3f2c
 
     /**
      * @notice Creates a new Security Token and saves it to the registry
@@ -40,8 +21,9 @@
      * @param _securityToken Address of the securityToken
      * @param _tokenDetails off-chain details of the token
      * @param _swarmHash off-chain details about the issuer company
+     * @param _deployeddAt Timestamp at which security token comes deployed on the ethereum blockchain
      */
-    function addCustomSecurityToken(string _name, string _symbol, address _owner, address _securityToken, string _tokenDetails, bytes32 _swarmHash) external;
+    function addCustomSecurityToken(string _name, string _symbol, address _owner, address _securityToken, string _tokenDetails, bytes32 _swarmHash, uint256 _deployeddAt) external;
 
     /**
     * @notice Changes the protocol version and the SecurityToken contract
@@ -62,11 +44,7 @@
      * @param _securityToken Address of the Scurity token
      * @return string, address, bytes32
      */
-<<<<<<< HEAD
     function getSecurityTokenData(address _securityToken) public view returns (string, address, string, uint256);
-=======
-    function getSecurityTokenData(address _securityToken) external view returns (string, address, string);
->>>>>>> ab9e3f2c
 
     /**
     * @notice Check that Security Token is registered
