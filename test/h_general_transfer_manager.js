--- conflicted
+++ resolved
@@ -857,13 +857,7 @@
             );
 
             await increaseTime(10000);
-<<<<<<< HEAD
-
-
-=======
-            
-            
->>>>>>> f1426ff1
+
             await I_GeneralTransferManager.modifyKYCDataSignedMulti(
                 [account_investor1, account_investor2],
                 [fromTime, fromTime],
