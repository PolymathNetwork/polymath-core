import latestTime from "./helpers/latestTime";
import { duration, promisifyLogWatch, latestBlock } from "./helpers/utils";
import { takeSnapshot, increaseTime, revertToSnapshot } from "./helpers/time";
import { encodeProxyCall, encodeModuleCall } from "./helpers/encodeCall";
import { catchRevert } from "./helpers/exceptions";
import { setUpPolymathNetwork, deployDummySTOAndVerifyed } from "./helpers/createInstances";

const DummySTO = artifacts.require("./DummySTO.sol");
const SecurityToken = artifacts.require("./SecurityToken.sol");
const SecurityTokenRegistryProxy = artifacts.require("./SecurityTokenRegistryProxy.sol");
const SecurityTokenRegistry = artifacts.require("./SecurityTokenRegistry.sol");
const SecurityTokenRegistryMock = artifacts.require("./SecurityTokenRegistryMock.sol");
const STFactory = artifacts.require("./STFactory.sol");
const STFactoryV2 = artifacts.require("./STFactoryMock.sol");
const STRGetter = artifacts.require('./STRGetter.sol');
const STGetter = artifacts.require("./STGetter.sol");
const DataStoreLogic = artifacts.require('./DataStore.sol');
const DataStoreFactory = artifacts.require('./DataStoreFactory.sol');
const TokenLib = artifacts.require('./TokenLib.sol');
const SecurityTokenMock = artifacts.require('./SecurityTokenMock.sol');

const Web3 = require("web3");
let BN = Web3.utils.BN;
const web3 = new Web3(new Web3.providers.HttpProvider("http://localhost:8545")); // Hardcoded development port

contract("SecurityTokenRegistry", async (accounts) => {
    // Accounts Variable declaration
    let account_polymath;
    let account_investor1;
    let account_issuer;
    let token_owner;
    let account_investor2;
    let account_fundsReceiver;
    let account_delegate;
    let account_temp;
    let dummy_token;

    let balanceOfReceiver;

    let ID_snap;
    const message = "Transaction Should Fail!!";

    // Contract Instance Declaration
    let I_GeneralTransferManagerFactory;
    let I_GeneralPermissionManager;
    let I_GeneralTransferManager;
    let I_ModuleRegistryProxy;
    let I_ModuleRegistry;
    let I_FeatureRegistry;
    let I_SecurityTokenRegistry;
    let I_SecurityTokenRegistryV2;
    let I_DummySTOFactory;
    let I_STVersion;
    let I_SecurityToken;
    let I_DummySTO;
    let I_PolyToken;
    let I_STFactory;
    let I_STFactory002;
    let I_SecurityToken002;
    let I_STFactory003;
    let I_PolymathRegistry;
    let I_SecurityTokenRegistryProxy;
    let I_STRProxied;
    let I_MRProxied;
    let I_STRGetter;
    let I_Getter;
    let I_STGetter;
    let stGetter;
    let I_USDOracle;
    let I_POLYOracle;
    let I_StablePOLYOracle;
    let I_TokenLib;

    // SecurityToken Details (Launched ST on the behalf of the issuer)
    const name = "Demo Token";
    const symbol = "DET";
    const tokenDetails = "This is equity type of issuance";
    const decimals = 18;
    let treasury_wallet;
    //Security Token Detials (Version 2)
    const name2 = "Demo2 Token";
    const symbol2 = "DET2";
    const tokenDetails2 = "This is equity type of issuance";
    const address_zero = "0x0000000000000000000000000000000000000000";
    const one_address = "0x0000000000000000000000000000000000000001";

    // Module key
    const permissionManagerKey = 1;
    const transferManagerKey = 2;
    const stoKey = 3;
    const budget = 0;

    // Initial fee for ticker registry and security token registry
    const initRegFee = new BN(web3.utils.toWei("250"));
    const initRegFeePOLY = new BN(web3.utils.toWei("1000"));

    const STRProxyParameters = ["address", "address", "uint256", "uint256", "address", "address"];
    const STOParameters = ["uint256", "uint256", "uint256", "string"];

    // Capped STO details
    const cap = new BN(web3.utils.toWei("10000"));
    const someString = "Hello string";

    let currentTime;

    function _pack(_major, _minor, _patch) {
        let packedVersion =(parseInt(_major) << 16) | (parseInt(_minor) << 8) | parseInt(_patch);
        return packedVersion;
    }

    before(async () => {
        currentTime = new BN(await latestTime());
        treasury_wallet = accounts[2];
        account_polymath = accounts[0];
        account_issuer = accounts[1];
        account_investor1 = accounts[9];
        account_investor2 = accounts[6];
        account_fundsReceiver = accounts[4];
        account_delegate = accounts[5];
        account_temp = accounts[8];
        token_owner = account_issuer;
        dummy_token = accounts[3];

        let instances = await setUpPolymathNetwork(account_polymath, token_owner);

        [
            I_PolymathRegistry,
            I_PolyToken,
            I_FeatureRegistry,
            I_ModuleRegistry,
            I_ModuleRegistryProxy,
            I_MRProxied,
            I_GeneralTransferManagerFactory,
            I_STFactory,
            I_SecurityTokenRegistry,
            I_SecurityTokenRegistryProxy,
            I_STRProxied,
            I_STRGetter,
            I_STGetter,
            I_USDOracle,
            I_POLYOracle,
            I_StablePOLYOracle
        ] = instances;

        // STEP 8: Deploy the CappedSTOFactory

        [I_DummySTOFactory] = await deployDummySTOAndVerifyed(account_polymath, I_MRProxied, 0);
        // Step 9: Deploy the SecurityTokenRegistry
        console.log(I_SecurityTokenRegistry.address);
        I_SecurityTokenRegistry = await SecurityTokenRegistry.new({ from: account_polymath });
        console.log(I_SecurityTokenRegistry.address);

        assert.notEqual(
            I_SecurityTokenRegistry.address.valueOf(),
            address_zero,
            "SecurityTokenRegistry contract was not deployed"
        );

        // Step 9 (a): Deploy the proxy
        I_SecurityTokenRegistryProxy = await SecurityTokenRegistryProxy.new({ from: account_polymath });
        // Step 10 : Deploy the getter contract
        I_STRGetter = await STRGetter.new({ from: account_polymath });
        //Step 11: update the registries addresses from the PolymathRegistry contract
        await I_PolymathRegistry.changeAddress("SecurityTokenRegistry", I_SecurityTokenRegistryProxy.address, { from: account_polymath });
        await I_MRProxied.updateFromRegistry({ from: account_polymath });

        console.log(`
        --------------------- Polymath Network Smart Contracts: ---------------------
        PolymathRegistry:                  ${I_PolymathRegistry.address}
        SecurityTokenRegistryProxy:        ${I_SecurityTokenRegistryProxy.address}
        SecurityTokenRegistry:             ${I_SecurityTokenRegistry.address}
        ModuleRegistry:                    ${I_ModuleRegistry.address}
        ModuleRegistryProxy:               ${I_ModuleRegistryProxy.address}
        FeatureRegistry:                   ${I_FeatureRegistry.address}

        STFactory:                         ${I_STFactory.address}
        GeneralTransferManagerFactory:     ${I_GeneralTransferManagerFactory.address}

        DummySTOFactory:                  ${I_DummySTOFactory.address}
        -----------------------------------------------------------------------------
        `);
    });

    describe("Test the initialize the function", async () => {
        it("Should successfully update the implementation address -- fail because polymathRegistry address is 0x", async () => {
            let bytesProxy = encodeProxyCall(STRProxyParameters, [
                address_zero,
                I_STFactory.address,
                initRegFee,
                initRegFee,
                account_polymath,
                I_STRGetter.address
            ]);
            await catchRevert(
                I_SecurityTokenRegistryProxy.upgradeToAndCall("1.0.0", I_SecurityTokenRegistry.address, bytesProxy, {
                    from: account_polymath
                }),
                "tx-> revert because polymathRegistry address is 0x"
            );
        });

        it("Should successfully update the implementation address -- fail because STFactory address is 0x", async () => {
            let bytesProxy = encodeProxyCall(STRProxyParameters, [
                I_PolymathRegistry.address,
                address_zero,
                initRegFee,
                initRegFee,
                account_polymath,
                I_STRGetter.address
            ]);
            await catchRevert(
                I_SecurityTokenRegistryProxy.upgradeToAndCall("1.0.0", I_SecurityTokenRegistry.address, bytesProxy, {
                    from: account_polymath
                }),
                "tx-> revert because STFactory address is 0x"
            );
        });

        it("Should successfully update the implementation address -- fail because STLaunch fee is 0", async () => {
            let bytesProxy = encodeProxyCall(STRProxyParameters, [
                I_PolymathRegistry.address,
                I_STFactory.address,
                new BN(0),
                initRegFee,
                account_polymath,
                I_STRGetter.address
            ]);
            await catchRevert(
                I_SecurityTokenRegistryProxy.upgradeToAndCall("1.0.0", I_SecurityTokenRegistry.address, bytesProxy, {
                    from: account_polymath
                }),
                "tx-> revert because STLaunch fee is 0"
            );
        });

        it("Should successfully update the implementation address -- fail because tickerRegFee fee is 0", async () => {
            let bytesProxy = encodeProxyCall(STRProxyParameters, [
                I_PolymathRegistry.address,
                I_STFactory.address,
                initRegFee,
                new BN(0),
                account_polymath,
                I_STRGetter.address
            ]);
            await catchRevert(
                I_SecurityTokenRegistryProxy.upgradeToAndCall("1.0.0", I_SecurityTokenRegistry.address, bytesProxy, {
                    from: account_polymath
                }),
                "tx-> revert because tickerRegFee is 0"
            );
        });

        it("Should successfully update the implementation address -- fail because owner address is 0x", async () => {
            let bytesProxy = encodeProxyCall(STRProxyParameters, [
                I_PolymathRegistry.address,
                I_STFactory.address,
                initRegFee,
                initRegFee,
                address_zero,
                I_STRGetter.address
            ]);
            await catchRevert(
                I_SecurityTokenRegistryProxy.upgradeToAndCall("1.0.0", I_SecurityTokenRegistry.address, bytesProxy, {
                    from: account_polymath
                }),
                "tx-> revert because owner address is 0x"
            );
        });

        it("Should successfully update the implementation address -- fail because all params get 0", async () => {
            let bytesProxy = encodeProxyCall(STRProxyParameters, [address_zero, address_zero, new BN(0), new BN(0), address_zero, address_zero]);
            await catchRevert(
                I_SecurityTokenRegistryProxy.upgradeToAndCall("1.0.0", I_SecurityTokenRegistry.address, bytesProxy, {
                    from: account_polymath
                }),
                "tx-> revert because owner address is 0x"
            );
        });

        it("Should successfully update the implementation address", async () => {
            let bytesProxy = encodeProxyCall(STRProxyParameters, [
                I_PolymathRegistry.address,
                I_STFactory.address,
                initRegFee,
                initRegFee,
                account_polymath,
                I_STRGetter.address
            ]);
            await I_SecurityTokenRegistryProxy.upgradeToAndCall("1.0.0", I_SecurityTokenRegistry.address, bytesProxy, {
                from: account_polymath
            });
            I_Getter = await STRGetter.at(I_SecurityTokenRegistryProxy.address);
            I_STRProxied = await SecurityTokenRegistry.at(I_SecurityTokenRegistryProxy.address);
        });
    });

    describe(" Test cases of the registerTicker", async () => {
        it("verify the intial parameters", async () => {
            let intialised = await I_STRProxied.getBoolValue.call(web3.utils.soliditySha3("initialised"));
            assert.isTrue(intialised, "Should be true");

            let expiry = await I_STRProxied.getUintValue.call(web3.utils.soliditySha3("expiryLimit"));
            assert.equal(expiry.toNumber(), 5184000, "Expiry limit should be equal to 60 days");

            let polytoken = await I_STRProxied.getAddressValue.call(web3.utils.soliditySha3("polyToken"));
            assert.equal(polytoken, I_PolyToken.address, "Should be the polytoken address");

            let stlaunchFee = await I_STRProxied.getUintValue.call(web3.utils.soliditySha3("stLaunchFee"));
            assert.equal(stlaunchFee.toString(), initRegFee.toString(), "Should be provided reg fee");

            let tickerRegFee = await I_STRProxied.getUintValue.call(web3.utils.soliditySha3("tickerRegFee"));
            assert.equal(tickerRegFee.toString(), tickerRegFee.toString(), "Should be provided reg fee");

            let polymathRegistry = await I_STRProxied.getAddressValue.call(web3.utils.soliditySha3("polymathRegistry"));
            assert.equal(polymathRegistry, I_PolymathRegistry.address, "Should be the address of the polymath registry");

            let getterContract = await I_STRProxied.getAddressValue.call(web3.utils.soliditySha3("STRGetter"));
            assert.equal(getterContract, I_STRGetter.address, "Should be the address of the getter contract");

            let owner = await I_STRProxied.getAddressValue.call(web3.utils.soliditySha3("owner"));
            assert.equal(owner, account_polymath, "Should be the address of the registry owner");
        });

        it("Can't call the intialize function again", async () => {
            await catchRevert(
                I_STRProxied.initialize(
                    I_PolymathRegistry.address,
                    I_STFactory.address,
                    initRegFee,
                    initRegFee,
                    account_polymath,
                    I_STRGetter.address
                ),
                "tx revert -> Can't call the intialize function again"
            );
        });

        it("Should fail to register ticker if tickerRegFee not approved", async () => {
            await catchRevert(
                I_STRProxied.registerTicker(account_temp, symbol, name, { from: account_temp }),
                "tx revert -> POLY allowance not provided for registration fee"
            );
        });

        it("Should fail to register ticker if owner is 0x", async () => {
            await I_PolyToken.getTokens(initRegFeePOLY, account_temp);
            await I_PolyToken.approve(I_STRProxied.address, initRegFeePOLY, { from: account_temp });

            await catchRevert(
                I_STRProxied.registerTicker(address_zero, symbol, name, { from: account_temp }),
                "tx revert -> owner should not be 0x"
            );
        });

        it("Should fail to register ticker due to the symbol length is 0", async () => {
            await catchRevert(I_STRProxied.registerTicker(account_temp, "", name, { from: account_temp }), "tx revert -> Symbol Length is 0");
        });

        it("Should fail to register ticker due to the symbol length is greater than 10", async () => {
            await catchRevert(
                I_STRProxied.registerTicker(account_temp, "POLYMATHNET", name, { from: account_temp }),
                "tx revert -> Symbol Length is greater than 10"
            );
        });

        it("Should register the ticker before the generation of the security token", async () => {
            let tx = await I_STRProxied.registerTicker(account_temp, symbol, name, { from: account_temp });
            assert.equal(tx.logs[0].args._owner, account_temp, `Owner should be the ${account_temp}`);
            assert.equal(tx.logs[0].args._ticker, symbol, `Symbol should be ${symbol}`);
            let data = await I_Getter.getTickerDetails.call(symbol);
            assert.equal(data[0], account_temp);
            assert.equal(data[3], name);
            // trying to access the function data directly from the STRGetter then it should give all values zero
            data = await I_STRGetter.getTickerDetails.call(symbol);
            assert.equal(data[0], address_zero);
            assert.equal(data[3], "");
        });

        it("Should change ticker price based on oracle", async () => {
            let snap_Id = await takeSnapshot();
            let origPriceUSD = new BN(web3.utils.toWei("250"));
            let origPricePOLY = new BN(web3.utils.toWei("1000"));
            let currentRate = await I_POLYOracle.getPrice.call();
            console.log("Current Rate: " + currentRate);
            let feesTicker = await I_STRProxied.getFees.call("0x2fcc69711628630fb5a42566c68bd1092bc4aa26826736293969fddcd11cb2d2");
            let feesToken = await I_STRProxied.getFees.call("0x2fcc69711628630fb5a42566c68bd1092bc4aa26826736293969fddcd11cb2d2");
            assert.equal(feesTicker[0].toString(), origPriceUSD.toString());
            assert.equal(feesTicker[1].toString(), origPricePOLY.toString());
            assert.equal(feesToken[0].toString(), origPriceUSD.toString());
            assert.equal(feesToken[1].toString(), origPricePOLY.toString());
            await I_POLYOracle.changePrice(new BN(27).mul(new BN(10).pow(new BN(16))));
            await I_STRProxied.getFees("0x2fcc69711628630fb5a42566c68bd1092bc4aa26826736293969fddcd11cb2d2");
            feesTicker = await I_STRProxied.getFees.call("0x2fcc69711628630fb5a42566c68bd1092bc4aa26826736293969fddcd11cb2d2");
            feesToken = await I_STRProxied.getFees.call("0x2fcc69711628630fb5a42566c68bd1092bc4aa26826736293969fddcd11cb2d2");
            // No change as difference is less than 10%
            assert.equal(feesTicker[0].toString(), origPriceUSD.toString());
            assert.equal(feesTicker[1].toString(), origPricePOLY.toString());
            assert.equal(feesToken[0].toString(), origPriceUSD.toString());
            assert.equal(feesToken[1].toString(), origPricePOLY.toString());
            await I_POLYOracle.changePrice(new BN(20).mul(new BN(10).pow(new BN(16))));
            await I_STRProxied.getFees("0x2fcc69711628630fb5a42566c68bd1092bc4aa26826736293969fddcd11cb2d2");
            feesTicker = await I_STRProxied.getFees.call("0x2fcc69711628630fb5a42566c68bd1092bc4aa26826736293969fddcd11cb2d2");
            feesToken = await I_STRProxied.getFees.call("0x2fcc69711628630fb5a42566c68bd1092bc4aa26826736293969fddcd11cb2d2");
            let newPricePOLY = new BN(web3.utils.toWei("1250"));
            assert.equal(feesTicker[0].toString(), origPriceUSD.toString());
            assert.equal(feesTicker[1].toString(), newPricePOLY.toString());
            assert.equal(feesToken[0].toString(), origPriceUSD.toString());
            assert.equal(feesToken[1].toString(), newPricePOLY.toString());
            await I_POLYOracle.changePrice(new BN(21).mul(new BN(10).pow(new BN(16))));
            await I_STRProxied.getFees("0x2fcc69711628630fb5a42566c68bd1092bc4aa26826736293969fddcd11cb2d2");
            feesTicker = await I_STRProxied.getFees.call("0x2fcc69711628630fb5a42566c68bd1092bc4aa26826736293969fddcd11cb2d2");
            feesToken = await I_STRProxied.getFees.call("0x2fcc69711628630fb5a42566c68bd1092bc4aa26826736293969fddcd11cb2d2");
            // No change as difference is less than 10%
            assert.equal(feesTicker[0].toString(), origPriceUSD.toString());
            assert.equal(feesTicker[1].toString(), newPricePOLY.toString());
            assert.equal(feesToken[0].toString(), origPriceUSD.toString());
            assert.equal(feesToken[1].toString(), newPricePOLY.toString());
            await I_StablePOLYOracle.changeEvictPercentage(new BN(10).pow(new BN(16)));
            await I_STRProxied.getFees("0x2fcc69711628630fb5a42566c68bd1092bc4aa26826736293969fddcd11cb2d2");
            feesTicker = await I_STRProxied.getFees.call("0x2fcc69711628630fb5a42566c68bd1092bc4aa26826736293969fddcd11cb2d2");
            feesToken = await I_STRProxied.getFees.call("0x2fcc69711628630fb5a42566c68bd1092bc4aa26826736293969fddcd11cb2d2");
            // Change as eviction percentage updated
            // newPricePOLY = new BN(web3.utils.toWei("1250"));
            //1190.476190476190476190 = 250/0.21
            assert.equal(feesTicker[0].toString(), origPriceUSD.toString());
            assert.equal(feesTicker[1].toString(), "1190476190476190476190");
            assert.equal(feesToken[0].toString(), origPriceUSD.toString());
            assert.equal(feesToken[1].toString(), "1190476190476190476190");
            await revertToSnapshot(snap_Id);
        });

        it("Should register the ticker when the tickerRegFee is 0", async () => {
            let snap_Id = await takeSnapshot();
            await I_STRProxied.changeTickerRegistrationFee(0, { from: account_polymath });
            let tx = await I_STRProxied.registerTicker(account_temp, "ZERO", name, { from: account_temp });
            assert.equal(tx.logs[0].args._owner, account_temp, `Owner should be the ${account_temp}`);
            assert.equal(tx.logs[0].args._ticker, "ZERO", `Symbol should be ZERO`);
            await revertToSnapshot(snap_Id);
        });

        it("Should fail to register same symbol again", async () => {
            // Give POLY to token issuer
            await I_PolyToken.getTokens(initRegFeePOLY, token_owner);
            await I_PolyToken.approve(I_STRProxied.address, initRegFeePOLY, { from: token_owner });
            // Call registration function
            await catchRevert(
                I_STRProxied.registerTicker(token_owner, symbol, name, { from: token_owner }),
                "tx revert -> Symbol is already alloted to someone else"
            );
        });

        it("Should successfully register pre registerd ticker if expiry is reached", async () => {
            await increaseTime(5184000 + 100); // 60(5184000) days of expiry + 100 sec for buffer
            await I_PolyToken.approve(I_STRProxied.address, initRegFeePOLY, { from: token_owner });
            let tx = await I_STRProxied.registerTicker(token_owner, symbol, name, { from: token_owner });
            assert.equal(tx.logs[0].args._owner, token_owner, `Owner should be the ${token_owner}`);
            assert.equal(tx.logs[0].args._ticker, symbol, `Symbol should be ${symbol}`);
        });

        it("Should fail to register ticker if registration is paused", async () => {
            await I_STRProxied.pause({ from: account_polymath });
            await I_PolyToken.approve(I_STRProxied.address, initRegFeePOLY, { from: token_owner });

            await catchRevert(
                I_STRProxied.registerTicker(token_owner, "AAA", name, { from: token_owner }),
                "tx revert -> Registration is paused"
            );
        });

        it("Should fail to pause if already paused", async () => {
            await catchRevert(I_STRProxied.pause({ from: account_polymath }), "tx revert -> Registration is already paused");
        });

        it("Should successfully register ticker if registration is unpaused", async () => {
            await I_STRProxied.unpause({ from: account_polymath });
            await I_PolyToken.approve(I_STRProxied.address, initRegFeePOLY, { from: token_owner });
            let tx = await I_STRProxied.registerTicker(token_owner, "AAA", name, { from: token_owner });
            assert.equal(tx.logs[0].args._owner, token_owner, `Owner should be the ${token_owner}`);
            assert.equal(tx.logs[0].args._ticker, "AAA", `Symbol should be AAA`);
        });

        it("Should fail to unpause if already unpaused", async () => {
            await catchRevert(I_STRProxied.unpause({ from: account_polymath }), "tx revert -> Registration is already unpaused");
        });
    });

    describe("Test cases for the expiry limit", async () => {
        it("Should fail to set the expiry limit because msg.sender is not owner", async () => {
            await catchRevert(I_STRProxied.changeExpiryLimit(duration.days(10), { from: account_temp }), "tx revert -> msg.sender is not owner");
        });

        it("Should successfully set the expiry limit", async () => {
            await I_STRProxied.changeExpiryLimit(duration.days(10), { from: account_polymath });
            assert.equal(
                (await I_STRProxied.getUintValue.call(web3.utils.soliditySha3("expiryLimit"))).toNumber(),
                duration.days(10),
                "Failed to change the expiry limit"
            );
        });

        it("Should fail to set the expiry limit because new expiry limit is lesser than one day", async () => {
            await catchRevert(
                I_STRProxied.changeExpiryLimit(duration.seconds(5000), { from: account_polymath }),
                "tx revert -> New expiry limit is lesser than one day"
            );
        });
    });

    describe("Test cases for the getTickerDetails", async () => {
        it("Should get the details of the symbol", async () => {
            let tx = await I_Getter.getTickerDetails.call(symbol);
            assert.equal(tx[0], token_owner, "Should equal to the rightful owner of the ticker");
            assert.equal(tx[3], name, `Name of the token should equal to ${name}`);
            assert.equal(tx[4], false, "Status if the symbol should be undeployed -- false");
        });

        it("Should get the details of unregistered token", async () => {
            let tx = await I_Getter.getTickerDetails.call("TORO");
            assert.equal(tx[0], address_zero, "Should be 0x as ticker is not exists in the registry");
            assert.equal(tx[3], "", "Should be an empty string");
            assert.equal(tx[4], false, "Status if the symbol should be undeployed -- false");
        });
    });

    describe("Generate SecurityToken", async () => {
        it("Should get the ticker details successfully and prove the data is not storing in to the logic contract", async () => {
            let data = await I_Getter.getTickerDetails(symbol, { from: token_owner });
            assert.equal(data[0], token_owner, "Token owner should be equal");
            assert.equal(data[3], name, "Name of the token should match with the registered symbol infor");
            assert.equal(data[4], false, "Token is not launched yet so it should return False");
            data = await I_STRGetter.getTickerDetails(symbol, { from: token_owner });
            console.log("This is the data from the original securityTokenRegistry contract");
            assert.equal(data[0], address_zero, "Token owner should be 0x");
        });

        it("Should fail to generate new security token if fee not provided", async () => {
            await I_PolyToken.approve(I_STRProxied.address, new BN(0), { from: token_owner });

            await catchRevert(
<<<<<<< HEAD
                I_STRProxied.generateSecurityToken(name, symbol, tokenDetails, false, token_owner, { from: token_owner }),
=======
                I_STRProxied.generateSecurityToken(name, symbol, tokenDetails, false, 0, { from: token_owner }),
>>>>>>> 92807d1b
                "tx revert -> POLY allowance not provided for registration fee"
            );
        });

        it("Should fail to generate token if registration is paused", async () => {
            await I_STRProxied.pause({ from: account_polymath });
            await I_PolyToken.approve(I_STRProxied.address, initRegFeePOLY, { from: token_owner });

            await catchRevert(
<<<<<<< HEAD
                I_STRProxied.generateSecurityToken(name, symbol, tokenDetails, false, token_owner, { from: token_owner }),
=======
                I_STRProxied.generateSecurityToken(name, symbol, tokenDetails, false, 0, { from: token_owner }),
>>>>>>> 92807d1b
                "tx revert -> Registration is paused"
            );
        });

        it("Should fail to generate the securityToken -- Because ticker length is 0", async () => {
            await I_STRProxied.unpause({ from: account_polymath });

            await catchRevert(
<<<<<<< HEAD
                I_STRProxied.generateSecurityToken(name, "0x0", tokenDetails, false, token_owner, { from: token_owner }),
=======
                I_STRProxied.generateSecurityToken(name, "0x0", tokenDetails, false, 0, { from: token_owner }),
>>>>>>> 92807d1b
                "tx revert -> Zero ticker length is not allowed"
            );
        });

        it("Should fail to generate the securityToken -- Because name length is 0", async () => {
            await catchRevert(
<<<<<<< HEAD
                I_STRProxied.generateSecurityToken("", symbol, tokenDetails, false, token_owner, { from: token_owner }),
=======
                I_STRProxied.generateSecurityToken("", symbol, tokenDetails, false, 0, { from: token_owner }),
                "tx revert -> 0 name length is not allowed"
            );
        });

        it("Should fail to generate the securityToken -- Because version is not valid", async () => {
            await catchRevert(
                I_STRProxied.generateSecurityToken("", symbol, tokenDetails, false, 12356, { from: token_owner }),
>>>>>>> 92807d1b
                "tx revert -> 0 name length is not allowed"
            );
        });

        it("Should fail to generate the securityToken -- Because treasury wallet is 0x0", async () => {
            await catchRevert(
                I_STRProxied.generateSecurityToken(name, symbol, tokenDetails, false, address_zero, { from: token_owner }),
                "tx revert -> 0x0 value of treasury wallet is not allowed"
            );
        });

        it("Should fail to generate the securityToken -- Because msg.sender is not the rightful owner of the ticker", async () => {
            await catchRevert(
<<<<<<< HEAD
                I_STRProxied.generateSecurityToken(name, symbol, tokenDetails, false, token_owner, { from: account_temp }),
=======
                I_STRProxied.generateSecurityToken(name, symbol, tokenDetails, false, 0, { from: account_temp }),
>>>>>>> 92807d1b
                "tx revert -> Because msg.sender is not the rightful owner of the ticker"
            );
        });

        it("Should generate the new security token with the same symbol as registered above", async () => {

<<<<<<< HEAD
            let tx = await I_STRProxied.generateSecurityToken(name, symbol, tokenDetails, false, treasury_wallet, { from: token_owner });
=======
            let tx = await I_STRProxied.generateSecurityToken(name, symbol, tokenDetails, false, 0, { from: token_owner });
>>>>>>> 92807d1b

            // Verify the successful generation of the security token
            assert.equal(tx.logs[2].args._ticker, symbol, "SecurityToken doesn't get deployed");

            I_SecurityToken = await SecurityToken.at(tx.logs[2].args._securityTokenAddress);
            stGetter = await STGetter.at(I_SecurityToken.address);
            assert.equal(await stGetter.getTreasuryWallet.call(), treasury_wallet, "Incorrect wallet set")
            const log = (await I_SecurityToken.getPastEvents('ModuleAdded', {filter: {transactionHash: tx.transactionHash}}))[0];

            // Verify that GeneralTrasnferManager module get added successfully or not
            assert.equal(log.args._types[0].toNumber(), transferManagerKey, `Should be equal to the ${transferManagerKey}`);
            assert.equal(web3.utils.toAscii(log.args._name).replace(/\u0000/g, ""), "GeneralTransferManager");
        });

        it("Should fail to generate the SecurityToken when token is already deployed with the same symbol", async () => {
            await catchRevert(
<<<<<<< HEAD
                I_STRProxied.generateSecurityToken(name, symbol, tokenDetails, false, treasury_wallet, { from: token_owner }),
=======
                I_STRProxied.generateSecurityToken(name, symbol, tokenDetails, false, 0, { from: token_owner }),
>>>>>>> 92807d1b
                "tx revert -> Because ticker is already in use"
            );
        });

        it("Should fail to generate the SecurityToken because ticker gets expired", async () => {
            let snap_Id = await takeSnapshot();
            await I_PolyToken.approve(I_STRProxied.address, new BN(web3.utils.toWei("2000")), { from: token_owner });
            let tx = await I_STRProxied.registerTicker(token_owner, "CCC", name, { from: token_owner });
            await increaseTime(duration.days(65));
            await catchRevert(
<<<<<<< HEAD
                I_STRProxied.generateSecurityToken(name, "CCC", tokenDetails, false, treasury_wallet, { from: token_owner }),
=======
                I_STRProxied.generateSecurityToken(name, "CCC", tokenDetails, false, 0, { from: token_owner }),
>>>>>>> 92807d1b
                "tx revert -> Because ticker is expired"
            );
            await revertToSnapshot(snap_Id);
        });

        it("Should generate the SecurityToken when launch fee is 0", async () => {
            let snap_Id = await takeSnapshot();
            await I_STRProxied.changeSecurityLaunchFee(0, { from: account_polymath });
            await I_PolyToken.approve(I_STRProxied.address, new BN(web3.utils.toWei("2000")), { from: token_owner });
            let tx = await I_STRProxied.registerTicker(token_owner, "CCC", name, { from: token_owner });
<<<<<<< HEAD
            await I_STRProxied.generateSecurityToken(name, "CCC", tokenDetails, false, treasury_wallet, { from: token_owner }),
            await revertToSnapshot(snap_Id);
=======
            await I_STRProxied.generateSecurityToken(name, "CCC", tokenDetails, false, 0, { from: token_owner }),
                await revertToSnapshot(snap_Id);
>>>>>>> 92807d1b
        });

        it("Should get all created security tokens", async() => {
            let snap_Id = await takeSnapshot();
            await I_PolyToken.getTokens(web3.utils.toWei("2000"), account_temp);
            await I_PolyToken.approve(I_STRProxied.address, web3.utils.toWei("2000"), { from: account_temp });
            await I_STRProxied.registerTicker(account_temp, "TMP", name, { from: account_temp });
<<<<<<< HEAD
            let tx = await I_STRProxied.generateSecurityToken(name, "TMP", tokenDetails, false, account_temp, { from: account_temp });
=======
            let tx = await I_STRProxied.generateSecurityToken(name, "TMP", tokenDetails, false, 0, { from: account_temp });
>>>>>>> 92807d1b

            // Verify the successful generation of the security token
            assert.equal(tx.logs[2].args._ticker, "TMP", "SecurityToken doesn't get deployed");

            let securityTokenTmp = await SecurityToken.at(tx.logs[2].args._securityTokenAddress);

            let tokens = await I_Getter.getTokensByOwner.call(token_owner);
            assert.equal(tokens.length, 1, "tokens array length error");
            assert.equal(tokens[0], I_SecurityToken.address, "ST address incorrect");

            let allTokens = await I_Getter.getTokens.call();
            assert.equal(allTokens.length, 2);
            assert.equal(allTokens[0], securityTokenTmp.address);
            assert.equal(allTokens[1], I_SecurityToken.address);

            await revertToSnapshot(snap_Id);
        });
    });

    describe("Generate SecurityToken v2", async () => {
        it("Should deploy the st version 2", async () => {
            // Step 7: Deploy the STFactory contract
            I_STGetter = await STGetter.new();
            let I_DataStoreLogic = await DataStoreLogic.new({ from: account_polymath });
            let I_DataStoreFactory = await DataStoreFactory.new(I_DataStoreLogic.address, { from: account_polymath });
            I_TokenLib = await TokenLib.new();
            await STFactoryV2.link(TokenLib);
            await SecurityTokenMock.link(TokenLib);
            I_STFactory002 = await STFactoryV2.new(I_GeneralTransferManagerFactory.address, I_DataStoreFactory.address, I_STGetter.address, { from: account_polymath });

            assert.notEqual(
                I_STFactory002.address.valueOf(),
                address_zero,
                "STFactory002 contract was not deployed"
            );
            let _protocol = await I_Getter.getLatestProtocolVersion.call();
            assert.equal(_protocol[0], 2);
            assert.equal(_protocol[1], 0);
            assert.equal(_protocol[2], 0);
        });

        it("Should register the ticker before the generation of the security token", async () => {
            await I_PolyToken.approve(I_STRProxied.address, initRegFeePOLY, { from: token_owner });
            let tx = await I_STRProxied.registerTicker(token_owner, symbol2, name2, { from: token_owner });
            assert.equal(tx.logs[0].args._owner, token_owner, `Token owner should be ${token_owner}`);
            assert.equal(tx.logs[0].args._ticker, symbol2, `Symbol should be ${symbol2}`);
        });

        it("Should change the protocol version", async() => {
            await I_STRProxied.setProtocolVersion(I_STFactory002.address, new BN(2), new BN(2), new BN(0), { from: account_polymath });
            let _protocol = await I_Getter.getLatestProtocolVersion.call();
            assert.equal(_protocol[0], 2);
            assert.equal(_protocol[1], 2);
            assert.equal(_protocol[2], 0);
            await I_STRProxied.setProtocolVersion(I_STFactory.address, new BN(3), new BN(0), new BN(0), { from: account_polymath});
            _protocol = await I_Getter.getLatestProtocolVersion.call();
            assert.equal(_protocol[0], 3);
            assert.equal(_protocol[1], 0);
            assert.equal(_protocol[2], 0);
        });

<<<<<<< HEAD
            let tx = await I_STRProxied.generateSecurityToken(name2, symbol2, tokenDetails, false, token_owner, { from: token_owner });
=======
        it("Should fail to generate the securityToken because of invalid version", async() => {
            await I_PolyToken.approve(I_STRProxied.address, initRegFeePOLY, { from: token_owner });
            await catchRevert(
                I_STRProxied.generateSecurityToken(name2, symbol2, tokenDetails, false, _pack(1,2,0), { from: token_owner })
            );
        })
>>>>>>> 92807d1b

        it("Should generate the new security token with version 2", async () => {
            let tx = await I_STRProxied.generateSecurityToken(name2, symbol2, tokenDetails, false, _pack(2,2,0), { from: token_owner });
            
            // Verify the successful generation of the security token
            assert.equal(tx.logs[2].args._ticker, symbol2, "SecurityToken doesn't get deployed");

            I_SecurityToken002 = await SecurityTokenMock.at(tx.logs[2].args._securityTokenAddress);
            let stGetterV2 = await STGetter.at(I_SecurityToken002.address);
            let stVersion = await stGetterV2.getVersion.call();
            assert.equal(stVersion[0], 2);
            assert.equal(stVersion[1], 2);
            assert.equal(stVersion[2], 0);
            const log = (await I_SecurityToken002.getPastEvents('ModuleAdded'))[0];
            // Verify that GeneralTransferManager module get added successfully or not
            assert.equal(log.args._types[0].toNumber(), transferManagerKey);
            assert.equal(web3.utils.toAscii(log.args._name).replace(/\u0000/g, ""), "GeneralTransferManager");
        });
    });

    describe("Deploy the new SecurityTokenRegistry", async () => {
        it("Should deploy the new SecurityTokenRegistry contract logic", async () => {
            I_SecurityTokenRegistryV2 = await SecurityTokenRegistryMock.new({ from: account_polymath });
            assert.notEqual(I_SecurityTokenRegistryV2.address.valueOf(), address_zero, "SecurityTokenRegistry contract was not deployed");
        });

        it("Should fail to upgrade the logic contract of the STRProxy -- bad owner", async () => {
            await I_STRProxied.pause({ from: account_polymath });

            await catchRevert(
                I_SecurityTokenRegistryProxy.upgradeTo("1.1.0", I_SecurityTokenRegistryV2.address, { from: account_temp }),
                "tx revert -> bad owner"
            );
        });

        it("Should upgrade the logic contract into the STRProxy", async () => {
            await I_SecurityTokenRegistryProxy.upgradeTo("1.1.0", I_SecurityTokenRegistryV2.address, { from: account_polymath });
            I_STRProxied = await SecurityTokenRegistry.at(I_SecurityTokenRegistryProxy.address);
            assert.isTrue(await I_STRProxied.getBoolValue.call(web3.utils.soliditySha3("paused")), "Paused value should be false");
        });

        it("Should check the old data persist or not", async () => {
            let data = await I_Getter.getTickerDetails.call(symbol);
            assert.equal(data[0], token_owner, "Should be equal to the token owner address");
            assert.equal(data[3], name, "Should be equal to the name of the token that is provided earlier");
            assert.isTrue(data[4], "Token status should be deployed == true");
        });

        it("Should unpause the logic contract", async () => {
            await I_STRProxied.unpause({ from: account_polymath });
            assert.isFalse(await I_STRProxied.getBoolValue.call(web3.utils.soliditySha3("paused")), "Paused value should be false");
        });
    });

    describe("Generate custom tokens", async () => {
        it("Should fail if msg.sender is not polymath", async () => {
            await catchRevert(
                I_STRProxied.modifySecurityToken("LOGAN", "LOG", account_temp, dummy_token, "I am custom ST", currentTime, {
                    from: account_delegate
                }),
                "tx revert -> msg.sender is not polymath account"
            );
        });

        it("Should fail to genrate the custom security token -- ticker length is greater than 10 chars", async () => {
            await catchRevert(
                I_STRProxied.modifySecurityToken("LOGAN", "LOGLOGLOGLOG", account_temp, dummy_token, "I am custom ST", currentTime, {
                    from: account_polymath
                }),
                "tx revert -> ticker length is greater than 10 chars"
            );
        });

        it("Should fail to generate the custom security token -- name should not be 0 length ", async () => {
            await catchRevert(
                I_STRProxied.modifySecurityToken("", "LOG", account_temp, dummy_token, "I am custom ST", currentTime, {
                    from: account_polymath
                }),
                "tx revert -> name should not be 0 length"
            );
        });

        it("Should fail if ST address is 0 address", async () => {
            await catchRevert(
                I_STRProxied.modifySecurityToken("LOGAN", "LOG", account_temp, address_zero, "I am custom ST", currentTime, {
                    from: account_polymath
                }),
                "tx revert -> Security token address is 0"
            );
        });

        it("Should fail if symbol length is 0", async () => {
            await catchRevert(
                I_STRProxied.modifySecurityToken("", "0x0", account_temp, dummy_token, "I am custom ST", currentTime, {
                    from: account_polymath
                }),
                "tx revert -> zero length of the symbol is not allowed"
            );
        });

        it("Should fail to generate the custom ST -- deployedAt param is 0", async () => {
            await catchRevert(
                I_STRProxied.modifySecurityToken(name2, symbol2, token_owner, dummy_token, "I am custom ST", new BN(0), { from: account_polymath }),
                "tx revert -> because deployedAt param is 0"
            );
        });

        it("Should successfully generate custom token", async () => {
            // Register the new ticker -- Fulfiling the TickerStatus.ON condition
            await I_PolyToken.getTokens(new BN(web3.utils.toWei("1000")), account_temp);
            await I_PolyToken.approve(I_STRProxied.address, initRegFeePOLY, { from: account_temp });
            let tickersListArray = await I_Getter.getTickersByOwner.call(account_temp);
            console.log(tickersListArray);
            await I_STRProxied.registerTicker(account_temp, "LOG", "LOGAN", { from: account_temp });
            tickersListArray = await I_Getter.getTickersByOwner.call(account_temp);
            console.log(tickersListArray);
            // Generating the ST
            let tx = await I_STRProxied.modifySecurityToken("LOGAN", "LOG", account_temp, dummy_token, "I am custom ST", currentTime, {
                from: account_polymath
            });
            tickersListArray = await I_Getter.getTickersByOwner.call(account_temp);
            console.log(tickersListArray);
            assert.equal(tx.logs[1].args._ticker, "LOG", "Symbol should match with the registered symbol");
            assert.equal(
                tx.logs[1].args._securityTokenAddress,
                dummy_token,
                `Address of the SecurityToken should be matched with the input value of addCustomSecurityToken`
            );
            let symbolDetails = await I_Getter.getTickerDetails("LOG");
            assert.equal(symbolDetails[0], account_temp, `Owner of the symbol should be ${account_temp}`);
            assert.equal(symbolDetails[3], "LOGAN", `Name of the symbol should be LOGAN`);
        });

        it("Should successfully generate the custom token", async () => {
            // Fulfilling the TickerStatus.NN condition
            //
            // await catchRevert(I_STRProxied.modifySecurityToken("LOGAN2", "LOG2", account_temp, dummy_token, "I am custom ST", await latestTime(), {from: account_polymath}));
            // await I_STRProxied.modifyTicker(account_temp, "LOG2", "LOGAN2", await latestTime(), currentTime.add(new BN(duration.days(10))), false, {from: account_polymath});
            // await increaseTime(duration.days(1));
            let tx = await I_STRProxied.modifySecurityToken("LOGAN2", "LOG2", account_temp, dummy_token, "I am custom ST", currentTime, {
                from: account_polymath
            });
            assert.equal(tx.logs[1].args._ticker, "LOG2", "Symbol should match with the registered symbol");
            assert.equal(
                tx.logs[1].args._securityTokenAddress,
                dummy_token,
                `Address of the SecurityToken should be matched with the input value of addCustomSecurityToken`
            );
            assert.equal(tx.logs[0].args._owner, account_temp, `Token owner should be ${account_temp}`);
            assert.equal(tx.logs[0].args._ticker, "LOG2", `Symbol should be LOG2`);
            let symbolDetails = await I_Getter.getTickerDetails("LOG2");
            assert.equal(symbolDetails[0], account_temp, `Owner of the symbol should be ${account_temp}`);
            assert.equal(symbolDetails[3], "LOGAN2", `Name of the symbol should be LOGAN`);
        });

        it("Should successfully modify the ticker", async () => {
            let snap_Id = await takeSnapshot();
            let tx = await I_STRProxied.modifyTicker(
                account_temp,
                "LOG2",
                "LOGAN2",
                currentTime,
                currentTime.add(new BN(duration.days(60))),
                false,
                { from: account_polymath }
            );
            await revertToSnapshot(snap_Id);
        });
    });

    describe("Test case for modifyTicker", async () => {
        it("Should add the custom ticker --failed because of bad owner", async () => {
            currentTime = new BN(await latestTime());
            await catchRevert(
                I_STRProxied.modifyTicker(token_owner, "ETH", "Ether", currentTime, currentTime.add(new BN(duration.days(10))), false, {
                    from: account_temp
                }),
                "tx revert -> failed beacause of bad owner0"
            );
        });

        it("Should add the custom ticker --fail ticker length should not be 0", async () => {
            await catchRevert(
                I_STRProxied.modifyTicker(token_owner, "", "Ether", currentTime, currentTime.add(new BN(duration.days(10))), false, {
                    from: account_polymath
                }),
                "tx revert -> failed beacause ticker length should not be 0"
            );
        });

        it("Should add the custom ticker --failed because time should not be 0", async () => {
            await catchRevert(
                I_STRProxied.modifyTicker(token_owner, "ETH", "Ether", new BN(0), currentTime.add(new BN(duration.days(10))), false, {
                    from: account_polymath
                }),
                "tx revert -> failed because time should not be 0"
            );
        });

        it("Should add the custom ticker --failed because registeration date is greater than the expiryDate", async () => {
            let ctime = currentTime;
            await catchRevert(
                I_STRProxied.modifyTicker(token_owner, "ETH", "Ether", ctime, ctime.sub(new BN(duration.minutes(10))), false, {
                    from: account_polymath
                }),
                "tx revert -> failed because registeration date is greater than the expiryDate"
            );
        });

        it("Should add the custom ticker --failed because owner should not be 0x", async () => {
            let ctime = currentTime;
            await catchRevert(
                I_STRProxied.modifyTicker(
                    address_zero,
                    "ETH",
                    "Ether",
                    ctime,
                    ctime.add(new BN(duration.minutes(10))),
                    false,
                    { from: account_polymath }
                ),
                "tx revert -> failed because owner should not be 0x"
            );
        });

        it("Should add the new custom ticker", async () => {
            let ctime = currentTime;
            let tx = await I_STRProxied.modifyTicker(
                account_temp,
                "ETH",
                "Ether",
                ctime,
                ctime.add(new BN(duration.minutes(10))),
                false,
                { from: account_polymath }
            );
            assert.equal(tx.logs[0].args._owner, account_temp, `Should be equal to the ${account_temp}`);
            assert.equal(tx.logs[0].args._ticker, "ETH", "Should be equal to ETH");
        });

        it("Should change the details of the existing ticker", async () => {
            let ctime = currentTime;
            let tx = await I_STRProxied.modifyTicker(
                token_owner,
                "ETH",
                "Ether",
                ctime,
                ctime.add(new BN(duration.minutes(10))),
                false,
                { from: account_polymath }
            );
            assert.equal(tx.logs[0].args._owner, token_owner);
        });
    });

    describe("Test cases for the transferTickerOwnership()", async () => {
        it("Should able to transfer the ticker ownership -- failed because token is not deployed having the same ticker", async () => {
            await catchRevert(
                I_STRProxied.transferTickerOwnership(account_issuer, "ETH", { from: account_temp }),
                "tx revert -> failed because token is not deployed having the same ticker"
            );
        });

        it("Should able to transfer the ticker ownership -- failed because new owner is 0x", async () => {
            await I_SecurityToken002.transferOwnership(account_temp, { from: token_owner });
            await catchRevert(
                I_STRProxied.transferTickerOwnership(address_zero, symbol2, { from: token_owner }),
                "tx revert -> failed because new owner is 0x"
            );
        });

        it("Should able to transfer the ticker ownership -- failed because ticker is of zero length", async () => {
            await catchRevert(
                I_STRProxied.transferTickerOwnership(account_temp, "", { from: token_owner }),
                "tx revert -> failed because ticker is of zero length"
            );
        });

        it("Should able to transfer the ticker ownership", async () => {
            let tx = await I_STRProxied.transferTickerOwnership(account_temp, symbol2, { from: token_owner, gas: 5000000 });
            assert.equal(tx.logs[0].args._newOwner, account_temp);
            let symbolDetails = await I_Getter.getTickerDetails.call(symbol2);
            assert.equal(symbolDetails[0], account_temp, `Owner of the symbol should be ${account_temp}`);
            assert.equal(symbolDetails[3], name2, `Name of the symbol should be ${name2}`);
        });
    });

    describe("Test case for the changeSecurityLaunchFee()", async () => {
        it("Should able to change the STLaunchFee-- failed because of bad owner", async () => {
            await catchRevert(
                I_STRProxied.changeSecurityLaunchFee(new BN(web3.utils.toWei("500")), { from: account_temp }),
                "tx revert -> failed because of bad owner"
            );
        });

        it("Should able to change the STLaunchFee-- failed because of putting the same fee", async () => {
            await catchRevert(
                I_STRProxied.changeSecurityLaunchFee(initRegFee, { from: account_polymath }),
                "tx revert -> failed because of putting the same fee"
            );
        });

        it("Should able to change the STLaunchFee", async () => {
            let tx = await I_STRProxied.changeSecurityLaunchFee(new BN(web3.utils.toWei("500")), { from: account_polymath });
            assert.equal(tx.logs[0].args._newFee.toString(), new BN(web3.utils.toWei("500")).toString());
            let stLaunchFee = await I_STRProxied.getUintValue(web3.utils.soliditySha3("stLaunchFee"));
            assert.equal(stLaunchFee.toString(), new BN(web3.utils.toWei("500")).toString());
        });
    });

    describe("Test cases for the changeExpiryLimit()", async () => {
        it("Should able to change the ExpiryLimit-- failed because of bad owner", async () => {
            await catchRevert(
                I_STRProxied.changeExpiryLimit(duration.days(15), { from: account_temp }),
                "tx revert -> failed because of bad owner"
            );
        });

        it("Should able to change the ExpiryLimit-- failed because expirylimit is less than 1 day", async () => {
            await catchRevert(
                I_STRProxied.changeExpiryLimit(duration.minutes(50), { from: account_polymath }),
                "tx revert -> failed because expirylimit is less than 1 day"
            );
        });

        it("Should able to change the ExpiryLimit", async () => {
            let tx = await I_STRProxied.changeExpiryLimit(duration.days(20), { from: account_polymath });
            assert.equal(tx.logs[0].args._newExpiry, duration.days(20));
            let expiry = await I_STRProxied.getUintValue(web3.utils.soliditySha3("expiryLimit"));
            assert.equal(expiry, duration.days(20));
        });
    });

    describe("Test cases for the changeTickerRegistrationFee()", async () => {
        it("Should able to change the TickerRegFee-- failed because of bad owner", async () => {
            await catchRevert(
                I_STRProxied.changeTickerRegistrationFee(new BN(web3.utils.toWei("500")), { from: account_temp }),
                "tx revert -> failed because of bad owner"
            );
        });

        it("Should able to change the TickerRegFee-- failed because of putting the same fee", async () => {
            await catchRevert(
                I_STRProxied.changeTickerRegistrationFee(initRegFee, { from: account_polymath }),
                "tx revert -> failed because of putting the same fee"
            );
        });

        it("Should able to change the TickerRegFee", async () => {
            let tx = await I_STRProxied.changeTickerRegistrationFee(new BN(web3.utils.toWei("400")), { from: account_polymath });
            assert.equal(tx.logs[0].args._newFee.toString(), new BN(web3.utils.toWei("400")).toString());
            let tickerRegFee = await I_STRProxied.getUintValue(web3.utils.soliditySha3("tickerRegFee"));
            assert.equal(tickerRegFee.toString(), new BN(web3.utils.toWei("400")).toString());
        });

        it("Should fail to register the ticker with the old fee", async () => {
            await I_PolyToken.approve(I_STRProxied.address, initRegFeePOLY, { from: token_owner });
            await catchRevert(
                I_STRProxied.registerTicker(token_owner, "POLY", "Polymath", { from: token_owner }),
                "tx revert -> failed because of ticker registeration fee gets change"
            );
        });

        it("Should register the ticker with the new fee", async () => {
            await I_PolyToken.getTokens(new BN(web3.utils.toWei("1600")), token_owner);
            await I_PolyToken.approve(I_STRProxied.address, new BN(web3.utils.toWei("2000")), { from: token_owner });
            let tx = await I_STRProxied.registerTicker(token_owner, "POLY", "Polymath", { from: token_owner });
            assert.equal(tx.logs[0].args._owner, token_owner, `Token owner should be ${token_owner}`);
            assert.equal(tx.logs[0].args._ticker, "POLY", `Symbol should be POLY`);
        });

        it("Should fail to launch the securityToken with the old launch fee", async () => {
            await I_PolyToken.approve(I_STRProxied.address, initRegFeePOLY, { from: token_owner });
            await catchRevert(
<<<<<<< HEAD
                I_STRProxied.generateSecurityToken("Polymath", "POLY", tokenDetails, false, token_owner, { from: token_owner }),
=======
                I_STRProxied.generateSecurityToken("Polymath", "POLY", tokenDetails, false, 0, { from: token_owner }),
>>>>>>> 92807d1b
                "tx revert -> failed because of old launch fee"
            );
        });

        it("Should launch the the securityToken", async () => {
            await I_PolyToken.approve(I_STRProxied.address, new BN(web3.utils.toWei("2000")), { from: token_owner });
<<<<<<< HEAD
            let tx = await I_STRProxied.generateSecurityToken("Polymath", "POLY", tokenDetails, false, token_owner, { from: token_owner });
=======
            let tx = await I_STRProxied.generateSecurityToken("Polymath", "POLY", tokenDetails, false, 0, { from: token_owner });
>>>>>>> 92807d1b

            // Verify the successful generation of the security token
            assert.equal(tx.logs[2].args._ticker, "POLY", "SecurityToken doesn't get deployed");
        });
    });

    describe("Test case for the update poly token", async () => {
        it("Should change the polytoken address -- failed because of bad owner", async () => {
            catchRevert(
                I_STRProxied.updatePolyTokenAddress(dummy_token, { from: account_temp }),
                "tx revert -> failed because of bad owner"
            );
        });

        it("Should change the polytoken address -- failed because of 0x address", async () => {
            catchRevert(
                I_STRProxied.updatePolyTokenAddress(address_zero, { from: account_polymath }),
                "tx revert -> failed because 0x address"
            );
        });

        it("Should successfully change the polytoken address", async () => {
            let _id = await takeSnapshot();
            await I_STRProxied.updatePolyTokenAddress(dummy_token, { from: account_polymath });
            assert.equal(await I_STRProxied.getAddressValue.call(web3.utils.soliditySha3("polyToken")), dummy_token);
            await revertToSnapshot(_id);
        });
    });

    describe("Test cases for getters", async () => {
        it("Should get the security token address", async () => {
            let address = await I_Getter.getSecurityTokenAddress.call(symbol);
            assert.equal(address, I_SecurityToken.address);
        });

        it("Should get the security token data", async () => {
            let data = await I_Getter.getSecurityTokenData.call(I_SecurityToken.address);
            assert.equal(data[0], symbol);
            assert.equal(data[1], token_owner);
            assert.equal(data[4][0], 3);
            assert.equal(data[4][1], 0);
            assert.equal(data[4][2], 0);
        });

        it("Should get the tickers by owner", async () => {
            let tickersList = await I_Getter.getTickersByOwner.call(token_owner);
            console.log(tickersList);
            assert.equal(tickersList.length, 4);
            let tickersListArray = await I_Getter.getTickersByOwner.call(account_temp);
            console.log(tickersListArray);
            assert.equal(tickersListArray.length, 3);
        });
    });

    describe("Test case for the Removing the ticker", async () => {
        it("Should remove the ticker from the polymath ecosystem -- bad owner", async () => {
            await catchRevert(
                I_STRProxied.removeTicker(symbol2, { from: account_investor1 }),
                "tx revert -> failed because msg.sender should be account_polymath"
            );
        });

        it("Should remove the ticker from the polymath ecosystem -- fail because ticker doesn't exist in the ecosystem", async () => {
            await catchRevert(
                I_STRProxied.removeTicker("HOLA", { from: account_polymath }),
                "tx revert -> failed because ticker doesn't exist in the polymath ecosystem"
            );
        });

        it("Should successfully remove the ticker from the polymath ecosystem", async () => {
            let tx = await I_STRProxied.removeTicker(symbol2, { from: account_polymath });
            assert.equal(tx.logs[0].args._ticker, symbol2, "Ticker doesn't get deleted successfully");
        });
    });

    describe(" Test cases of the registerTicker", async () => {
        it("Should register the ticker 1", async () => {
            await I_PolyToken.getTokens(new BN(web3.utils.toWei("1600")), account_temp);
            await I_PolyToken.approve(I_STRProxied.address, new BN(web3.utils.toWei("1600")), { from: account_temp });
            let tx = await I_STRProxied.registerTicker(account_temp, "TOK1", "0x0", { from: account_temp });
            assert.equal(tx.logs[0].args._owner, account_temp, `Owner should be the ${account_temp}`);
            assert.equal(tx.logs[0].args._ticker, "TOK1", `Symbol should be TOK1`);
            console.log((await I_Getter.getTickersByOwner.call(account_temp)).map(x => web3.utils.toUtf8(x)));
        });

        it("Should register the ticker 2", async () => {
            await I_PolyToken.getTokens(new BN(web3.utils.toWei("1600")), account_temp);
            await I_PolyToken.approve(I_STRProxied.address, new BN(web3.utils.toWei("1600")), { from: account_temp });
            let tx = await I_STRProxied.registerTicker(account_temp, "TOK2", "0x0", { from: account_temp });
            assert.equal(tx.logs[0].args._owner, account_temp, `Owner should be the ${account_temp}`);
            assert.equal(tx.logs[0].args._ticker, "TOK2", `Symbol should be TOK2`);
            console.log((await I_Getter.getTickersByOwner.call(account_temp)).map(x => web3.utils.toUtf8(x)));
        });

        it("Should register the ticker 3", async () => {
            await I_PolyToken.getTokens(new BN(web3.utils.toWei("1600")), account_temp);
            await I_PolyToken.approve(I_STRProxied.address, new BN(web3.utils.toWei("1600")), { from: account_temp });
            let tx = await I_STRProxied.registerTicker(account_temp, "TOK3", "0x0", { from: account_temp });
            assert.equal(tx.logs[0].args._owner, account_temp, `Owner should be the ${account_temp}`);
            assert.equal(tx.logs[0].args._ticker, "TOK3", `Symbol should be TOK3`);
            console.log((await I_Getter.getTickersByOwner.call(account_temp)).map(x => web3.utils.toUtf8(x)));
        });

        it("Should successfully remove the ticker 2", async () => {
            let tx = await I_STRProxied.removeTicker("TOK2", { from: account_polymath });
            assert.equal(tx.logs[0].args._ticker, "TOK2", "Ticker doesn't get deleted successfully");
            console.log((await I_Getter.getTickersByOwner.call(account_temp)).map(x => web3.utils.toUtf8(x)));
        });

        it("Should modify ticker 1", async () => {
            currentTime = new BN(await latestTime());
            let tx = await I_STRProxied.modifyTicker(
                account_temp,
                "TOK1",
                "TOKEN 1",
                currentTime,
                currentTime.add(new BN(duration.minutes(10))),
                false,
                { from: account_polymath }
            );
            assert.equal(tx.logs[0].args._owner, account_temp, `Should be equal to the ${account_temp}`);
            assert.equal(tx.logs[0].args._ticker, "TOK1", "Should be equal to TOK1");
            assert.equal(tx.logs[0].args._name, "TOKEN 1", "Should be equal to TOKEN 1");
            console.log((await I_Getter.getTickersByOwner.call(account_temp)).map(x => web3.utils.toUtf8(x)));
        });

        it("Should modify ticker 3", async () => {
            let tx = await I_STRProxied.modifyTicker(
                account_temp,
                "TOK3",
                "TOKEN 3",
                currentTime,
                currentTime.add(new BN(duration.minutes(10))),
                false,
                { from: account_polymath }
            );
            assert.equal(tx.logs[0].args._owner, account_temp, `Should be equal to the ${account_temp}`);
            assert.equal(tx.logs[0].args._ticker, "TOK3", "Should be equal to TOK3");
            assert.equal(tx.logs[0].args._name, "TOKEN 3", "Should be equal to TOKEN 3");
            console.log((await I_Getter.getTickersByOwner.call(account_temp)).map(x => web3.utils.toUtf8(x)));
        });
    });
    describe("Test cases for IRegistry functionality", async () => {
        describe("Test cases for reclaiming funds", async () => {
            it("Should successfully reclaim POLY tokens -- fail because token address will be 0x", async () => {
                I_PolyToken.transfer(I_STRProxied.address, new BN(web3.utils.toWei("1")), { from: token_owner });
                await catchRevert(I_STRProxied.reclaimERC20(address_zero, { from: account_polymath }));
            });

            it("Should successfully reclaim POLY tokens -- not authorised", async () => {
                await catchRevert(I_STRProxied.reclaimERC20(I_PolyToken.address, { from: account_temp }));
            });

            it("Should successfully reclaim POLY tokens", async () => {
                let bal1 = await I_PolyToken.balanceOf.call(account_polymath);
                await I_STRProxied.reclaimERC20(I_PolyToken.address, { from: account_polymath });
                let bal2 = await I_PolyToken.balanceOf.call(account_polymath);
                assert.isAtLeast(
                    bal2.div(new BN(10).pow(new BN(18))).toNumber(),
                    bal2.div(new BN(10).pow(new BN(18))).toNumber()
                );
            });
        });

        describe("Test cases for pausing the contract", async () => {
            it("Should fail to pause if msg.sender is not owner", async () => {
                await catchRevert(I_STRProxied.pause({ from: account_temp }), "tx revert -> msg.sender should be account_polymath");
            });

            it("Should successfully pause the contract", async () => {
                await I_STRProxied.pause({ from: account_polymath });
                let status = await I_STRProxied.getBoolValue.call(web3.utils.soliditySha3("paused"));
                assert.isOk(status);
            });

            it("Should fail to unpause if msg.sender is not owner", async () => {
                await catchRevert(I_STRProxied.unpause({ from: account_temp }), "tx revert -> msg.sender should be account_polymath");
            });

            it("Should successfully unpause the contract", async () => {
                await I_STRProxied.unpause({ from: account_polymath });
                let status = await I_STRProxied.getBoolValue.call(web3.utils.soliditySha3("paused"));
                assert.isNotOk(status);
            });
        });

        describe("Test cases for the setProtocolVersion", async () => {
            it("Should successfully change the protocolVersion -- failed because of bad owner", async () => {
                await catchRevert(I_STRProxied.setProtocolVersion(accounts[8], 5, 6, 7, { from: account_temp }));
            });

            it("Should successfully change the protocolVersion -- failed because factory address is 0x", async () => {
                await catchRevert(
                    I_STRProxied.setProtocolVersion(address_zero, 5, 6, 7, { from: account_polymath })
                );
            });

            it("Should successfully change the protocolVersion -- not a valid vesrion", async () => {
                await catchRevert(I_STRProxied.setProtocolVersion(accounts[8], new BN(0), new BN(0), new BN(0), { from: account_polymath }));
            });

            it("Should successfully change the protocolVersion -- fail in second attempt because of invalid version", async () => {
                let snap_Id = await takeSnapshot();
                await I_STRProxied.setProtocolVersion(accounts[8], 3, 1, 1, { from: account_polymath });
                await catchRevert(I_STRProxied.setProtocolVersion(accounts[8], 1, 3, 1, { from: account_polymath }));
                await revertToSnapshot(snap_Id);
            });
        });

        describe("Test cases for the transferOwnership", async () => {
            it("Should fail to transfer the ownership -- not authorised", async () => {
                await catchRevert(I_STRProxied.transferOwnership(account_temp, { from: account_issuer }));
            });

            it("Should fail to transfer the ownership -- 0x address is not allowed", async () => {
                await catchRevert(I_STRProxied.transferOwnership(address_zero, { from: account_polymath }));
            });

            it("Should successfully transfer the ownership of the STR", async () => {
                let tx = await I_STRProxied.transferOwnership(account_temp, { from: account_polymath });
                assert.equal(tx.logs[0].args.previousOwner, account_polymath);
                assert.equal(tx.logs[0].args.newOwner, account_temp);
            });
        });
    });
});<|MERGE_RESOLUTION|>--- conflicted
+++ resolved
@@ -537,11 +537,7 @@
             await I_PolyToken.approve(I_STRProxied.address, new BN(0), { from: token_owner });
 
             await catchRevert(
-<<<<<<< HEAD
-                I_STRProxied.generateSecurityToken(name, symbol, tokenDetails, false, token_owner, { from: token_owner }),
-=======
-                I_STRProxied.generateSecurityToken(name, symbol, tokenDetails, false, 0, { from: token_owner }),
->>>>>>> 92807d1b
+                I_STRProxied.generateSecurityToken(name, symbol, tokenDetails, false, token_owner, 0, { from: token_owner }),
                 "tx revert -> POLY allowance not provided for registration fee"
             );
         });
@@ -551,11 +547,7 @@
             await I_PolyToken.approve(I_STRProxied.address, initRegFeePOLY, { from: token_owner });
 
             await catchRevert(
-<<<<<<< HEAD
-                I_STRProxied.generateSecurityToken(name, symbol, tokenDetails, false, token_owner, { from: token_owner }),
-=======
-                I_STRProxied.generateSecurityToken(name, symbol, tokenDetails, false, 0, { from: token_owner }),
->>>>>>> 92807d1b
+                I_STRProxied.generateSecurityToken(name, symbol, tokenDetails, false, token_owner, 0, { from: token_owner }),
                 "tx revert -> Registration is paused"
             );
         });
@@ -564,58 +556,42 @@
             await I_STRProxied.unpause({ from: account_polymath });
 
             await catchRevert(
-<<<<<<< HEAD
-                I_STRProxied.generateSecurityToken(name, "0x0", tokenDetails, false, token_owner, { from: token_owner }),
-=======
-                I_STRProxied.generateSecurityToken(name, "0x0", tokenDetails, false, 0, { from: token_owner }),
->>>>>>> 92807d1b
+                I_STRProxied.generateSecurityToken(name, "0x0", tokenDetails, false, token_owner, 0, { from: token_owner }),
                 "tx revert -> Zero ticker length is not allowed"
             );
         });
 
         it("Should fail to generate the securityToken -- Because name length is 0", async () => {
             await catchRevert(
-<<<<<<< HEAD
-                I_STRProxied.generateSecurityToken("", symbol, tokenDetails, false, token_owner, { from: token_owner }),
-=======
-                I_STRProxied.generateSecurityToken("", symbol, tokenDetails, false, 0, { from: token_owner }),
+                I_STRProxied.generateSecurityToken("", symbol, tokenDetails, false, token_owner, 0, { from: token_owner }),
                 "tx revert -> 0 name length is not allowed"
             );
         });
 
         it("Should fail to generate the securityToken -- Because version is not valid", async () => {
             await catchRevert(
-                I_STRProxied.generateSecurityToken("", symbol, tokenDetails, false, 12356, { from: token_owner }),
->>>>>>> 92807d1b
+                I_STRProxied.generateSecurityToken("", symbol, tokenDetails, false, token_owner, 12356, { from: token_owner }),
                 "tx revert -> 0 name length is not allowed"
             );
         });
 
         it("Should fail to generate the securityToken -- Because treasury wallet is 0x0", async () => {
             await catchRevert(
-                I_STRProxied.generateSecurityToken(name, symbol, tokenDetails, false, address_zero, { from: token_owner }),
+                I_STRProxied.generateSecurityToken(name, symbol, tokenDetails, false, address_zero, 0, { from: token_owner }),
                 "tx revert -> 0x0 value of treasury wallet is not allowed"
             );
         });
 
         it("Should fail to generate the securityToken -- Because msg.sender is not the rightful owner of the ticker", async () => {
             await catchRevert(
-<<<<<<< HEAD
-                I_STRProxied.generateSecurityToken(name, symbol, tokenDetails, false, token_owner, { from: account_temp }),
-=======
-                I_STRProxied.generateSecurityToken(name, symbol, tokenDetails, false, 0, { from: account_temp }),
->>>>>>> 92807d1b
+                I_STRProxied.generateSecurityToken(name, symbol, tokenDetails, false, token_owner, 0, { from: account_temp }),
                 "tx revert -> Because msg.sender is not the rightful owner of the ticker"
             );
         });
 
         it("Should generate the new security token with the same symbol as registered above", async () => {
 
-<<<<<<< HEAD
-            let tx = await I_STRProxied.generateSecurityToken(name, symbol, tokenDetails, false, treasury_wallet, { from: token_owner });
-=======
-            let tx = await I_STRProxied.generateSecurityToken(name, symbol, tokenDetails, false, 0, { from: token_owner });
->>>>>>> 92807d1b
+            let tx = await I_STRProxied.generateSecurityToken(name, symbol, tokenDetails, false, treasury_wallet, 0, { from: token_owner });
 
             // Verify the successful generation of the security token
             assert.equal(tx.logs[2].args._ticker, symbol, "SecurityToken doesn't get deployed");
@@ -632,11 +608,7 @@
 
         it("Should fail to generate the SecurityToken when token is already deployed with the same symbol", async () => {
             await catchRevert(
-<<<<<<< HEAD
-                I_STRProxied.generateSecurityToken(name, symbol, tokenDetails, false, treasury_wallet, { from: token_owner }),
-=======
-                I_STRProxied.generateSecurityToken(name, symbol, tokenDetails, false, 0, { from: token_owner }),
->>>>>>> 92807d1b
+                I_STRProxied.generateSecurityToken(name, symbol, tokenDetails, false, treasury_wallet, 0, { from: token_owner }),
                 "tx revert -> Because ticker is already in use"
             );
         });
@@ -647,11 +619,7 @@
             let tx = await I_STRProxied.registerTicker(token_owner, "CCC", name, { from: token_owner });
             await increaseTime(duration.days(65));
             await catchRevert(
-<<<<<<< HEAD
-                I_STRProxied.generateSecurityToken(name, "CCC", tokenDetails, false, treasury_wallet, { from: token_owner }),
-=======
-                I_STRProxied.generateSecurityToken(name, "CCC", tokenDetails, false, 0, { from: token_owner }),
->>>>>>> 92807d1b
+                I_STRProxied.generateSecurityToken(name, "CCC", tokenDetails, false, treasury_wallet, 0, { from: token_owner }),
                 "tx revert -> Because ticker is expired"
             );
             await revertToSnapshot(snap_Id);
@@ -662,13 +630,8 @@
             await I_STRProxied.changeSecurityLaunchFee(0, { from: account_polymath });
             await I_PolyToken.approve(I_STRProxied.address, new BN(web3.utils.toWei("2000")), { from: token_owner });
             let tx = await I_STRProxied.registerTicker(token_owner, "CCC", name, { from: token_owner });
-<<<<<<< HEAD
-            await I_STRProxied.generateSecurityToken(name, "CCC", tokenDetails, false, treasury_wallet, { from: token_owner }),
+            await I_STRProxied.generateSecurityToken(name, "CCC", tokenDetails, false, treasury_wallet, 0, { from: token_owner }),
             await revertToSnapshot(snap_Id);
-=======
-            await I_STRProxied.generateSecurityToken(name, "CCC", tokenDetails, false, 0, { from: token_owner }),
-                await revertToSnapshot(snap_Id);
->>>>>>> 92807d1b
         });
 
         it("Should get all created security tokens", async() => {
@@ -676,11 +639,7 @@
             await I_PolyToken.getTokens(web3.utils.toWei("2000"), account_temp);
             await I_PolyToken.approve(I_STRProxied.address, web3.utils.toWei("2000"), { from: account_temp });
             await I_STRProxied.registerTicker(account_temp, "TMP", name, { from: account_temp });
-<<<<<<< HEAD
-            let tx = await I_STRProxied.generateSecurityToken(name, "TMP", tokenDetails, false, account_temp, { from: account_temp });
-=======
-            let tx = await I_STRProxied.generateSecurityToken(name, "TMP", tokenDetails, false, 0, { from: account_temp });
->>>>>>> 92807d1b
+            let tx = await I_STRProxied.generateSecurityToken(name, "TMP", tokenDetails, false, account_temp, 0, { from: account_temp });
 
             // Verify the successful generation of the security token
             assert.equal(tx.logs[2].args._ticker, "TMP", "SecurityToken doesn't get deployed");
@@ -742,26 +701,23 @@
             assert.equal(_protocol[2], 0);
         });
 
-<<<<<<< HEAD
-            let tx = await I_STRProxied.generateSecurityToken(name2, symbol2, tokenDetails, false, token_owner, { from: token_owner });
-=======
         it("Should fail to generate the securityToken because of invalid version", async() => {
             await I_PolyToken.approve(I_STRProxied.address, initRegFeePOLY, { from: token_owner });
             await catchRevert(
-                I_STRProxied.generateSecurityToken(name2, symbol2, tokenDetails, false, _pack(1,2,0), { from: token_owner })
+                I_STRProxied.generateSecurityToken(name2, symbol2, tokenDetails, false, token_owner, _pack(1,2,0), { from: token_owner })
             );
         })
->>>>>>> 92807d1b
 
         it("Should generate the new security token with version 2", async () => {
-            let tx = await I_STRProxied.generateSecurityToken(name2, symbol2, tokenDetails, false, _pack(2,2,0), { from: token_owner });
-            
+            let tx = await I_STRProxied.generateSecurityToken(name2, symbol2, tokenDetails, false, token_owner, _pack(2,2,0), { from: token_owner });
+            console.log(`Protocol version: ${_pack(2,2,0)}`);
             // Verify the successful generation of the security token
             assert.equal(tx.logs[2].args._ticker, symbol2, "SecurityToken doesn't get deployed");
 
             I_SecurityToken002 = await SecurityTokenMock.at(tx.logs[2].args._securityTokenAddress);
             let stGetterV2 = await STGetter.at(I_SecurityToken002.address);
             let stVersion = await stGetterV2.getVersion.call();
+            console.log(stVersion);
             assert.equal(stVersion[0], 2);
             assert.equal(stVersion[1], 2);
             assert.equal(stVersion[2], 0);
@@ -1126,22 +1082,14 @@
         it("Should fail to launch the securityToken with the old launch fee", async () => {
             await I_PolyToken.approve(I_STRProxied.address, initRegFeePOLY, { from: token_owner });
             await catchRevert(
-<<<<<<< HEAD
-                I_STRProxied.generateSecurityToken("Polymath", "POLY", tokenDetails, false, token_owner, { from: token_owner }),
-=======
-                I_STRProxied.generateSecurityToken("Polymath", "POLY", tokenDetails, false, 0, { from: token_owner }),
->>>>>>> 92807d1b
+                I_STRProxied.generateSecurityToken("Polymath", "POLY", tokenDetails, false, token_owner, 0,  { from: token_owner }),
                 "tx revert -> failed because of old launch fee"
             );
         });
 
         it("Should launch the the securityToken", async () => {
             await I_PolyToken.approve(I_STRProxied.address, new BN(web3.utils.toWei("2000")), { from: token_owner });
-<<<<<<< HEAD
-            let tx = await I_STRProxied.generateSecurityToken("Polymath", "POLY", tokenDetails, false, token_owner, { from: token_owner });
-=======
-            let tx = await I_STRProxied.generateSecurityToken("Polymath", "POLY", tokenDetails, false, 0, { from: token_owner });
->>>>>>> 92807d1b
+            let tx = await I_STRProxied.generateSecurityToken("Polymath", "POLY", tokenDetails, false, token_owner, 0, { from: token_owner });
 
             // Verify the successful generation of the security token
             assert.equal(tx.logs[2].args._ticker, "POLY", "SecurityToken doesn't get deployed");
