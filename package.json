--- conflicted
+++ resolved
@@ -64,29 +64,17 @@
     "chalk": "^2.4.1",
     "coveralls": "^3.0.1",
     "ethereumjs-testrpc": "^6.0.3",
-<<<<<<< HEAD
-    "ethers": "^3.0.15",
-    "fs": "0.0.1-security",
-    "openzeppelin-solidity": "2.0.0",
-=======
     "ethers": "^4.0.7",
     "fs": "0.0.2",
     "openzeppelin-solidity": "1.10.0",
->>>>>>> abe3ed4a
     "readline-sync": "^1.4.9",
     "request": "^2.88.0",
     "request-promise": "^4.2.2",
     "shelljs": "^0.8.2",
     "solc": "^0.4.24",
     "truffle-contract": "^3.0.4",
-<<<<<<< HEAD
-    "truffle-hdwallet-provider-privkey": "^0.1.0",
-    "web3": "1.0.0-beta.34",
-    "web3-provider-engine": "^14.1.0"
-=======
     "truffle-hdwallet-provider-privkey": "0.2.0",
     "web3": "1.0.0-beta.34"
->>>>>>> abe3ed4a
   },
   "devDependencies": {
     "@soldoc/soldoc": "^0.4.3",
