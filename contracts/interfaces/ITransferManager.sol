pragma solidity ^0.5.0;

/**
 * @title Interface to be implemented by all Transfer Manager modules
 */
interface ITransferManager {
    enum Result {INVALID, NA, VALID, FORCE_VALID}

    /**
     * @notice Determines if the transfer between these two accounts can happen
     */
<<<<<<< HEAD
    function verifyTransfer(address _from, address _to, uint256 _amount, bytes calldata _data, bool _isTransfer) external returns(
        TransferManagerEnums.Result
    );

    function executeTransfer(address _from, address _to, uint256 _amount, bytes calldata _data) external view returns(
        TransferManagerEnums.Result, byte
    );

    /**
     * @notice return the amount of tokens for a given user as per the partition
     * @param _owner Whom token amount need to query
     * @param _partition Identifier
     */
    function getTokensByPartition(address _owner, bytes32 _partition) external view returns(uint256);

=======
    function verifyTransfer(address _from, address _to, uint256 _amount, bytes calldata _data, bool _isTransfer) external returns(Result);
>>>>>>> a87b16a0
}<|MERGE_RESOLUTION|>--- conflicted
+++ resolved
@@ -4,19 +4,19 @@
  * @title Interface to be implemented by all Transfer Manager modules
  */
 interface ITransferManager {
+    //  If verifyTransfer returns:
+    //  FORCE_VALID, the transaction will always be valid, regardless of other TM results
+    //  INVALID, then the transfer should not be allowed regardless of other TM results
+    //  VALID, then the transfer is valid for this TM
+    //  NA, then the result from this TM is ignored
     enum Result {INVALID, NA, VALID, FORCE_VALID}
 
     /**
      * @notice Determines if the transfer between these two accounts can happen
      */
-<<<<<<< HEAD
-    function verifyTransfer(address _from, address _to, uint256 _amount, bytes calldata _data, bool _isTransfer) external returns(
-        TransferManagerEnums.Result
-    );
+    function verifyTransfer(address _from, address _to, uint256 _amount, bytes calldata _data, bool _isTransfer) external returns(Result);
 
-    function executeTransfer(address _from, address _to, uint256 _amount, bytes calldata _data) external view returns(
-        TransferManagerEnums.Result, byte
-    );
+    function executeTransfer(address _from, address _to, uint256 _amount, bytes calldata _data) external view returns(Result, byte);
 
     /**
      * @notice return the amount of tokens for a given user as per the partition
@@ -24,8 +24,4 @@
      * @param _partition Identifier
      */
     function getTokensByPartition(address _owner, bytes32 _partition) external view returns(uint256);
-
-=======
-    function verifyTransfer(address _from, address _to, uint256 _amount, bytes calldata _data, bool _isTransfer) external returns(Result);
->>>>>>> a87b16a0
 }