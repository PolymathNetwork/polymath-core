--- conflicted
+++ resolved
@@ -1,176 +1,128 @@
-var readlineSync = require('readline-sync');
-var chalk = require('chalk');
-var moment = require('moment');
-var common = require('./common/common_functions');
-var gbl = require('./common/global');
-var contracts = require('./helpers/contract_addresses');
-var abis = require('./helpers/contract_abis');
+const readlineSync = require('readline-sync');
+const chalk = require('chalk');
+const moment = require('moment');
+const common = require('./common/common_functions');
+const gbl = require('./common/global');
+const contracts = require('./helpers/contract_addresses');
+const abis = require('./helpers/contract_abis');
+const csvParse = require('./helpers/csv');
+const { table } = require('table')
+
+const EXCLUSIONS_DATA_CSV = `${__dirname}/../data/Checkpoint/exclusions_data.csv`;
+const TAX_WITHHOLDING_DATA_CSV = `${__dirname}/../data/Checkpoint/tax_withholding_data.csv`;
 
 // App flow
 let tokenSymbol;
 let securityToken;
 let polyToken;
 let securityTokenRegistry;
-let generalTransferManager;
+let moduleRegistry;
 let currentDividendsModule;
 
-async function executeApp(type) {
-  dividendsType = type;
-
-  common.logAsciiBull();
-  console.log("**********************************************");
-  console.log("Welcome to the Command-Line Dividends Manager.");
-  console.log("**********************************************");
-  console.log("Issuer Account: " + Issuer.address + "\n");
-
-  await setup();
-  try {
-    await start_explorer();
-  } catch (err) {
-    console.log(err);
-    return;
-  }
-};
-
-async function setup(){
-  try {
-    let securityTokenRegistryAddress = await contracts.securityTokenRegistry();
-    let securityTokenRegistryABI = abis.securityTokenRegistry();
-    securityTokenRegistry = new web3.eth.Contract(securityTokenRegistryABI, securityTokenRegistryAddress);
-    securityTokenRegistry.setProvider(web3.currentProvider);
-
-    let polyTokenAddress = await contracts.polyToken();
-    let polyTokenABI = abis.polyToken();
-    polyToken = new web3.eth.Contract(polyTokenABI, polyTokenAddress);
-    polyToken.setProvider(web3.currentProvider);
-  } catch (err) {
-    console.log(err)
-    console.log('\x1b[31m%s\x1b[0m',"There was a problem getting the contracts. Make sure they are deployed to the selected network.");
-    process.exit(0);
-  }
-}
-
-async function start_explorer(){
-  console.log('\n\x1b[34m%s\x1b[0m',"Dividends Manager - Main Menu");
-
-  if (!tokenSymbol)
-    tokenSymbol = readlineSync.question('Enter the token symbol: ');
-
-  let result = await securityTokenRegistry.methods.getSecurityTokenAddress(tokenSymbol).call();
-  if (result == "0x0000000000000000000000000000000000000000") {
-    tokenSymbol = undefined;
-    console.log(chalk.red(`Token symbol provided is not a registered Security Token.`));
+let dividendsType;
+
+async function executeApp() {
+  console.log('\n', chalk.blue('Dividends Manager - Main Menu', '\n'));
+
+  let tmModules = await getAllModulesByType(gbl.constants.MODULES_TYPES.DIVIDENDS);
+  let nonArchivedModules = tmModules.filter(m => !m.archived);
+  if (nonArchivedModules.length > 0) {
+    console.log(`Dividends modules attached:`);
+    nonArchivedModules.map(m => console.log(`- ${m.name} at ${m.address}`))
   } else {
-    let securityTokenABI = abis.securityToken();
-    securityToken = new web3.eth.Contract(securityTokenABI,result);
-
-    // Get the GTM
-    result = await securityToken.methods.getModulesByName(web3.utils.toHex('GeneralTransferManager')).call();
-    if (result.length == 0) {
-      console.log(chalk.red(`General Transfer Manager is not attached.`));
-    } else {
-      generalTransferManagerAddress = result[0];
-      let generalTransferManagerABI = abis.generalTransferManager();
-      generalTransferManager = new web3.eth.Contract(generalTransferManagerABI, generalTransferManagerAddress);
-      generalTransferManager.setProvider(web3.currentProvider);
-
-      let typeOptions = ['POLY', 'ETH'];
-      if (!typeOptions.includes(dividendsType)) {
-        let index = readlineSync.keyInSelect(typeOptions, 'What type of dividends do you want work with?', {cancel: false});
-        dividendsType = typeOptions[index];
-        console.log(`Selected: ${dividendsType}`)
-      }
-
-      let currentCheckpoint = await securityToken.methods.currentCheckpointId().call();
-      console.log(chalk.yellow(`\nToken is at checkpoint: ${currentCheckpoint}`));
-
-      let options = ['Mint tokens', 'Transfer tokens', 'Create checkpoint', 'Set default exclusions for dividends', 'Tax holding settings', 'Create dividends']
-
-<<<<<<< HEAD
-      if (currentCheckpoint > 0) {
-        options.push('Explore account at checkpoint', 'Explore total supply at checkpoint')
-      }
-
-      // Only show dividend options if divididenModule is already attached
-      if (await isDividendsModuleAttached()) {
-        options.push('Push dividends to accounts',
-          `Explore ${dividendsType} balance`, 'Reclaim expired dividends')
-      }
-
-      let index = readlineSync.keyInSelect(options, 'What do you want to do?');
-      let selected = index != -1 ? options[index] : 'Cancel';
-      console.log('Selected:', selected, '\n');
-      switch (selected) {
-        case 'Mint tokens':
-          let _to =  readlineSync.question('Enter beneficiary of minting: ');
-          let _amount =  readlineSync.question('Enter amount of tokens to mint: ');
-          await mintTokens(_to,_amount);
-        break;
-        case 'Transfer tokens':
-          let _to2 =  readlineSync.question('Enter beneficiary of tranfer: ');
-          let _amount2 =  readlineSync.question('Enter amount of tokens to transfer: ');
-          await transferTokens(_to2,_amount2);
-        break;
-        case 'Create checkpoint':
-          let createCheckpointAction = securityToken.methods.createCheckpoint();
-          await common.sendTransaction(createCheckpointAction);
-        break;
-        case 'Set default exclusions for dividends':
-          await setDefaultExclusions();
-        break;
-        case 'Tax holding settings':
-          await taxHoldingMenu();
-        break;
-        case 'Create dividends':
-          let divName = readlineSync.question(`Enter a name or title to indetify this dividend: `);
-          let dividend = readlineSync.question(`How much ${dividendsType} would you like to distribute to token holders?: `);
-          await checkBalance(dividend);
-          let checkpointId = currentCheckpoint == 0 ? 0 : await selectCheckpoint(true); // If there are no checkpoints, it must create a new one
-          await createDividends(divName, dividend, checkpointId);
-        break;
-        case 'Explore account at checkpoint':
-          let _address =  readlineSync.question('Enter address to explore: ');
-          let _checkpoint = await selectCheckpoint(false);
-          await exploreAddress(_address, _checkpoint);
-        break;
-        case 'Explore total supply at checkpoint':
-          let _checkpoint2 = await selectCheckpoint(false);
-          await exploreTotalSupply(_checkpoint2);
-        break;
-        case 'Push dividends to accounts':
-          let _dividend = await selectDividend({valid: true, expired: false, reclaimed: false, withRemaining: true});
-          if (_dividend !== null) {
-            let _addresses = readlineSync.question('Enter addresses to push dividends to (ex- add1,add2,add3,...): ');
-            await pushDividends(_dividend, _addresses);
-          }
-        break;
-        case `Explore ${dividendsType} balance`:
-          let _address3 =  readlineSync.question('Enter address to explore: ');
-          let _dividend3 = await selectDividend();
-          if (_dividend3 !== null) {
-            let dividendAmounts = await currentDividendsModule.methods.calculateDividend(_dividend3.index, _address3).call();
-            let dividendBalance = dividendAmounts[0];
-            let dividendTax = dividendAmounts[1];
-            let balance = await getBalance(_address3);
-            console.log(`
-  ${dividendsType} Balance: ${web3.utils.fromWei(balance)} ${dividendsType}
-  Dividends owned: ${web3.utils.fromWei(dividendBalance)} ${dividendsType}
-  Tax withheld: ${web3.utils.fromWei(dividendTax)} ${dividendsType}
-            `);
-          }
-        break;
-        case 'Reclaim expired dividends':
-          let _dividend4 = await selectDividend({expired: true, reclaimed: false});
-          if (_dividend4 !== null) {
-            await reclaimedDividend(_dividend4);
-          }
-          break;
-        case 'Cancel':
-          process.exit(0);
-          break;
-      }
-    }
-=======
+    console.log(`There are no dividends modules attached`);
+  }
+
+  let currentCheckpoint = await securityToken.methods.currentCheckpointId().call();
+  if (currentCheckpoint > 0) {
+    console.log(`\nCurrent checkpoint: ${currentCheckpoint}`);
+  }
+
+  let options = ['Create checkpoint', 'Explore address balances'];
+  if (nonArchivedModules.length > 0) {
+    options.push('Config existing modules');
+  }
+  options.push('Add new dividends module');
+
+  let index = readlineSync.keyInSelect(options, 'What do you want to do?', { cancel: 'EXIT' });
+  let optionSelected = index != -1 ? options[index] : 'EXIT';
+  console.log('Selected:', optionSelected, '\n');
+  switch (optionSelected) {
+    case 'Create checkpoint':
+      await createCheckpointFromST();
+      break;
+    case 'Explore address balances':
+      await exploreAddress(currentCheckpoint);
+      break;
+    case 'Config existing modules':
+      await configExistingModules(nonArchivedModules);
+      break;
+    case 'Add new dividends module':
+      await addDividendsModule();
+      break;
+    case 'EXIT':
+      return;
+  }
+
+  await executeApp();
+}
+
+async function createCheckpointFromST() {
+  let createCheckpointAction = securityToken.methods.createCheckpoint();
+  let receipt = await common.sendTransaction(createCheckpointAction);
+  let event = common.getEventFromLogs(securityToken._jsonInterface, receipt.logs, 'CheckpointCreated');
+  console.log(chalk.green(`Checkpoint ${event._checkpointId} has been created successfully!`));
+}
+
+async function exploreAddress(currentCheckpoint) {
+  let address = readlineSync.question('Enter address to explore: ', {
+    limit: function (input) {
+      return web3.utils.isAddress(input);
+    },
+    limitMessage: "Must be a valid address",
+  });
+  let checkpoint = null;
+  if (currentCheckpoint > 0) {
+    checkpoint = await selectCheckpoint(false);
+  }
+
+  let balance = web3.utils.fromWei(await securityToken.methods.balanceOf(address).call());
+  let totalSupply = web3.utils.fromWei(await securityToken.methods.totalSupply().call());
+  console.log(`Balance of ${address} is: ${balance} ${tokenSymbol}`);
+  console.log(`TotalSupply is: ${totalSupply} ${tokenSymbol}`);
+
+  if (checkpoint) {
+    let balanceAt = web3.utils.fromWei(await securityToken.methods.balanceOfAt(address, checkpoint).call());
+    let totalSupplyAt = web3.utils.fromWei(await securityToken.methods.totalSupplyAt(checkpoint).call());
+    console.log(`Balance of ${address} at checkpoint ${checkpoint}: ${balanceAt} ${tokenSymbol}`);
+    console.log(`TotalSupply at checkpoint ${checkpoint} is: ${totalSupplyAt} ${tokenSymbol}`);
+  }
+}
+
+async function configExistingModules(dividendModules) {
+  let options = dividendModules.map(m => `${m.name} at ${m.address}`);
+  let index = readlineSync.keyInSelect(options, 'Which module do you want to config? ', { cancel: 'RETURN' });
+  console.log('Selected:', index != -1 ? options[index] : 'RETURN', '\n');
+  let moduleNameSelected = index != -1 ? dividendModules[index].name : 'RETURN';
+  switch (moduleNameSelected) {
+    case 'ERC20DividendCheckpoint':
+      currentDividendsModule = new web3.eth.Contract(abis.erc20DividendCheckpoint(), dividendModules[index].address);
+      currentDividendsModule.setProvider(web3.currentProvider);
+      dividendsType = 'ERC20';
+      break;
+    case 'EtherDividendCheckpoint':
+      currentDividendsModule = new web3.eth.Contract(abis.etherDividendCheckpoint(), dividendModules[index].address);
+      currentDividendsModule.setProvider(web3.currentProvider);
+      dividendsType = 'ETH';
+      break;
+  }
+
+  await dividendsManager();
+}
+
+async function dividendsManager() {
+  console.log(chalk.blue(`Dividends module at ${currentDividendsModule.options.address}`), '\n');
+
   let wallet = await currentDividendsModule.methods.wallet().call();
   let currentDividends = await getDividends();
   let defaultExcluded = await currentDividendsModule.methods.getDefaultExcluded().call();
@@ -193,32 +145,9 @@
   );
   if (currentDividends.length > 0) {
     options.push('Manage existing dividends');
->>>>>>> 83f0afa3
-  }
-  //Restart
-  await start_explorer();
-}
-
-<<<<<<< HEAD
-async function mintTokens(address, amount){
-  if (await securityToken.methods.mintingFrozen().call()) {
-    console.log(chalk.red("Minting is not possible - Minting has been permanently frozen by issuer"));
-  } else {
-    await whitelistAddress(address);
-
-    try {
-      let mintAction = securityToken.methods.mint(address,web3.utils.toWei(amount));
-      let receipt = await common.sendTransaction(mintAction);
-      let event = common.getEventFromLogs(securityToken._jsonInterface, receipt.logs, 'Transfer');
-      console.log(`
-  Minted ${web3.utils.fromWei(event.value)} tokens
-  to account ${event.to}`
-      );
-    } catch (err) {
-      console.log(err);
-      console.log(chalk.red("There was an error processing the transfer transaction. \n The most probable cause for this error is one of the involved accounts not being in the whitelist or under a lockup period."));
-    }
-=======
+  }
+  options.push('Create new dividends');
+
   let index = readlineSync.keyInSelect(options, 'What do you want to do?', { cancel: 'RETURN' });
   let selected = index != -1 ? options[index] : 'RETURN';
   console.log('Selected:', selected, '\n');
@@ -251,38 +180,11 @@
       break;
     case 'RETURN':
       return;
->>>>>>> 83f0afa3
-  }
-}
-
-async function transferTokens(address, amount){
-  await whitelistAddress(address);
-
-  try{
-    let transferAction = securityToken.methods.transfer(address,web3.utils.toWei(amount));
-    let receipt = await common.sendTransaction(transferAction, {factor: 1.5});
-    let event = common.getEventFromLogs(securityToken._jsonInterface, receipt.logs, 'Transfer');
-    console.log(`
-  Account ${event.from}
-  transferred ${web3.utils.fromWei(event.value)} tokens
-  to account ${event.to}`
-    );
-  } catch (err) {
-    console.log(err);
-    console.log(chalk.red("There was an error processing the transfer transaction. \n The most probable cause for this error is one of the involved accounts not being in the whitelist or under a lockup period."));
-  }
-}
-
-<<<<<<< HEAD
-async function exploreAddress(address, checkpoint){
-  let balance = await securityToken.methods.balanceOf(address).call();
-  balance = web3.utils.fromWei(balance);
-  console.log(`Balance of ${address} is: ${balance} (Using balanceOf)`);
-
-  let balanceAt = await securityToken.methods.balanceOfAt(address,checkpoint).call();
-  balanceAt = web3.utils.fromWei(balanceAt);
-  console.log(`Balance of ${address} is: ${balanceAt} (Using balanceOfAt - checkpoint ${checkpoint})`);
-=======
+  }
+
+  await dividendsManager();
+}
+
 async function changeWallet() {
   let newWallet = readlineSync.question('Enter the new account address to receive reclaimed dividends and tax: ', {
     limit: function (input) {
@@ -300,63 +202,39 @@
   let createCheckpointAction = securityToken.methods.createCheckpoint();
   await common.sendTransaction(createCheckpointAction);
   console.log(chalk.green(`Checkpoint have been created successfully!`));
->>>>>>> 83f0afa3
-}
-
-async function exploreTotalSupply(checkpoint){
-  let totalSupply = await securityToken.methods.totalSupply().call();
-  totalSupply = web3.utils.fromWei(totalSupply);
-  console.log(`TotalSupply is: ${totalSupply} (Using totalSupply)`);
-
-  let totalSupplyAt = await securityToken.methods.totalSupplyAt(checkpoint).call();
-  totalSupplyAt = web3.utils.fromWei(totalSupplyAt);
-  console.log(`TotalSupply is: ${totalSupplyAt} (Using totalSupplyAt - checkpoint ${checkpoint})`);
+}
+
+async function exploreCheckpoint() {
+  let checkpoint = await selectCheckpoint(false);
+
+  let checkpointData = await currentDividendsModule.methods.getCheckpointData(checkpoint).call();
+  let dataTable = [['Investor', `Balance at checkpoint (${tokenSymbol})`, 'Tax withholding set (%)']];
+  for (let i = 0; i < checkpointData.investors.length; i++) {
+    dataTable.push([
+      checkpointData.investors[i],
+      web3.utils.fromWei(checkpointData.balances[i]),
+      parseFloat(web3.utils.fromWei(checkpointData.withholdings[i])) * 100
+    ]);
+  }
+  console.log();
+  console.log(table(dataTable));
 }
 
 async function setDefaultExclusions() {
-  await addDividendsModule();
-
-  let excluded = await currentDividendsModule.methods.getDefaultExcluded().call();
-  showExcluded(excluded);
-
-  console.log(chalk.yellow(`Excluded addresses will be loaded from 'dividendsExclusions_data.csv'. Please check your data before continue.`));
+  console.log(chalk.yellow(`Excluded addresses will be loaded from 'exclusions_data.csv'. Please check your data before continue.`));
   if (readlineSync.keyInYNStrict(`Do you want to continue?`)) {
     let excluded = getExcludedFromDataFile();
-    let setDefaultExclusionsActions = currentDividendsModule.methods.setDefaultExcluded(excluded);
+    let setDefaultExclusionsActions = currentDividendsModule.methods.setDefaultExcluded(excluded[0]);
     let receipt = await common.sendTransaction(setDefaultExclusionsActions);
     let event = common.getEventFromLogs(currentDividendsModule._jsonInterface, receipt.logs, 'SetDefaultExcludedAddresses');
-    console.log(chalk.green(`Exclusions were successfully set.`));
-    showExcluded(event._excluded);    
-  }
-}
-
-async function taxHoldingMenu() {
-  await addDividendsModule();
-
-<<<<<<< HEAD
-  let options = ['Set a % to withhold from dividends sent to an address', 'Withdraw withholding for dividend', 'Return to main menu'];
-  let index = readlineSync.keyInSelect(options, 'What do you want to do?', {cancel: false});
-  let selected = options[index];
-  console.log("Selected:", selected);
-  switch (selected) {
-    case 'Set a % to withhold from dividends sent to an address':
-      let address = readlineSync.question('Enter the address of the investor: ', {
-        limit: function(input) {
-          return web3.utils.isAddress(input);
-        },
-        limitMessage: "Must be a valid address",
-      });
-      let percentage = readlineSync.question('Enter the percentage of dividends to withhold (number between 0-100): ', {
-        limit: function(input) {
-          return (parseInt(input) >= 0 && parseInt(input) <= 100);
-        },
-        limitMessage: "Must be a value between 0 and 100",
-      });
-      let percentageWei = web3.utils.toWei((percentage / 100).toString());
-      let setWithHoldingFixedAction = currentDividendsModule.methods.setWithholdingFixed([address], percentageWei);
-      let receipt = await common.sendTransaction(setWithHoldingFixedAction); 
-      console.log(chalk.green(`Successfully set tax withholding of ${percentage}% for ${address}.`));
-=======
+    console.log(chalk.green(`Exclusions have been set successfully!`));
+    showExcluded(event._excluded);
+  }
+}
+
+async function manageExistingDividend(dividendIndex) {
+  // Show current data
+
   let dividend = await currentDividendsModule.methods.dividends(dividendIndex).call();
   let dividendTokenAddress = gbl.constants.ADDRESS_ZERO;
   let dividendTokenSymbol = 'ETH';
@@ -435,77 +313,147 @@
       break;
     case 'Push dividends to accounts':
       await pushDividends(dividendIndex, dividend.checkpointId);
->>>>>>> 83f0afa3
-      break;
-    case 'Withdraw withholding for dividend':
-      let _dividend = await selectDividend({withRemainingWithheld: true});
-      if (_dividend !== null) {
-        let withdrawWithholdingAction = currentDividendsModule.methods.withdrawWithholding(_dividend.index);
-        let receipt = await common.sendTransaction(withdrawWithholdingAction);
-        let eventName;
-        if (dividendsType == 'POLY') {
-          eventName = 'ERC20DividendWithholdingWithdrawn';
-        } else if (dividendsType == 'ETH') {
-          eventName = 'EtherDividendWithholdingWithdrawn';
+      break;
+    case 'Explore account':
+      await exploreAccount(dividendIndex, dividendTokenAddress, dividendTokenSymbol);
+      break;
+    case 'Withdraw withholding':
+      await withdrawWithholding(dividendIndex, dividendTokenSymbol);
+      break;
+    case 'Reclaim expired dividends':
+      await reclaimedDividend(dividendIndex, dividendTokenSymbol);
+      return;
+    case 'RETURN':
+      return;
+  }
+
+  await manageExistingDividend(dividendIndex);
+}
+
+async function taxWithholding() {
+  let addresses = readlineSync.question(`Enter addresses to set tax withholding to(ex - add1, add2, add3, ...) or leave empty to read from 'tax_withholding_data.csv': `, {
+    limit: function (input) {
+      return input === '' || (input.split(',').every(a => web3.utils.isAddress(a)));
+    },
+    limitMessage: `All addresses must be valid`
+  }).split(',');
+  if (addresses[0] !== '') {
+    let percentage = readlineSync.question('Enter the percentage of dividends to withhold (number between 0-100): ', {
+      limit: function (input) {
+        return (parseFloat(input) >= 0 && parseFloat(input) <= 100);
+      },
+      limitMessage: 'Must be a value between 0 and 100',
+    });
+    let percentageWei = web3.utils.toWei((percentage / 100).toString());
+    let setWithHoldingFixedAction = currentDividendsModule.methods.setWithholdingFixed(addresses, percentageWei);
+    let receipt = await common.sendTransaction(setWithHoldingFixedAction);
+    let event = common.getEventFromLogs(currentDividendsModule._jsonInterface, receipt.logs, 'SetWithholdingFixed');
+    console.log(chalk.green(`Successfully set tax rate of ${web3.utils.fromWei(event._withholding)}% for: `));
+    console.log(chalk.green(event._investors));
+  } else {
+    let parsedData = csvParse(TAX_WITHHOLDING_DATA_CSV);
+    let validData = parsedData.filter(row =>
+      web3.utils.isAddress(row[0]) &&
+      !isNaN(row[1])
+    );
+    let invalidRows = parsedData.filter(row => !validData.includes(row));
+    if (invalidRows.length > 0) {
+      console.log(chalk.red(`The following lines from csv file are not valid: ${invalidRows.map(r => parsedData.indexOf(r) + 1).join(',')} `));
+    }
+    let batches = common.splitIntoBatches(validData, 100);
+    let [investorArray, taxArray] = common.transposeBatches(batches);
+    for (let batch = 0; batch < batches.length; batch++) {
+      taxArray[batch] = taxArray[batch].map(t => web3.utils.toWei((t / 100).toString()));
+      console.log(`Batch ${batch + 1} - Attempting to set multiple tax rates to accounts: \n\n`, investorArray[batch], '\n');
+      let action = await currentDividendsModule.methods.setWithholding(investorArray[batch], taxArray[batch]);
+      let receipt = await common.sendTransaction(action);
+      console.log(chalk.green('Multiple tax rates have benn set successfully!'));
+      console.log(`${receipt.gasUsed} gas used.Spent: ${web3.utils.fromWei((new web3.utils.BN(receipt.gasUsed)).mul(new web3.utils.BN(defaultGasPrice)))} ETH`);
+    }
+  }
+}
+
+async function createDividends() {
+  let dividendName = readlineSync.question(`Enter a name or title to indetify this dividend: `);
+  let dividendToken = gbl.constants.ADDRESS_ZERO;
+  let dividendSymbol = 'ETH';
+  let token;
+  if (dividendsType === 'ERC20') {
+    do {
+      dividendToken = readlineSync.question(`Enter the address of ERC20 token in which dividend will be denominated(POLY = ${polyToken.options.address}): `, {
+        limit: function (input) {
+          return web3.utils.isAddress(input);
+        },
+        limitMessage: "Must be a valid ERC20 address",
+        defaultInput: polyToken.options.address
+      });
+      token = new web3.eth.Contract(abis.erc20(), dividendToken);
+      try {
+        dividendSymbol = await token.methods.symbol().call();
+      } catch (err) {
+        console.log(chalk.red(`${dividendToken} is not a valid ERC20 token address!!`));
+      }
+    } while (dividendSymbol === 'ETH');
+  }
+  let dividendAmount = readlineSync.question(`How much ${dividendSymbol} would you like to distribute to token holders? `);
+
+  let dividendAmountBN = new web3.utils.BN(dividendAmount);
+  let issuerBalance = new web3.utils.BN(web3.utils.fromWei(await getBalance(Issuer.address, dividendToken)));
+  if (issuerBalance.lt(dividendAmountBN)) {
+    console.log(chalk.red(`You have ${issuerBalance} ${dividendSymbol}.You need ${dividendAmountBN.sub(issuerBalance)} ${dividendSymbol} more!`));
+  } else {
+    let checkpointId = await selectCheckpoint(true); // If there are no checkpoints, it must create a new one
+    let now = Math.floor(Date.now() / 1000);
+    let maturityTime = readlineSync.questionInt('Enter the dividend maturity time from which dividend can be paid (Unix Epoch time)\n(Now = ' + now + ' ): ', { defaultInput: now });
+    let defaultTime = now + gbl.constants.DURATION.minutes(10);
+    let expiryTime = readlineSync.questionInt('Enter the dividend expiry time (Unix Epoch time)\n(10 minutes from now = ' + defaultTime + ' ): ', { defaultInput: defaultTime });
+
+    let useDefaultExcluded = !readlineSync.keyInYNStrict(`Do you want to use data from 'dividends_exclusions_data.csv' for this dividend? If not, default exclusions will apply.`);
+
+    let createDividendAction;
+    if (dividendsType == 'ERC20') {
+      let approveAction = token.methods.approve(currentDividendsModule._address, web3.utils.toWei(dividendAmountBN));
+      await common.sendTransaction(approveAction);
+      if (checkpointId > 0) {
+        if (useDefaultExcluded) {
+          createDividendAction = currentDividendsModule.methods.createDividendWithCheckpoint(maturityTime, expiryTime, token.options.address, web3.utils.toWei(dividendAmountBN), checkpointId, web3.utils.toHex(dividendName));
+        } else {
+          let excluded = getExcludedFromDataFile();
+          createDividendAction = currentDividendsModule.methods.createDividendWithCheckpointAndExclusions(maturityTime, expiryTime, token.options.address, web3.utils.toWei(dividendAmountBN), checkpointId, excluded[0], web3.utils.toHex(dividendName));
         }
-        let event = common.getEventFromLogs(currentDividendsModule._jsonInterface, receipt.logs, eventName);
-        console.log(chalk.green(`Successfully withdrew ${web3.utils.fromWei(event._withheldAmount)} ${dividendsType} from dividend ${_dividend.index} tax withholding.`));
+      } else {
+        if (useDefaultExcluded) {
+          createDividendAction = currentDividendsModule.methods.createDividend(maturityTime, expiryTime, token.options.address, web3.utils.toWei(dividendAmountBN), web3.utils.toHex(dividendName));
+        } else {
+          let excluded = getExcludedFromDataFile();
+          createDividendAction = currentDividendsModule.methods.createDividendWithExclusions(maturityTime, expiryTime, token.options.address, web3.utils.toWei(dividendAmountBN), excluded[0], web3.utils.toHex(dividendName));
+        }
       }
-      break;
-    case 'Return to main menu':
-      break;
-  }
-}
-
-async function createDividends(name, dividend, checkpointId) {
-  await addDividendsModule();
-
-  let time = Math.floor(Date.now()/1000);
-  let maturityTime = readlineSync.questionInt('Enter the dividend maturity time from which dividend can be paid (Unix Epoch time)\n(Now = ' + time + ' ): ', {defaultInput: time});
-  let defaultTime = time + gbl.constants.DURATION.minutes(10);
-  let expiryTime = readlineSync.questionInt('Enter the dividend expiry time (Unix Epoch time)\n(10 minutes from now = ' + defaultTime + ' ): ', {defaultInput: defaultTime});
-  
-  let useDefaultExcluded = readlineSync.keyInYNStrict(`Do you want to use the default excluded addresses for this dividend? If not, data from 'dividendsExclusions_data.csv' will be used instead.`);
-
-  let createDividendAction;
-  if (dividendsType == 'POLY') {
-    let approveAction = polyToken.methods.approve(currentDividendsModule._address, web3.utils.toWei(dividend));
-    await common.sendTransaction(approveAction);
-    if (checkpointId > 0) {
-      if (useDefaultExcluded) {
-        createDividendAction = currentDividendsModule.methods.createDividendWithCheckpoint(maturityTime, expiryTime, polyToken._address, web3.utils.toWei(dividend), checkpointId, web3.utils.toHex(name));
+      let receipt = await common.sendTransaction(createDividendAction);
+      let event = common.getEventFromLogs(currentDividendsModule._jsonInterface, receipt.logs, 'ERC20DividendDeposited');
+      console.log(chalk.green(`Dividend ${event._dividendIndex} deposited`));
+    } else {
+      if (checkpointId > 0) {
+        if (useDefaultExcluded) {
+          createDividendAction = currentDividendsModule.methods.createDividendWithCheckpoint(maturityTime, expiryTime, checkpointId, web3.utils.toHex(dividendName));
+        } else {
+          let excluded = getExcludedFromDataFile();
+          createDividendAction = currentDividendsModule.methods.createDividendWithCheckpointAndExclusions(maturityTime, expiryTime, checkpointId, excluded, web3.utils.toHex(dividendName));
+        }
       } else {
-        let excluded = getExcludedFromDataFile();
-        createDividendAction = currentDividendsModule.methods.createDividendWithCheckpointAndExclusions(maturityTime, expiryTime, polyToken._address, web3.utils.toWei(dividend), checkpointId, excluded, web3.utils.toHex(name));
+        if (useDefaultExcluded) {
+          createDividendAction = currentDividendsModule.methods.createDividend(maturityTime, expiryTime, web3.utils.toHex(dividendName));
+        } else {
+          let excluded = getExcludedFromDataFile();
+          createDividendAction = currentDividendsModule.methods.createDividendWithExclusions(maturityTime, expiryTime, excluded, web3.utils.toHex(dividendName));
+        }
       }
-    } else {
-      if (useDefaultExcluded) {
-        createDividendAction = currentDividendsModule.methods.createDividend(maturityTime, expiryTime, polyToken._address, web3.utils.toWei(dividend), web3.utils.toHex(name));
-      } else {
-        let excluded = getExcludedFromDataFile();
-        createDividendAction = currentDividendsModule.methods.createDividendWithExclusions(maturityTime, expiryTime, polyToken._address, web3.utils.toWei(dividend), excluded, web3.utils.toHex(name));
-      }
+      let receipt = await common.sendTransaction(createDividendAction, { value: web3.utils.toWei(dividendAmountBN) });
+      let event = common.getEventFromLogs(currentDividendsModule._jsonInterface, receipt.logs, 'EtherDividendDeposited');
+      console.log(`
+Dividend ${ event._dividendIndex} deposited`
+      );
     }
-<<<<<<< HEAD
-    let receipt = await common.sendTransaction(createDividendAction);
-    let event = common.getEventFromLogs(currentDividendsModule._jsonInterface, receipt.logs, 'ERC20DividendDeposited');
-    console.log(chalk.green(`Dividend ${event._dividendIndex} deposited`));
-  } else if (dividendsType == 'ETH') {
-    if (checkpointId > 0) {
-      if (useDefaultExcluded) {
-        createDividendAction = currentDividendsModule.methods.createDividendWithCheckpoint(maturityTime, expiryTime, checkpointId, web3.utils.toHex(name));
-      } else {
-        let excluded = getExcludedFromDataFile();
-        createDividendAction = currentDividendsModule.methods.createDividendWithCheckpointAndExclusions(maturityTime, expiryTime, checkpointId, excluded, web3.utils.toHex(name));
-      }
-    } else {
-      if (useDefaultExcluded) {
-        createDividendAction = currentDividendsModule.methods.createDividend(maturityTime, expiryTime, web3.utils.toHex(name));
-      } else {
-        let excluded = getExcludedFromDataFile();
-        createDividendAction = currentDividendsModule.methods.createDividendWithExclusions(maturityTime, expiryTime, excluded, web3.utils.toHex(name));
-      }
-=======
   }
 }
 
@@ -584,68 +532,58 @@
       let action = currentDividendsModule.methods.pushDividendPayment(dividendIndex, i, batchSize);
       let receipt = await common.sendTransaction(action);
       logPushResults(receipt);
->>>>>>> 83f0afa3
     }
-    let receipt = await common.sendTransaction(createDividendAction, {value: web3.utils.toWei(dividend)});
-    let event = common.getEventFromLogs(currentDividendsModule._jsonInterface, receipt.logs, 'EtherDividendDeposited');
-    console.log(`
-  Dividend ${event._dividendIndex} deposited`
-    );
-  }
-}
-
-async function pushDividends(dividend, account){
-  let accs = account.split(',');
-  let pushDividendPaymentToAddressesAction = currentDividendsModule.methods.pushDividendPaymentToAddresses(dividend.index, accs);
-  let receipt = await common.sendTransaction(pushDividendPaymentToAddressesAction);
-  let successEventName;
-  if (dividendsType == 'POLY') {
-    successEventName = 'ERC20DividendClaimed';
-  } else if (dividendsType == 'ETH') {
-    successEventName = 'EtherDividendClaimed';
-    let failedEventName = 'EtherDividendClaimFailed';
-    let failedEvents = common.getMultipleEventsFromLogs(currentDividendsModule._jsonInterface, receipt.logs, failedEventName);
-    for (const event of failedEvents) {
-      console.log(`
-  Failed to claim ${web3.utils.fromWei(event._amount)} ${dividendsType}
-  to account ${event._payee}`
-      );
+  }
+}
+
+async function exploreAccount(dividendIndex, dividendTokenAddress, dividendTokenSymbol) {
+  let account = readlineSync.question('Enter address to explore: ', {
+    limit: function (input) {
+      return web3.utils.isAddress(input);
+    },
+    limitMessage: "Must be a valid address",
+  });
+  let isExcluded = await currentDividendsModule.methods.isExcluded(account, dividendIndex).call();
+  let hasClaimed = await currentDividendsModule.methods.isClaimed(account, dividendIndex).call();
+  let dividendAmounts = await currentDividendsModule.methods.calculateDividend(dividendIndex, account).call();
+  let dividendBalance = dividendAmounts[0];
+  let dividendTax = dividendAmounts[1];
+  let dividendTokenBalance = await getBalance(account, dividendTokenAddress);
+  let securityTokenBalance = await getBalance(account, securityToken.options.address);
+
+  console.log();
+  console.log(`Security token balance: ${web3.utils.fromWei(securityTokenBalance)} ${tokenSymbol} `);
+  console.log(`Dividend token balance: ${web3.utils.fromWei(dividendTokenBalance)} ${dividendTokenSymbol} `);
+  console.log(`Is excluded: ${isExcluded ? 'YES' : 'NO'} `);
+  if (!isExcluded) {
+    console.log(`Has claimed: ${hasClaimed ? 'YES' : 'NO'} `);
+    if (!hasClaimed) {
+      console.log(`Dividends available: ${web3.utils.fromWei(dividendBalance)} ${dividendTokenSymbol} `);
+      console.log(`Tax withheld: ${web3.utils.fromWei(dividendTax)} ${dividendTokenSymbol} `);
     }
   }
-
-  let successEvents = common.getMultipleEventsFromLogs(currentDividendsModule._jsonInterface, receipt.logs, successEventName);
-  for (const event of successEvents) {
-    console.log(`
-  Claimed ${web3.utils.fromWei(event._amount)} ${dividendsType}
-  to account ${event._payee}
-  ${web3.utils.fromWei(event._withheld)} ${dividendsType} of tax withheld`
-    );
-  }
-}
-
-async function reclaimedDividend(dividend) {
-  let reclaimDividendAction = currentDividendsModule.methods.reclaimDividend(dividend.index);
-  let receipt = await common.sendTransaction(reclaimDividendAction);
-  let eventName;
-  if (dividendsType == 'POLY') {
-    eventName = 'ERC20DividendReclaimed';
-  } else if (dividendsType == 'ETH') {
-    eventName = 'EtherDividendReclaimed';
-  }
+  console.log();
+}
+
+async function withdrawWithholding(dividendIndex, dividendTokenSymbol) {
+  let action = currentDividendsModule.methods.withdrawWithholding(dividendIndex);
+  let receipt = await common.sendTransaction(action);
+  let eventName = dividendsType === 'ERC20' ? 'ERC20DividendWithholdingWithdrawn' : 'EtherDividendWithholdingWithdrawn';
+  let event = common.getEventFromLogs(currentDividendsModule._jsonInterface, receipt.logs, eventName);
+  console.log(chalk.green(`Successfully withdrew ${web3.utils.fromWei(event._withheldAmount)} ${dividendTokenSymbol} from dividend ${event._dividendIndex} tax withholding.`));
+}
+
+async function reclaimedDividend(dividendIndex, dividendTokenSymbol) {
+  let action = currentDividendsModule.methods.reclaimDividend(dividendIndex);
+  let receipt = await common.sendTransaction(action);
+  let eventName = dividendsType === 'ERC20' ? 'ERC20DividendReclaimed' : 'EtherDividendReclaimed';
   let event = common.getEventFromLogs(currentDividendsModule._jsonInterface, receipt.logs, eventName);
   console.log(`
-  Reclaimed Amount ${web3.utils.fromWei(event._claimedAmount)} ${dividendsType}
-  to account ${event._claimer}`
+Reclaimed amount ${ web3.utils.fromWei(event._claimedAmount)} ${dividendTokenSymbol}
+to account ${ event._claimer} `
   );
 }
 
-<<<<<<< HEAD
-async function whitelistAddress(address) {
-  let now = Math.floor(Date.now() / 1000);
-  let modifyWhitelistAction = generalTransferManager.methods.modifyWhitelist(address, now, now, now + 31536000, true);
-  await common.sendTransaction(modifyWhitelistAction);
-  console.log(chalk.green(`\nWhitelisting successful for ${address}.`));
-=======
 async function addDividendsModule() {
   let availableModules = await moduleRegistry.methods.getModulesByTypeAndToken(gbl.constants.MODULES_TYPES.DIVIDENDS, securityToken.options.address).call();
   let options = await Promise.all(availableModules.map(async function (m) {
@@ -671,92 +609,59 @@
     let event = common.getEventFromLogs(securityToken._jsonInterface, receipt.logs, 'ModuleAdded');
     console.log(chalk.green(`Module deployed at address: ${event._module} `));
   }
->>>>>>> 83f0afa3
 }
 
 // Helper functions
-async function getBalance(address) {
-  let balance;
-  if (dividendsType == 'POLY') {
-    balance = (await polyToken.methods.balanceOf(address).call()).toString();
-  } else if (dividendsType == 'ETH') {
-    balance = (await web3.eth.getBalance(address)).toString();
-  }
-
-  return balance;
-}
-async function checkBalance(_dividend) {
-  let issuerBalance = await getBalance(Issuer.address);
-  if (parseInt(web3.utils.fromWei(issuerBalance)) < parseInt(_dividend)) {
-    console.log(chalk.red(`
-  You have ${web3.utils.fromWei(issuerBalance)} ${dividendsType} need ${(parseInt(_dividend) - parseInt(web3.utils.fromWei(issuerBalance)))} more ${dividendsType}
-  `));
-    process.exit(0);
-  }
-}
-
-async function isDividendsModuleAttached() {
-  let dividendsModuleName;
-  if (dividendsType == 'POLY') {
-    dividendsModuleName = 'ERC20DividendCheckpoint';
-  } else if (dividendsType == 'ETH') {
-    dividendsModuleName = 'EtherDividendCheckpoint';
-  }
-
-  let result = await securityToken.methods.getModulesByName(web3.utils.toHex(dividendsModuleName)).call();
-  if (result.length > 0) {
-    let dividendsModuleAddress = result[0];
-    let dividendsModuleABI;
-    if (dividendsType == 'POLY') {
-      dividendsModuleABI = abis.erc20DividendCheckpoint();
-    } else if (dividendsType == 'ETH') {
-      dividendsModuleABI = abis.etherDividendCheckpoint();
+async function getBalance(address, tokenAddress) {
+  if (tokenAddress !== gbl.constants.ADDRESS_ZERO) {
+    let token = new web3.eth.Contract(abis.erc20(), tokenAddress);
+    return await token.methods.balanceOf(address).call();
+  } else {
+    return await web3.eth.getBalance(address);
+  }
+}
+
+function logPushResults(receipt) {
+  let successEventName;
+  if (dividendsType == 'ERC20') {
+    successEventName = 'ERC20DividendClaimed';
+  }
+  else if (dividendsType == 'ETH') {
+    successEventName = 'EtherDividendClaimed';
+    let failedEventName = 'EtherDividendClaimFailed';
+    let failedEvents = common.getMultipleEventsFromLogs(currentDividendsModule._jsonInterface, receipt.logs, failedEventName);
+    for (const event of failedEvents) {
+      console.log(chalk.red(`Failed to claim ${web3.utils.fromWei(event._amount)} ${dividendsType} to account ${event._payee} `, '\n'));
     }
-    currentDividendsModule = new web3.eth.Contract(dividendsModuleABI, dividendsModuleAddress);
-    currentDividendsModule.setProvider(web3.currentProvider);
-  }
-
-  return (typeof currentDividendsModule !== 'undefined');
-}
-
-async function addDividendsModule() {
-  if (!(await isDividendsModuleAttached())) {
-    let dividendsFactoryName;
-    let dividendsModuleABI;
-    if (dividendsType == 'POLY') {
-      dividendsFactoryName = 'ERC20DividendCheckpoint';
-      dividendsModuleABI = abis.erc20DividendCheckpoint();
-    } else if (dividendsType == 'ETH') {
-      dividendsFactoryName = 'EtherDividendCheckpoint';
-      dividendsModuleABI = abis.etherDividendCheckpoint();
+  }
+  let successEvents = common.getMultipleEventsFromLogs(currentDividendsModule._jsonInterface, receipt.logs, successEventName);
+  for (const event of successEvents) {
+    console.log(chalk.green(`  Claimed ${web3.utils.fromWei(event._amount)} ${dividendsType}
+to account ${ event._payee}
+${ web3.utils.fromWei(event._withheld)} ${dividendsType} of tax withheld`, '\n'));
+  }
+}
+
+async function selectCheckpoint(includeCreate) {
+  if (await securityToken.methods.currentCheckpointId().call() > 0) {
+    let options = [];
+    let fix = 1; //Checkpoint 0 is not included, so I need to add 1 to fit indexes for checkpoints and options
+    let checkpoints = (await getCheckpoints()).map(function (c) { return c.timestamp });
+    if (includeCreate) {
+      options.push('Create new checkpoint');
+      fix = 0; //If this option is added, fix isn't needed.
     }
-
-    let dividendsFactoryAddress = await contracts.getModuleFactoryAddressByName(securityToken.options.address, gbl.constants.MODULES_TYPES.DIVIDENDS, dividendsFactoryName);
-    let addModuleAction = securityToken.methods.addModule(dividendsFactoryAddress, web3.utils.fromAscii('', 16), 0, 0);
-    let receipt = await common.sendTransaction(addModuleAction);
-    let event = common.getEventFromLogs(securityToken._jsonInterface, receipt.logs, 'ModuleAdded');
-    console.log(`Module deployed at address: ${event._module}`);
-    currentDividendsModule = new web3.eth.Contract(dividendsModuleABI, event._module);
-    currentDividendsModule.setProvider(web3.currentProvider);
-  }
-}
-
-async function selectCheckpoint(includeCreate) {
-  let options = [];
-  let fix = 1; //Checkpoint 0 is not included, so I need to add 1 to fit indexes for checkpoints and options
-  let checkpoints = (await getCheckpoints()).map(function(c) { return c.timestamp });
-  if (includeCreate) {
-    options.push('Create new checkpoint');
-    fix = 0; //If this option is added, fix isn't needed.
-  }
-  options = options.concat(checkpoints);
-
-  return readlineSync.keyInSelect(options, 'Select a checkpoint:', {cancel: false}) + fix;
+    options = options.concat(checkpoints);
+
+    return readlineSync.keyInSelect(options, 'Select a checkpoint:', { cancel: false }) + fix;
+  } else {
+    return 0;
+  }
 }
 
 async function getCheckpoints() {
   let result = [];
-  
+
   let checkPointsTimestamps = await securityToken.methods.getCheckpointTimes().call();
   for (let index = 0; index < checkPointsTimestamps.length; index++) {
     let checkpoint = {};
@@ -768,43 +673,24 @@
   return result.sort((a, b) => a.id - b.id);
 }
 
-async function selectDividend(filter) {
-  let result = null;
-  let dividends = await getDividends();
-
-  let now = Math.floor(Date.now()/1000);
-  if (typeof filter !== 'undefined') {
-    if (typeof filter.valid !== 'undefined') {
-      dividends = dividends.filter(d => filter.valid == (now > d.maturity));
-    }
-    if (typeof filter.expired !== 'undefined') {
-      dividends = dividends.filter(d => filter.expired == (d.expiry < now));
-    }
-    if (typeof filter.reclaimed !== 'undefined') {
-      dividends = dividends.filter(d => filter.reclaimed == d.reclaimed);
-    }
-    if (typeof filter.withRemainingWithheld !== 'undefined') {
-      dividends = dividends.filter(d => new web3.utils.BN(d.dividendWithheld).sub(new web3.utils.BN(d.dividendWithheldReclaimed)) > 0);
-    }
-    if (typeof filter.withRemaining !== 'undefined') {
-      dividends = dividends.filter(d => new web3.utils.BN(d.amount).sub(new web3.utils.BN(d.claimedAmount)) > 0);
-    }
-  }
-
-<<<<<<< HEAD
-  if (dividends.length > 0) {
-    let options = dividends.map(function(d) {
-      return `${web3.utils.toAscii(d.name)}
-    Created: ${moment.unix(d.created).format('MMMM Do YYYY, HH:mm:ss')}
-    Maturity: ${moment.unix(d.maturity).format('MMMM Do YYYY, HH:mm:ss')}
-    Expiry: ${moment.unix(d.expiry).format('MMMM Do YYYY, HH:mm:ss')}
-    At checkpoint: ${d.checkpointId}
-    Amount: ${web3.utils.fromWei(d.amount)} ${dividendsType}
-    Claimed Amount: ${web3.utils.fromWei(d.claimedAmount)} ${dividendsType}
-    Withheld: ${web3.utils.fromWei(d.dividendWithheld)} ${dividendsType}
-    Withheld claimed: ${web3.utils.fromWei(d.dividendWithheldReclaimed)} ${dividendsType}`
-    });
-=======
+function isValidDividend(dividend) {
+  let now = Math.floor(Date.now() / 1000);
+  return now > dividend.maturity;
+}
+
+function isExpiredDividend(dividend) {
+  let now = Math.floor(Date.now() / 1000);
+  return now > dividend.expiry;
+}
+
+function hasRemaining(dividend) {
+  return Number(new web3.utils.BN(dividend.amount).sub(new web3.utils.BN(dividend.claimedAmount))).toFixed(10) > 0;
+}
+
+function hasRemainingWithheld(dividend) {
+  return Number(new web3.utils.BN(dividend.dividendWithheld).sub(new web3.utils.BN(dividend.dividendWithheldReclaimed))).toFixed(10) > 0;
+}
+
 async function selectDividend(dividends) {
   let result = null;
   let options = dividends.map(function (d) {
@@ -815,57 +701,189 @@
     Created: ${moment.unix(d.created).format('MMMM Do YYYY, HH:mm:ss')}
     Expiry: ${moment.unix(d.expiry).format('MMMM Do YYYY, HH:mm:ss')} `
   });
->>>>>>> 83f0afa3
-
-    let index = readlineSync.keyInSelect(options, 'Select a dividend:');
-    if (index != -1) {
-      result = dividends[index];
+
+  let index = readlineSync.keyInSelect(options, 'Select a dividend:', { cancel: 'RETURN' });
+  if (index != -1) {
+    result = dividends[index];
+  }
+
+  return result;
+}
+
+async function getDividends() {
+  function DividendData(_index, _created, _maturity, _expiry, _amount, _claimedAmount, _name, _tokenSymbol) {
+    this.index = _index;
+    this.created = _created;
+    this.maturity = _maturity;
+    this.expiry = _expiry;
+    this.amount = _amount;
+    this.claimedAmount = _claimedAmount;
+    this.name = _name;
+    this.tokenSymbol = _tokenSymbol;
+  }
+
+  let dividends = [];
+  let dividendsData = await currentDividendsModule.methods.getDividendsData().call();
+  let createdArray = dividendsData.createds;
+  let maturityArray = dividendsData.maturitys;
+  let expiryArray = dividendsData.expirys;
+  let amountArray = dividendsData.amounts;
+  let claimedAmountArray = dividendsData.claimedAmounts;
+  let nameArray = dividendsData.names;
+  for (let i = 0; i < nameArray.length; i++) {
+    let tokenSymbol = 'ETH';
+    if (dividendsType === 'ERC20') {
+      let tokenAddress = await currentDividendsModule.methods.dividendTokens(i).call();
+      let erc20token = new web3.eth.Contract(abis.erc20(), tokenAddress);
+      tokenSymbol = await erc20token.methods.symbol().call();
     }
+    dividends.push(
+      new DividendData(
+        i,
+        createdArray[i],
+        maturityArray[i],
+        expiryArray[i],
+        amountArray[i],
+        claimedAmountArray[i],
+        web3.utils.hexToUtf8(nameArray[i]),
+        tokenSymbol
+      )
+    );
+  }
+
+  return dividends;
+}
+
+function getExcludedFromDataFile() {
+  let parsedData = csvParse(EXCLUSIONS_DATA_CSV);
+  let validData = parsedData.filter(row => web3.utils.isAddress(row[0]));
+  let invalidRows = parsedData.filter(row => !validData.includes(row));
+  if (invalidRows.length > 0) {
+    console.log(chalk.red(`The following lines from csv file are not valid: ${invalidRows.map(r => parsedData.indexOf(r) + 1).join(',')} `));
+  }
+  let batches = common.splitIntoBatches(validData, validData.length);
+  let [data] = common.transposeBatches(batches);
+
+  return data;
+}
+
+function showExcluded(excluded) {
+  console.log('Current default excluded addresses:')
+  excluded.map(address => console.log(address));
+  console.log();
+}
+
+async function getAllModulesByType(type) {
+  function ModuleInfo(_moduleType, _name, _address, _factoryAddress, _archived, _paused) {
+    this.name = _name;
+    this.type = _moduleType;
+    this.address = _address;
+    this.factoryAddress = _factoryAddress;
+    this.archived = _archived;
+    this.paused = _paused;
+  }
+
+  let modules = [];
+
+  let allModules = await securityToken.methods.getModulesByType(type).call();
+
+  for (let i = 0; i < allModules.length; i++) {
+    let details = await securityToken.methods.getModule(allModules[i]).call();
+    let nameTemp = web3.utils.hexToUtf8(details[0]);
+    let pausedTemp = null;
+    if (type == gbl.constants.MODULES_TYPES.STO || type == gbl.constants.MODULES_TYPES.TRANSFER) {
+      let abiTemp = JSON.parse(require('fs').readFileSync(`${__dirname} /../../ build / contracts / ${nameTemp}.json`).toString()).abi;
+      let contractTemp = new web3.eth.Contract(abiTemp, details[1]);
+      pausedTemp = await contractTemp.methods.paused().call();
+    }
+    modules.push(new ModuleInfo(type, nameTemp, details[1], details[2], details[3], pausedTemp));
+  }
+
+  return modules;
+}
+
+async function initialize(_tokenSymbol) {
+  welcome();
+  await setup();
+  if (typeof _tokenSymbol === 'undefined') {
+    tokenSymbol = await selectToken();
   } else {
-    console.log(chalk.red(`No dividends were found meeting the requirements`))
-    console.log(chalk.red(`Requirements: Valid: ${filter.valid} - Expired: ${filter.expired} - Reclaimed: ${filter.reclaimed}
-    WithRemainingWithheld: ${filter.withRemainingWithheld} - WithRemaining: ${filter.withRemaining}\n`))
+    tokenSymbol = _tokenSymbol;
+  }
+  let securityTokenAddress = await securityTokenRegistry.methods.getSecurityTokenAddress(tokenSymbol).call();
+  if (securityTokenAddress == '0x0000000000000000000000000000000000000000') {
+    console.log(chalk.red(`Selected Security Token ${tokenSymbol} does not exist.`));
+    process.exit(0);
+  }
+  let securityTokenABI = abis.securityToken();
+  securityToken = new web3.eth.Contract(securityTokenABI, securityTokenAddress);
+  securityToken.setProvider(web3.currentProvider);
+}
+
+function welcome() {
+  common.logAsciiBull();
+  console.log("**********************************************");
+  console.log("Welcome to the Command-Line Dividends Manager.");
+  console.log("**********************************************");
+  console.log("Issuer Account: " + Issuer.address + "\n");
+}
+
+async function setup() {
+  try {
+    let securityTokenRegistryAddress = await contracts.securityTokenRegistry();
+    let securityTokenRegistryABI = abis.securityTokenRegistry();
+    securityTokenRegistry = new web3.eth.Contract(securityTokenRegistryABI, securityTokenRegistryAddress);
+    securityTokenRegistry.setProvider(web3.currentProvider);
+
+    let polyTokenAddress = await contracts.polyToken();
+    let polyTokenABI = abis.polyToken();
+    polyToken = new web3.eth.Contract(polyTokenABI, polyTokenAddress);
+    polyToken.setProvider(web3.currentProvider);
+
+    let moduleRegistryAddress = await contracts.moduleRegistry();
+    let moduleRegistryABI = abis.moduleRegistry();
+    moduleRegistry = new web3.eth.Contract(moduleRegistryABI, moduleRegistryAddress);
+    moduleRegistry.setProvider(web3.currentProvider);
+  } catch (err) {
+    console.log(err)
+    console.log('\x1b[31m%s\x1b[0m', "There was a problem getting the contracts. Make sure they are deployed to the selected network.");
+    process.exit(0);
+  }
+}
+
+async function selectToken() {
+  let result = null;
+
+  let userTokens = await securityTokenRegistry.methods.getTokensByOwner(Issuer.address).call();
+  let tokenDataArray = await Promise.all(userTokens.map(async function (t) {
+    let tokenData = await securityTokenRegistry.methods.getSecurityTokenData(t).call();
+    return { symbol: tokenData[0], address: t };
+  }));
+  let options = tokenDataArray.map(function (t) {
+    return `${t.symbol} - Deployed at ${t.address} `;
+  });
+  options.push('Enter token symbol manually');
+
+  let index = readlineSync.keyInSelect(options, 'Select a token:', { cancel: 'Exit' });
+  let selected = index != -1 ? options[index] : 'Exit';
+  switch (selected) {
+    case 'Enter token symbol manually':
+      result = readlineSync.question('Enter the token symbol: ');
+      break;
+    case 'Exit':
+      process.exit();
+      break;
+    default:
+      result = tokenDataArray[index].symbol;
+      break;
   }
 
   return result;
 }
 
-async function getDividends() {
-  let result = [];
-
-  let currentCheckpoint = await securityToken.methods.currentCheckpointId().call();
-  for (let index = 1; index <= currentCheckpoint; index++) {
-    let dividendIndexes = await currentDividendsModule.methods.getDividendIndex(index).call();
-    for (const i of dividendIndexes) {
-      let dividend = await currentDividendsModule.methods.dividends(i).call();
-      dividend.index = i;
-      result.push(dividend);
-    }
-  }
-
-  return result;
-}
-
-function getExcludedFromDataFile() {
-  let excludedFromFile = require('fs').readFileSync('./CLI/data/dividendsExclusions_data.csv').toString().split("\n");
-  let excluded = excludedFromFile.filter(function (address) {
-    return web3.utils.isAddress(address);
-  });
-  return excluded;
-}
-
-function showExcluded(excluded) {
-  if (excluded.length > 0) {
-    console.log('Current default excluded addresses:')
-    excluded.map(function (address) { console.log(' ', address) });
-  } else {
-    console.log('There are not default excluded addresses.')
-  }
-  console.log();
-}
-
 module.exports = {
-  executeApp: async function(type) {
-    return executeApp(type);
+  executeApp: async function (_tokenSymbol) {
+    await initialize(_tokenSymbol);
+    return executeApp();
   }
 }