pragma solidity ^0.4.24;

import "../RegistryUpdater.sol";
import "../interfaces/IModule.sol";
import "../interfaces/ISecurityToken.sol";
<<<<<<< HEAD
import "openzeppelin-solidity/contracts/token/ERC20/IERC20.sol";
=======
import "./ModuleStorage.sol";
>>>>>>> 1f5f42bf
import "openzeppelin-solidity/contracts/ownership/Ownable.sol";

/**
 * @title Interface that any module contract should implement
 * @notice Contract is abstract
 */
contract Module is IModule, ModuleStorage {

    /**
     * @notice Constructor
     * @param _securityToken Address of the security token
     */
<<<<<<< HEAD
    constructor (address _securityToken) public {
        securityToken = _securityToken;
        factory = msg.sender;
        polyToken = IERC20(RegistryUpdater(_securityToken).polyToken());
=======
    constructor (address _securityToken, address _polyAddress) public
    ModuleStorage(_securityToken, _polyAddress)
    {
>>>>>>> 1f5f42bf
    }

    //Allows owner, factory or permissioned delegate
    modifier withPerm(bytes32 _perm) {
        bool isOwner = msg.sender == Ownable(securityToken).owner();
        bool isFactory = msg.sender == factory;
        require(isOwner||isFactory||ISecurityToken(securityToken).checkPermission(msg.sender, address(this), _perm), "Permission check failed");
        _;
    }

    modifier onlyOwner {
        require(msg.sender == Ownable(securityToken).owner(), "Sender is not owner");
        _;
    }

    modifier onlyFactory {
        require(msg.sender == factory, "Sender is not factory");
        _;
    }

    modifier onlyFactoryOwner {
        require(msg.sender == Ownable(factory).owner(), "Sender is not factory owner");
        _;
    }

    modifier onlyFactoryOrOwner {
        require((msg.sender == Ownable(securityToken).owner()) || (msg.sender == factory), "Sender is not factory or owner");
        _;
    }

    /**
     * @notice used to withdraw the fee by the factory owner
     */
    function takeFee(uint256 _amount) public withPerm(FEE_ADMIN) returns(bool) {
        require(polyToken.transferFrom(securityToken, Ownable(factory).owner(), _amount), "Unable to take fee");
        return true;
    }
}<|MERGE_RESOLUTION|>--- conflicted
+++ resolved
@@ -3,11 +3,8 @@
 import "../RegistryUpdater.sol";
 import "../interfaces/IModule.sol";
 import "../interfaces/ISecurityToken.sol";
-<<<<<<< HEAD
 import "openzeppelin-solidity/contracts/token/ERC20/IERC20.sol";
-=======
 import "./ModuleStorage.sol";
->>>>>>> 1f5f42bf
 import "openzeppelin-solidity/contracts/ownership/Ownable.sol";
 
 /**
@@ -20,16 +17,9 @@
      * @notice Constructor
      * @param _securityToken Address of the security token
      */
-<<<<<<< HEAD
-    constructor (address _securityToken) public {
-        securityToken = _securityToken;
-        factory = msg.sender;
-        polyToken = IERC20(RegistryUpdater(_securityToken).polyToken());
-=======
-    constructor (address _securityToken, address _polyAddress) public
-    ModuleStorage(_securityToken, _polyAddress)
+    constructor (address _securityToken, address _polyToken) public
+    ModuleStorage(_securityToken, _polyToken)
     {
->>>>>>> 1f5f42bf
     }
 
     //Allows owner, factory or permissioned delegate
