--- conflicted
+++ resolved
@@ -8,15 +8,8 @@
 contract CappedSTO is ISTO {
     using SafeMath for uint256;
 
-<<<<<<< HEAD
-    bytes32 public constant ADMIN = "ADMIN";
-
     // Address where funds are collected and tokens are issued to
     address public wallet;
-=======
-  // Address where funds are collected and tokens are issued to
-  address public wallet;
->>>>>>> 103b6c7c
 
     // How many token units a buyer gets per wei
     uint256 public rate;
@@ -95,7 +88,7 @@
       * @param _beneficiary Address performing the token purchase
       */
     function buyTokens(address _beneficiary) public payable {
-        require(uint(fundraiseType) == 0);
+        require(fundraiseType == FundraiseType.ETH);
 
         uint256 weiAmount = msg.value;
         _processTx(_beneficiary, weiAmount);
@@ -109,7 +102,7 @@
       * @param _investedPOLY Amount of POLY invested
       */
     function buyTokensWithPoly(uint256 _investedPOLY) public {
-        require(uint(fundraiseType) == 1);
+        require(fundraiseType == FundraiseType.POLY);
         require(verifyInvestment(msg.sender, _investedPOLY));
         _processTx(msg.sender, _investedPOLY);
         _forwardPoly(msg.sender, wallet, _investedPOLY);
@@ -120,24 +113,19 @@
     * @dev Checks whether the cap has been reached.
     * @return Whether the cap was reached
     */
-<<<<<<< HEAD
     function capReached() public view returns (bool) {
         return fundsRaised >= cap;
     }
-=======
-  function buyTokens(address _beneficiary) public payable {
-    require(fundraiseType == FundraiseType.ETH);
->>>>>>> 103b6c7c
 
     function getRaisedEther() public view returns (uint256) {
-        if (uint(fundraiseType) == 0)
+        if (fundraiseType == FundraiseType.ETH)
             return fundsRaised;
         else
             return 0;
     }
 
     function getRaisedPOLY() public view returns (uint256) {
-        if (uint(fundraiseType) == 1)
+        if (fundraiseType == FundraiseType.POLY)
             return fundsRaised;
         else
             return 0;
@@ -148,8 +136,7 @@
     }
 
     function getPermissions() public view returns(bytes32[]) {
-        bytes32[] memory allPermissions = new bytes32[](1);
-        allPermissions[0] = ADMIN;
+        bytes32[] memory allPermissions = new bytes32[](0);
         return allPermissions;
     }
 
@@ -161,7 +148,6 @@
       * @param _beneficiary Address performing the token purchase
       * @param _investedAmount Value in wei involved in the purchase
     */
-<<<<<<< HEAD
     function _processTx(address _beneficiary, uint256 _investedAmount) internal {
 
         _preValidatePurchase(_beneficiary, _investedAmount);
@@ -246,135 +232,5 @@
     function _forwardFunds() internal {
         wallet.transfer(msg.value);
     }
-=======
-  function buyTokensWithPoly(uint256 _investedPOLY) public {
-       require(fundraiseType == FundraiseType.POLY);
-       require(verifyInvestment(msg.sender, _investedPOLY));
-      _processTx(msg.sender, _investedPOLY);
-      _forwardPoly(msg.sender, wallet, _investedPOLY);
-      _postValidatePurchase(msg.sender, _investedPOLY);
-  }
-
-   // -----------------------------------------
-   // Internal interface (extensible)
-   // -----------------------------------------
-
-   /**
-    * Processing the purchase as well as verify the required validations
-    * @param _beneficiary Address performing the token purchase
-    * @param _investedAmount Value in wei involved in the purchase
-   */
-  function _processTx(address _beneficiary, uint256 _investedAmount) internal {
-
-    _preValidatePurchase(_beneficiary, _investedAmount);
-    // calculate token amount to be created
-    uint256 tokens = _getTokenAmount(_investedAmount);
-
-    // update state
-    fundsRaised = fundsRaised.add(_investedAmount);
-    tokensSold = tokensSold.add(tokens);
-
-    _processPurchase(_beneficiary, tokens);
-    TokenPurchase(msg.sender, _beneficiary, _investedAmount, tokens);
-
-    _updatePurchasingState(_beneficiary, _investedAmount);
-  }
-
-  /**
-   * @dev Validation of an incoming purchase. Use require statements to revert state when conditions are not met. Use super to concatenate validations.
-   * @param _beneficiary Address performing the token purchase
-   * @param _investedAmount Value in wei involved in the purchase
-   */
-  function _preValidatePurchase(address _beneficiary, uint256 _investedAmount) internal view {
-    require(_beneficiary != address(0));
-    require(_investedAmount != 0);
-    require(tokensSold.add(_getTokenAmount(_investedAmount)) <= cap);
-    require(now >= startTime && now <= endTime);
-  }
-
-  /**
-   * @dev Validation of an executed purchase. Observe state and use revert statements to undo rollback when valid conditions are not met.
-   */
-  function _postValidatePurchase(address /*_beneficiary*/, uint256 /*_investedAmount*/) internal pure {
-    // optional override
-  }
-
-  /**
-   * @dev Source of tokens. Override this method to modify the way in which the crowdsale ultimately gets and sends its tokens.
-   * @param _beneficiary Address performing the token purchase
-   * @param _tokenAmount Number of tokens to be emitted
-   */
-  function _deliverTokens(address _beneficiary, uint256 _tokenAmount) internal {
-    require(IST20(securityToken).mint(_beneficiary, _tokenAmount));
-  }
-
-  /**
-   * @dev Executed when a purchase has been validated and is ready to be executed. Not necessarily emits/sends tokens.
-   * @param _beneficiary Address receiving the tokens
-   * @param _tokenAmount Number of tokens to be purchased
-   */
-  function _processPurchase(address _beneficiary, uint256 _tokenAmount) internal {
-    if (investors[_beneficiary] == 0) {
-      investorCount = investorCount + 1;
-    }
-    investors[_beneficiary] = investors[_beneficiary].add(_tokenAmount);
-
-    _deliverTokens(_beneficiary, _tokenAmount);
-  }
-
-  /**
-   * @dev Override for extensions that require an internal state to check for validity (current user contributions, etc.)
-   */
-  function _updatePurchasingState(address /*_beneficiary*/, uint256 /*_investedAmount*/) internal pure {
-    // optional override
-  }
-
-  /**
-   * @dev Override to extend the way in which ether is converted to tokens.
-   * @param _investedAmount Value in wei to be converted into tokens
-   * @return Number of tokens that can be purchased with the specified _investedAmount
-   */
-  function _getTokenAmount(uint256 _investedAmount) internal view returns (uint256) {
-    return _investedAmount.mul(rate);
-  }
-
-  /**
-   * @dev Determines how ETH is stored/forwarded on purchases.
-   */
-  function _forwardFunds() internal {
-    wallet.transfer(msg.value);
-  }
-
-  /**
-   * @dev Checks whether the cap has been reached.
-   * @return Whether the cap was reached
-   */
-  function capReached() public view returns (bool) {
-    return fundsRaised >= cap;
-  }
-
-  function getRaisedEther() view public returns (uint256) {
-    if (fundraiseType == FundraiseType.ETH)
-      return fundsRaised;
-    else
-      return 0;
-  }
-
-  function getRaisedPOLY() view public returns (uint256) {
-    if (fundraiseType == FundraiseType.POLY)
-      return fundsRaised;
-    else
-      return 0;
-  }
-
-  function getNumberInvestors() view public returns (uint256) {
-    return investorCount;
-  }
-
-  function getPermissions() view public returns(bytes32[]) {
-    bytes32[] memory allPermissions = new bytes32[](0);
-    return allPermissions;
-  }
->>>>>>> 103b6c7c
 
 }