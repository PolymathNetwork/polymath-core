--- conflicted
+++ resolved
@@ -1424,18 +1424,6 @@
                 Symbol of the ST from the storage:    ${web3.utils.toUtf8(await readStorage(I_SecurityToken.address, 6))}
             `);
 
-<<<<<<< HEAD
-        });
-
-        it("Verify the storage of the STStorage", async() => {
-            for (let j = 4; j < 35; j++) {
-                console.log(await readStorage(I_SecurityToken.address, j));
-            }
-
-            console.log(`
-                Controller address from the contract:         ${await stGetter.controller.call()}
-                Controller address from the storage:          ${await readStorage(I_SecurityToken.address, 9)}
-=======
             console.log(`
                 Address of the owner:                   ${await I_SecurityToken.owner.call()}
                 Address of the owner from the storage:  ${(await readStorage(I_SecurityToken.address, 3)).substring(0, 42)}
@@ -1453,7 +1441,6 @@
                 Controller address from the contract:                   ${await stGetter.controller.call()}
                 decimals from the contract:                             ${await stGetter.decimals.call()} 
                 controller address from the storage + uint8 decimals:   ${await readStorage(I_SecurityToken.address, 7)}
->>>>>>> 9a80c01f
             `)
 
             // Controller address is packed with decimals so if controller address is 0x0, only decimals will be returned from read storage.
