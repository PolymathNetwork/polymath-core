import latestTime from './helpers/latestTime';
import {signData} from './helpers/signData';
import { pk }  from './helpers/testprivateKey';
import { duration, promisifyLogWatch, latestBlock } from './helpers/utils';
import { takeSnapshot, increaseTime, revertToSnapshot } from './helpers/time';
import { catchRevert } from "./helpers/exceptions";
import { setUpPolymathNetwork, deployVRTMAndVerifyed } from "./helpers/createInstances";

const SecurityToken = artifacts.require('./SecurityToken.sol');
const GeneralTransferManager = artifacts.require('./GeneralTransferManager.sol');
const VolumeRestrictionTM = artifacts.require('./VolumeRestrictionTM.sol');
const STGetter = artifacts.require("./STGetter.sol");

const Web3 = require('web3');
const BN = Web3.utils.BN;
const web3 = new Web3(new Web3.providers.HttpProvider("http://localhost:8545")) // Hardcoded development port

contract('VolumeRestrictionTransferManager', accounts => {

    // Accounts Variable declaration
    let account_polymath;
    let account_issuer;
    let token_owner;
    let token_owner_pk;
    let account_investor1;
    let account_investor2;
    let account_investor3;
    let account_investor4;
    let account_delegate;
    let account_delegate2;
    let account_delegate3;
    // investor Details
    let fromTime;
    let toTime;
    let expiryTime;

    let message = "Transaction Should Fail!";

    // Contract Instance Declaration
    let I_VolumeRestrictionTMFactory;
    let P_VolumeRestrictionTMFactory;
    let I_SecurityTokenRegistryProxy;
    let P_VolumeRestrictionTM;
    let I_GeneralTransferManagerFactory;
    let I_VolumeRestrictionTM;
    let I_GeneralTransferManager;
    let I_ModuleRegistryProxy;
    let I_ModuleRegistry;
    let I_FeatureRegistry;
    let I_SecurityTokenRegistry;
    let I_DummySTOFactory;
    let I_STFactory;
    let I_SecurityToken;
    let I_MRProxied;
    let I_STRProxied;
    let I_PolyToken;
    let I_PolymathRegistry;
    let I_STGetter;
    let stGetter;

    // SecurityToken Details
    const name = "Team";
    const symbol = "sap";
    const tokenDetails = "This is equity type of issuance";
    const decimals = 18;
    const contact = "team@polymath.network";
    const delegateDetails = web3.utils.toHex("Hello I am legit delegate");

    // Module key
    const delegateManagerKey = 1;
    const transferManagerKey = 2;
    const stoKey = 3;

    let tempAmount = new BN(0);
    let tempArray = new Array();
    let tempArray3 = new Array();
    let tempArrayGlobal = new Array();
    let delegateArray = new Array();

    // Initial fee for ticker registry and security token registry
    const initRegFee = new BN(web3.utils.toWei("1000"));

    const address_zero = "0x0000000000000000000000000000000000000000";

    async function print(data, account) {
        console.log(`
            Latest timestamp: ${data[0].toString()}
            SumOfLastPeriod: ${web3.utils.fromWei(data[1]).toString()}
            Days Covered: ${data[2].toString()}
            Latest timestamp daily: ${data[3].toString()}
            Individual Total Trade on latestTimestamp : ${web3.utils.fromWei(await I_VolumeRestrictionTM.getTotalTradedByUser.call(account, data[0]))
                .toString()}
            Individual Total Trade on daily latestTimestamp : ${web3.utils.fromWei(await I_VolumeRestrictionTM.getTotalTradedByUser.call(account, data[3]))
                .toString()}
            Last Transaction time in UTC: ${(new Date((data[4].toNumber()) * 1000 )).toUTCString()}
        `)
    }

    async function getLatestTime() {
      return new BN(await latestTime());
    }

    async function printRestrictedData(data) {
        let investors = data[0];
        for (let i = 0 ; i < investors.length; i++) {
            console.log(`
                Token holder:   ${data[0][i]}
                Start Time:  ${data[2][i].toString()}
                Rolling Period In Days: ${data[3][i].toString()}
                End Time : ${data[4][i].toString()}
                Allowed Tokens: ${web3.utils.fromWei(data[1][i].toString())}
                Type of Restriction: ${data[5][i].toString()}
            `)
        }
    }

    async function calculateSum(rollingPeriod, tempArray) {
        let sum = 0;
        let start = 0;
        if (tempArray.length >= rollingPeriod)
            start = tempArray.length - rollingPeriod;
        for (let i = start; i < tempArray.length; i++) {
            sum += tempArray[i];
        }
        return sum;
    }

<<<<<<< HEAD
    async function verifyPartitionBalance(investorAddress, lockedValue, unlockedValue) {
        assert.equal(
            web3.utils.fromWei(
                (
                    await I_VolumeRestrictionTM.getTokensByPartition.call(web3.utils.toHex("LOCKED"), investorAddress, new BN(0))
                ).toString()
            ),
            lockedValue
        );

        assert.equal(
            web3.utils.fromWei(
                (
                    await I_VolumeRestrictionTM.getTokensByPartition.call(web3.utils.toHex("UNLOCKED"), investorAddress, new BN(0))
                ).toString()
            ),
            unlockedValue
        );
=======
    async function setTime() {
        let currentTime = await getLatestTime();
        let currentHour = (new Date(currentTime.toNumber() * 1000)).getUTCHours();
        console.log(`Earlier time ${new Date((await getLatestTime()).toNumber() * 1000).toUTCString()}`);
        await increaseTime(duration.hours(24 - currentHour));
        console.log(`Current time ${new Date((await getLatestTime()).toNumber() * 1000).toUTCString()}`);
>>>>>>> abc58374
    }

    before(async() => {
        let newLatestTime = await getLatestTime();
        fromTime = newLatestTime;
        toTime = newLatestTime;
        expiryTime = toTime.add(new BN(duration.days(15)));
        // Accounts setup
        account_polymath = accounts[0];
        account_issuer = accounts[1];

        token_owner = account_issuer;
        token_owner_pk = pk.account_1;

        account_investor1 = accounts[8];
        account_investor2 = accounts[9];
        account_investor3 = accounts[4];
        account_investor4 = accounts[3];
        account_delegate = accounts[7];
        account_delegate2 = accounts[6];
        account_delegate3 = accounts[5];

        // Step 1: Deploy the genral PM ecosystem
        let instances = await setUpPolymathNetwork(account_polymath, token_owner);

        [
            I_PolymathRegistry,
            I_PolyToken,
            I_FeatureRegistry,
            I_ModuleRegistry,
            I_ModuleRegistryProxy,
            I_MRProxied,
            I_GeneralTransferManagerFactory,
            I_STFactory,
            I_SecurityTokenRegistry,
            I_SecurityTokenRegistryProxy,
            I_STRProxied,
            I_STGetter
        ] = instances;

        // STEP 5: Deploy the VolumeRestrictionTMFactory
        [I_VolumeRestrictionTMFactory] = await deployVRTMAndVerifyed(account_polymath, I_MRProxied, 0);
        // STEP 6: Deploy the VolumeRestrictionTMFactory
        [P_VolumeRestrictionTMFactory] = await deployVRTMAndVerifyed(account_polymath, I_MRProxied, new BN(web3.utils.toWei("500")));

        // Printing all the contract addresses
        console.log(`
        --------------------- Polymath Network Smart Contracts: ---------------------
        PolymathRegistry:                  ${I_PolymathRegistry.address}
        SecurityTokenRegistryProxy:        ${I_SecurityTokenRegistryProxy.address}
        SecurityTokenRegistry:             ${I_SecurityTokenRegistry.address}
        ModuleRegistryProxy                ${I_ModuleRegistryProxy.address}
        ModuleRegistry:                    ${I_ModuleRegistry.address}
        FeatureRegistry:                   ${I_FeatureRegistry.address}

        STFactory:                         ${I_STFactory.address}
        GeneralTransferManagerFactory:     ${I_GeneralTransferManagerFactory.address}
        VolumeRestrictionTMFactory:        ${I_VolumeRestrictionTMFactory.address}
        -----------------------------------------------------------------------------
        `);
    });

    describe("Generate the SecurityToken", async () => {
        it("Should register the ticker before the generation of the security token", async () => {
            await I_PolyToken.approve(I_STRProxied.address, initRegFee, { from: token_owner });
            let tx = await I_STRProxied.registerTicker(token_owner, symbol, contact, { from: token_owner });
            assert.equal(tx.logs[0].args._owner, token_owner);
            assert.equal(tx.logs[0].args._ticker, symbol.toUpperCase());
        });

        it("Should generate the new security token with the same symbol as registered above", async () => {
            await I_PolyToken.approve(I_STRProxied.address, initRegFee, { from: token_owner });

            let tx = await I_STRProxied.generateSecurityToken(name, symbol, tokenDetails, true, token_owner, 0, { from: token_owner });

            // Verify the successful generation of the security token
            assert.equal(tx.logs[1].args._ticker, symbol.toUpperCase(), "SecurityToken doesn't get deployed");

            I_SecurityToken = await SecurityToken.at(tx.logs[1].args._securityTokenAddress);
            stGetter = await STGetter.at(I_SecurityToken.address);
            assert.equal(await stGetter.getTreasuryWallet.call(), token_owner, "Incorrect wallet set");
            const log = (await I_SecurityToken.getPastEvents('ModuleAdded', {filter: {transactionHash: tx.transactionHash}}))[0];

            // Verify that GeneralTransferManager module get added successfully or not
            assert.equal(log.args._types[0].toString(), 2);
            assert.equal(web3.utils.toAscii(log.args._name).replace(/\u0000/g, ""), "GeneralTransferManager");
        });

        it("Should intialize the auto attached modules", async () => {
            let moduleData = (await stGetter.getModulesByType(2))[0];
            I_GeneralTransferManager = await GeneralTransferManager.at(moduleData);
        });
    });

    describe("Attach the VRTM", async() => {
        it("Deploy the VRTM and attach with the ST", async()=> {
            let tx = await I_SecurityToken.addModule(I_VolumeRestrictionTMFactory.address, "0x0", new BN(0), new BN(0), false, {from: token_owner });
            assert.equal(tx.logs[2].args._moduleFactory, I_VolumeRestrictionTMFactory.address);
            assert.equal(
                web3.utils.toUtf8(tx.logs[2].args._name),
                "VolumeRestrictionTM",
                "VolumeRestrictionTMFactory doesn not added");
            I_VolumeRestrictionTM = await VolumeRestrictionTM.at(tx.logs[2].args._module);
        });

        it("Transfer some tokens to different account", async() => {
            // Add tokens in to the whitelist
            let newLatestTime = await getLatestTime();
            await I_GeneralTransferManager.modifyKYCDataMulti(
                    [account_investor1, account_investor2, account_investor3],
                    [newLatestTime, newLatestTime, newLatestTime],
                    [newLatestTime, newLatestTime, newLatestTime],
                    [newLatestTime.add(new BN(duration.days(60))), newLatestTime.add(new BN(duration.days(60))), newLatestTime.add(new BN(duration.days(60)))],
                    {
                        from: token_owner
                    }
            );

            // Mint some tokens and transferred to whitelisted addresses
            await I_SecurityToken.issue(account_investor1, new BN(web3.utils.toWei("40", "ether")), "0x0", {from: token_owner});
            await I_SecurityToken.issue(account_investor2, new BN(web3.utils.toWei("30", "ether")), "0x0", {from: token_owner});
            await I_SecurityToken.issue(account_investor3, new BN(web3.utils.toWei("30", "ether")), "0x0", {from: token_owner});

            // Check the balance of the investors
            let bal1 = await I_SecurityToken.balanceOf.call(account_investor1);
            let bal2 = await I_SecurityToken.balanceOf.call(account_investor2);
            // Verifying the balances
            assert.equal(web3.utils.fromWei((bal1.toString()).toString()), 40);
            assert.equal(web3.utils.fromWei((bal2.toString()).toString()), 30);

        });

        it("Should transfer the tokens freely without any restriction", async() => {
            await verifyPartitionBalance(account_investor1, 0, 40);
            console.log(
                await I_SecurityToken.canTransfer.call(account_investor3, new BN(web3.utils.toWei('5', 'ether')), "0x0", {from: account_investor1})
            )
            console.log(web3.utils.fromWei((await I_SecurityToken.balanceOf.call(account_investor1)).toString()));
            await I_SecurityToken.transfer(account_investor3, new BN(web3.utils.toWei('5', 'ether')), { from: account_investor1 });
            let bal1 = await I_SecurityToken.balanceOf.call(account_investor3);
             // Verifying the balances
            assert.equal(web3.utils.fromWei((bal1.toString()).toString()), 35);
        });
    })

    describe("Test for the addIndividualRestriction", async() => {
        it("Should add the restriction -- failed because of bad owner", async() => {
            let newLatestTime = await getLatestTime();
            await catchRevert(
                I_VolumeRestrictionTM.addIndividualRestriction(
                    account_investor1,
                    new BN(web3.utils.toWei("12")),
                    newLatestTime.add(new BN(duration.seconds(2))),
                    3,
                    newLatestTime.add(new BN(duration.days(10))),
                    0,
                    {
                        from: account_polymath
                    }
                )
            );
        })

        it("Should add the restriction -- failed because of bad parameters i.e invalid restriction type", async() => {
            let newLatestTime = await getLatestTime();

            await catchRevert(
                I_VolumeRestrictionTM.addIndividualRestriction(
                    account_investor1,
                    new BN(web3.utils.toWei("12")),
                    newLatestTime.add(new BN(duration.seconds(2))),
                    3,
                    newLatestTime.add(new BN(duration.days(10))),
                    3,
                    {
                        from: token_owner
                    }
                )
            );
        })

        it("Should add the restriction -- failed because of bad parameters i.e Invalid value of allowed tokens", async() => {
            let newLatestTime = await getLatestTime();
            await catchRevert(
                I_VolumeRestrictionTM.addIndividualRestriction(
                    account_investor1,
                    0,
                    newLatestTime.add(new BN(duration.seconds(2))),
                    3,
                    newLatestTime.add(new BN(duration.days(10))),
                    0,
                    {
                        from: token_owner
                    }
                )
            );
        })

        it("Should add the restriction -- failed because of bad parameters i.e Percentage of tokens not within (0,100]", async() => {
            let newLatestTime = await getLatestTime();

            await catchRevert(
                I_VolumeRestrictionTM.addIndividualRestriction(
                    account_investor1,
                    0,
                    newLatestTime.add(new BN(duration.seconds(2))),
                    3,
                    newLatestTime.add(new BN(duration.days(10))),
                    1,
                    {
                        from: token_owner
                    }
                )
            );
        })

        it("Should add the restriction -- failed because of bad parameters i.e Percentage of tokens not within (0,100]", async() => {
            let newLatestTime = await getLatestTime();
            await catchRevert(
                I_VolumeRestrictionTM.addIndividualRestriction(
                    account_investor1,
                    new BN(web3.utils.toWei("10")),
                    newLatestTime.add(new BN(duration.seconds(2))),
                    3,
                    newLatestTime.add(new BN(duration.days(10))),
                    1,
                    {
                        from: token_owner
                    }
                )
            );
        })

        it("Should add the restriction -- failed because of bad parameters i.e invalid dates", async() => {
            let newLatestTime = await getLatestTime();
            await catchRevert(
                I_VolumeRestrictionTM.addIndividualRestriction(
                    account_investor1,
                    new BN(web3.utils.toWei("10")),
                    newLatestTime.sub(new BN(duration.seconds(5))),
                    3,
                    newLatestTime.add(new BN(duration.days(10))),
                    0,
                    {
                        from: token_owner
                    }
                )
            );
        })

        it("Should add the restriction -- failed because of bad parameters i.e invalid dates", async() => {
            let newLatestTime = await getLatestTime();
            await catchRevert(
                I_VolumeRestrictionTM.addIndividualRestriction(
                    account_investor1,
                    new BN(web3.utils.toWei("10")),
                    newLatestTime.add(new BN(duration.days(2))),
                    3,
                    newLatestTime.add(new BN(duration.days(1))),
                    0,
                    {
                        from: token_owner
                    }
                )
            );
        });

        it("Should add the restriction -- failed because of bad parameters i.e invalid rolling period", async() => {
            let newLatestTime = await getLatestTime();
            await catchRevert(
                I_VolumeRestrictionTM.addIndividualRestriction(
                    account_investor1,
                    new BN(web3.utils.toWei("10")),
                    newLatestTime.add(new BN(duration.days(2))),
                    0,
                    newLatestTime.add(new BN(duration.days(10))),
                    0,
                    {
                        from: token_owner
                    }
                )
            );
        });

        it("Should add the restriction -- failed because of bad parameters i.e invalid rolling period", async() => {
            let newLatestTime = await getLatestTime();
            await catchRevert(
                I_VolumeRestrictionTM.addIndividualRestriction(
                    account_investor1,
                    new BN(web3.utils.toWei("10")),
                    newLatestTime.add(new BN(duration.days(2))),
                    366,
                    newLatestTime.add(new BN(duration.days(10))),
                    0,
                    {
                        from: token_owner
                    }
                )
            );
        });

        it("Should add the restriction -- failed because of bad parameters i.e invalid rolling period", async() => {
            let newLatestTime = await getLatestTime();
            await catchRevert(
                I_VolumeRestrictionTM.addIndividualRestriction(
                    account_investor1,
                    new BN(web3.utils.toWei("10")),
                    newLatestTime.add(new BN(duration.days(2))),
                    3,
                    newLatestTime.add(new BN(duration.days(3))),
                    0,
                    {
                        from: token_owner
                    }
                )
            );
        });

        it("Should add the restriction succesfully", async() => {
            let newLatestTime = await getLatestTime();
            let tx = await I_VolumeRestrictionTM.addIndividualRestriction(
                    account_investor1,
                    new BN(web3.utils.toWei("12")),
                    newLatestTime.add(new BN(duration.seconds(2))),
                    3,
                    newLatestTime.add(new BN(duration.days(5))),
                    0,
                    {
                        from: token_owner
                    }
                );
            assert.equal(tx.logs[0].args._holder, account_investor1);
            assert.equal(tx.logs[0].args._typeOfRestriction, 0);
            let data = await I_VolumeRestrictionTM.getRestrictionData.call();
            await printRestrictedData(data);
            assert.equal(data[0][0], account_investor1);
        });

        it("Should add the restriction for multiple investor -- failed because of bad owner", async() => {
            let newLatestTime = await getLatestTime();
            await catchRevert(
                I_VolumeRestrictionTM.addIndividualRestrictionMulti(
                    [account_investor2, account_delegate3, account_investor4],
                    [new BN(web3.utils.toWei("12")), new BN(web3.utils.toWei("10")), new BN(web3.utils.toWei("15"))],
                    [newLatestTime.add(new BN(duration.seconds(2))), newLatestTime.add(new BN(duration.seconds(2))), newLatestTime.add(new BN(duration.seconds(2)))],
                    [3,4,5],
                    [newLatestTime.add(new BN(duration.days(5))), newLatestTime.add(new BN(duration.days(6))), newLatestTime.add(new BN(duration.days(7)))],
                    [0,0,0],
                    {
                        from: account_polymath
                    }
                )
            )
        });

        it("Should add the restriction for multiple investor -- failed because of bad parameters i.e length mismatch", async() => {
            let newLatestTime = await getLatestTime();
            await catchRevert(
                I_VolumeRestrictionTM.addIndividualRestrictionMulti(
                    [account_investor2, account_delegate3],
                    [new BN(web3.utils.toWei("12")), new BN(web3.utils.toWei("10")), new BN(web3.utils.toWei("15"))],
                    [newLatestTime.add(new BN(duration.seconds(2))), newLatestTime.add(new BN(duration.seconds(2))), newLatestTime.add(new BN(duration.seconds(2)))],
                    [3,4,5],
                    [newLatestTime.add(new BN(duration.days(5))), newLatestTime.add(new BN(duration.days(6))), newLatestTime.add(new BN(duration.days(7)))],
                    [0,0,0],
                    {
                        from: token_owner
                    }
                )
            )
        });

        it("Should add the restriction for multiple investor -- failed because of bad parameters i.e length mismatch", async() => {
            let newLatestTime = await getLatestTime();
            await catchRevert(
                I_VolumeRestrictionTM.addIndividualRestrictionMulti(
                    [account_investor2, account_delegate3, account_investor4],
                    [new BN(web3.utils.toWei("12")), new BN(web3.utils.toWei("10"))],
                    [newLatestTime.add(new BN(duration.seconds(2))), newLatestTime.add(new BN(duration.seconds(2))), newLatestTime.add(new BN(duration.seconds(2)))],
                    [3,4,5],
                    [newLatestTime.add(new BN(duration.days(5))), newLatestTime.add(new BN(duration.days(6))), newLatestTime.add(new BN(duration.days(7)))],
                    [0,0,0],
                    {
                        from: account_polymath
                    }
                )
            )
        });

        it("Should add the restriction for multiple investor -- failed because of bad parameters i.e length mismatch", async() => {
            let newLatestTime = await getLatestTime();
            await catchRevert(
                I_VolumeRestrictionTM.addIndividualRestrictionMulti(
                    [account_investor2, account_delegate3, account_investor4],
                    [new BN(web3.utils.toWei("12")), new BN(web3.utils.toWei("10")), new BN(web3.utils.toWei("15"))],
                    [newLatestTime.add(new BN(duration.seconds(2))), newLatestTime.add(new BN(duration.seconds(2)))],
                    [3,4,5],
                    [newLatestTime.add(new BN(duration.days(5))), newLatestTime.add(new BN(duration.days(6))), newLatestTime.add(new BN(duration.days(7)))],
                    [0,0,0],
                    {
                        from: token_owner
                    }
                )
            )
        });

        it("Should add the restriction for multiple investor -- failed because of bad parameters i.e length mismatch", async() => {
            let newLatestTime = await getLatestTime();
            await catchRevert(
                I_VolumeRestrictionTM.addIndividualRestrictionMulti(
                    [account_investor2, account_delegate3, account_investor4],
                    [new BN(web3.utils.toWei("12")), new BN(web3.utils.toWei("10")), new BN(web3.utils.toWei("15"))],
                    [newLatestTime.add(new BN(duration.seconds(2))), newLatestTime.add(new BN(duration.seconds(2))), newLatestTime.add(new BN(duration.seconds(2)))],
                    [3],
                    [newLatestTime.add(new BN(duration.days(5))), newLatestTime.add(new BN(duration.days(6))), newLatestTime.add(new BN(duration.days(7)))],
                    [0,0,0],
                    {
                        from: token_owner
                    }
                )
            )
        });

        it("Should add the restriction for multiple investor -- failed because of bad parameters i.e length mismatch", async() => {
            let newLatestTime = await getLatestTime();
            await catchRevert(
                I_VolumeRestrictionTM.addIndividualRestrictionMulti(
                    [account_investor2, account_delegate3, account_investor4],
                    [new BN(web3.utils.toWei("12")), new BN(web3.utils.toWei("10")), new BN(web3.utils.toWei("15"))],
                    [newLatestTime.add(new BN(duration.seconds(2))), newLatestTime.add(new BN(duration.seconds(2))), newLatestTime.add(new BN(duration.seconds(2)))],
                    [3, 4, 5],
                    [newLatestTime.add(new BN(duration.days(5)))],
                    [0,0,0],
                    {
                        from: token_owner
                    }
                )
            )
        });

        it("Should add the restriction for multiple investor -- failed because of bad parameters i.e length mismatch", async() => {
            let newLatestTime = await getLatestTime();
            await catchRevert(
                I_VolumeRestrictionTM.addIndividualRestrictionMulti(
                    [account_investor2, account_delegate3, account_investor4],
                    [new BN(web3.utils.toWei("12")), new BN(web3.utils.toWei("10")), new BN(web3.utils.toWei("15"))],
                    [newLatestTime.add(new BN(duration.seconds(2))), newLatestTime.add(new BN(duration.seconds(2))), newLatestTime.add(new BN(duration.seconds(2)))],
                    [3, 4, 5],
                    [newLatestTime.add(new BN(duration.days(5))), newLatestTime.add(new BN(duration.days(6))), newLatestTime.add(new BN(duration.days(7)))],
                    [],
                    {
                        from: token_owner
                    }
                )
            )
        });

        it("Should add the restriction for multiple investor successfully", async() => {
            let newLatestTime = await getLatestTime();
            await I_VolumeRestrictionTM.addIndividualRestrictionMulti(
                    [account_investor2, account_delegate3, account_investor4],
                    [new BN(web3.utils.toWei("12")), new BN(web3.utils.toWei("10")), new BN(web3.utils.toWei("15"))],
                    [0, 0, 0],
                    [3, 4, 5],
                    [newLatestTime.add(new BN(duration.days(5))), newLatestTime.add(new BN(duration.days(6))), newLatestTime.add(new BN(duration.days(7)))],
                    [0,0,0],
                    {
                        from: token_owner
                    }
            );
            assert.equal((await I_VolumeRestrictionTM.getIndividualRestriction.call(account_investor2))[2].toString(), 3);
            assert.equal((await I_VolumeRestrictionTM.getIndividualRestriction.call(account_delegate3))[2].toString(), 4);
            assert.equal((await I_VolumeRestrictionTM.getIndividualRestriction.call(account_investor4))[2].toString(), 5);

            let data = await I_VolumeRestrictionTM.getRestrictionData.call();
            await printRestrictedData(data);
            assert.equal(data[0].length, 4);
        });

        it("Should remove the restriction multi -- failed because of address is 0", async() => {
            await catchRevert(
                I_VolumeRestrictionTM.removeIndividualRestrictionMulti(
                    [address_zero, account_delegate3, account_investor4],
                    {
                        from: token_owner
                    }
                )
            );
        });

        it("Should successfully remove the restriction", async() => {
            await I_VolumeRestrictionTM.removeIndividualRestriction(account_investor2, {from: token_owner});
            assert.equal((await I_VolumeRestrictionTM.getIndividualRestriction.call(account_investor2))[3].toString(), 0);
            let data = await I_VolumeRestrictionTM.getRestrictionData.call();
            await printRestrictedData(data);
            assert.equal(data[0].length, 3);
            for (let i = 0; i < data[0].length; i++) {
                assert.notEqual(data[0][i], account_investor2);
            }
        });

        it("Should remove the restriction -- failed because restriction not present anymore", async() => {
            await catchRevert(
                I_VolumeRestrictionTM.removeIndividualRestriction(account_investor2, {from: token_owner})
            );
        });

        it("Should remove the restriction multi", async() => {
            await I_VolumeRestrictionTM.removeIndividualRestrictionMulti(
                [account_delegate3, account_investor4],
                {
                    from: token_owner
                }
            )
            let data = await I_VolumeRestrictionTM.getRestrictionData.call();
            await printRestrictedData(data);
            assert.equal(data[0].length, 1);
        });

        it("Should add the restriction succesfully after the expiry of previous one for investor 1", async() => {
            await increaseTime(duration.days(5.1));
            let newLatestTime = await getLatestTime();
            console.log(
                `Estimated gas for addIndividualRestriction:
                ${await I_VolumeRestrictionTM.addIndividualRestriction.estimateGas(
                    account_investor1,
                    new BN(web3.utils.toWei("12")),
                    newLatestTime.add(new BN(duration.seconds(2))),
                    3,
                    newLatestTime.add(new BN(duration.days(6))),
                    0,
                    {
                        from: token_owner
                    }
                )}
                `);
            newLatestTime = await getLatestTime();
            let tx = await I_VolumeRestrictionTM.addIndividualRestriction(
                    account_investor1,
                    new BN(web3.utils.toWei("12")),
                    newLatestTime.add(new BN(duration.seconds(2))),
                    3,
                    newLatestTime.add(new BN(duration.days(6))),
                    0,
                    {
                        from: token_owner
                    }
                );

            assert.equal(tx.logs[1].args._holder, account_investor1);
            assert.equal(tx.logs[1].args._typeOfRestriction, 0);
            let data = await I_VolumeRestrictionTM.getRestrictionData.call();
            await printRestrictedData(data);
            assert.equal(data[0].length, 1);
            assert.equal(data[0][0], account_investor1);
        });

        it("Should not successfully transact the tokens -- failed because volume is above the limit", async() => {
            await increaseTime(duration.seconds(10));
            await catchRevert(
                I_SecurityToken.transfer(account_investor3, new BN(web3.utils.toWei("13")), { from: account_investor1})
            );
        });

        it("Should succesfully transact the tokens by investor 1 just after the startTime", async() => {
            // Check the transfer will be valid or not by calling the verifyTransfer() directly by using _isTransfer = false
            let result = await I_VolumeRestrictionTM.verifyTransfer.call(account_investor1, account_investor3, new BN(web3.utils.toWei('.3', "ether")), "0x0");
            assert.equal(result[0].toString(), 1);
            // Perform the transaction
            console.log(`
                Gas estimation (Individual): ${await I_SecurityToken.transfer.estimateGas(account_investor3, new BN(web3.utils.toWei('.3', "ether")), {from: account_investor1})}`
            );
            // Back and forth verifying the partition balances
            await verifyPartitionBalance(account_investor1, 23, 12);
            await I_VolumeRestrictionTM.pause({from: token_owner});
            await verifyPartitionBalance(account_investor1, 0, 35);
            await I_VolumeRestrictionTM.unpause({from: token_owner});
            await verifyPartitionBalance(account_investor1, 23, 12);
            
            await I_SecurityToken.transfer(account_investor3, new BN(web3.utils.toWei('.3')), {from: account_investor1});
            // Check the balance of the investors
            let bal1 = await I_SecurityToken.balanceOf.call(account_investor1);
            // Verifying the balances
            assert.equal(web3.utils.fromWei((bal1.toString()).toString()), 34.7);

            let data = await I_VolumeRestrictionTM.getIndividualBucketDetailsToUser.call(account_investor1);
            await print(data, account_investor1);
            assert.equal(
                web3.utils.fromWei(await I_VolumeRestrictionTM.getTotalTradedByUser.call(account_investor1, data[0])),
                0.3
            );
            assert.equal(
                data[0].toString(),
                (await I_VolumeRestrictionTM.getIndividualRestriction.call(account_investor1))[1].toString()
            );
            assert.equal(web3.utils.fromWei(data[1].toString()), 0.3);
            tempArray.push(0.3);
        });

        it("Should fail to add the individual daily restriction -- Bad msg.sender", async() => {
            let newLatestTime = await getLatestTime();
            await catchRevert(
                I_VolumeRestrictionTM.addIndividualDailyRestriction(
                    account_investor3,
                    new BN(web3.utils.toWei("6")),
                    newLatestTime.add(new BN(duration.seconds(1))),
                    newLatestTime.add(new BN(duration.days(4))),
                    0,
                    {
                        from: account_investor1
                    }
                )
            );
        })

        it("Should fail to add the individual daily restriction -- Bad params value", async() => {
            let newLatestTime = await getLatestTime();
            await catchRevert(
                I_VolumeRestrictionTM.addIndividualDailyRestriction(
                    account_investor3,
                    new BN(web3.utils.toWei("6")),
                    newLatestTime.add(new BN(duration.seconds(1))),
                    newLatestTime.add(new BN(duration.days(4))),
                    1,
                    {
                        from: token_owner
                    }
                )
            );
        })

        it("Should fail to add the individual daily restriction -- Bad params value", async() => {
            let newLatestTime = await getLatestTime();
            await catchRevert(
                I_VolumeRestrictionTM.addIndividualDailyRestriction(
                    account_investor3,
                    0,
                    newLatestTime.add(new BN(duration.seconds(1))),
                    newLatestTime.add(new BN(duration.days(4))),
                    0,
                    {
                        from: token_owner
                    }
                )
            );
        })

        it("Should fail to add the individual daily restriction -- Bad params value", async() => {
            let newLatestTime = await getLatestTime();
            await catchRevert(
                I_VolumeRestrictionTM.addIndividualDailyRestriction(
                    account_investor3,
                    new BN(web3.utils.toWei("6")),
                    newLatestTime.add(new BN(duration.days(5))),
                    newLatestTime.add(new BN(duration.days(4))),
                    0,
                    {
                        from: token_owner
                    }
                )
            );
        })

        it("Should add the individual daily restriction for investor 3", async() => {
            let newLatestTime = await getLatestTime();
            let tx = await I_VolumeRestrictionTM.addIndividualDailyRestriction(
                        account_investor3,
                        new BN(web3.utils.toWei("6")),
                        newLatestTime.add(new BN(duration.seconds(10))),
                        newLatestTime.add(new BN(duration.days(4))),
                        0,
                        {
                            from: token_owner
                        }
                    );

            assert.equal(tx.logs[0].args._holder, account_investor3);
            assert.equal(tx.logs[0].args._typeOfRestriction, 0);
            assert.equal((tx.logs[0].args._allowedTokens).toString(), new BN(web3.utils.toWei("6")));
            let data = await I_VolumeRestrictionTM.getRestrictionData.call();
            await printRestrictedData(data);
            assert.equal(data[0].length, 2);
            assert.equal(data[0][1], account_investor3);
            let dataRestriction = await I_VolumeRestrictionTM.getIndividualDailyRestriction.call(account_investor3);
            console.log(`
                *** Individual Daily restriction data ***
                Allowed Tokens:          ${dataRestriction[0].div(new BN(10).pow(new BN(18))).toString()}
                StartTime :              ${dataRestriction[1].toString()}
                Rolling Period in days : ${dataRestriction[2].toString()}
                EndTime :                ${dataRestriction[3].toString()}
                Type of Restriction:     ${dataRestriction[4].toString()}
            `);
        });

        it("Should transfer the tokens within the individual daily restriction limits", async() => {
            // transfer 2 tokens as per the limit
<<<<<<< HEAD
            await increaseTime(5); // increase 5 seconds to layoff the time gap
            // verify the partition balance
            console.log(web3.utils.fromWei((await I_SecurityToken.balanceOf.call(account_investor3)).toString()));
            await verifyPartitionBalance(account_investor3, 29.3, 6);

=======
            await increaseTime(12); // increase 12 seconds to layoff the time gap
>>>>>>> abc58374
            let startTime = (await I_VolumeRestrictionTM.getIndividualDailyRestriction.call(account_investor3))[1].toString();
            console.log(`
                Gas Estimation for the Individual daily tx - ${await I_SecurityToken.transfer.estimateGas(account_investor2, new BN(web3.utils.toWei("2")), {from: account_investor3})}
            `)
            await I_SecurityToken.transfer(account_investor2, new BN(web3.utils.toWei("2")), {from: account_investor3});
            let data = await I_VolumeRestrictionTM.getIndividualBucketDetailsToUser.call(account_investor3);
            await print(data, account_investor3);
            await increaseTime(duration.minutes(15));
            // verify the partition balance
            await verifyPartitionBalance(account_investor3, 29.3, 4);
            console.log(`
                Gas Estimation for the Individual daily tx - ${await I_SecurityToken.transfer.estimateGas(account_investor2, new BN(web3.utils.toWei("4")), {from: account_investor3})}
            `)
            // transfer the 4 tokens which is under the limit
            await I_SecurityToken.transfer(account_investor2, new BN(web3.utils.toWei("4")), {from: account_investor3});
            let newData = await I_VolumeRestrictionTM.getIndividualBucketDetailsToUser.call(account_investor3);
            await print(newData, account_investor3);
            // verify the partition balance
            await verifyPartitionBalance(account_investor3, 29.3, 0);
            assert.equal(newData[3].toString(), data[3].toString());
            assert.equal(data[3].toString(), startTime);
            assert.equal(web3.utils.fromWei(await I_VolumeRestrictionTM.getTotalTradedByUser.call(account_investor3, data[3]))
            , 6);
        });

        it("Should fail to transfer more tokens --because of the above limit", async() => {
            await catchRevert(
                I_SecurityToken.transfer(account_investor2, new BN(web3.utils.toWei(".1")), {from: account_investor3})
            );
        });

        it("Should try to send after the one day completion", async() => {
            // increase the EVM time by one day
            await increaseTime(duration.days(1));

            let startTime = (await I_VolumeRestrictionTM.getIndividualDailyRestriction.call(account_investor3))[1].toString();
            console.log(`
                Gas Estimation for the Individual daily tx - ${await I_SecurityToken.transfer.estimateGas(account_investor2, new BN(web3.utils.toWei("2")), {from: account_investor3})}
            `)
            // verify the partition balance
            await verifyPartitionBalance(account_investor3, 23.3, 6);
            await I_SecurityToken.transfer(account_investor2, new BN(web3.utils.toWei("2")), {from: account_investor3});
            let data = await I_VolumeRestrictionTM.getIndividualBucketDetailsToUser.call(account_investor3);
            await print(data, account_investor3);
            await verifyPartitionBalance(account_investor3, 23.3, 4);
            assert.equal(data[3].toString(), new BN(startTime).add(new BN(duration.days(1))));
            assert.equal(web3.utils.fromWei(await I_VolumeRestrictionTM.getTotalTradedByUser.call(account_investor3, data[3]))
            , 2);
        });

        it("Should add the daily restriction on the investor 1", async() => {
            let newLatestTime = await getLatestTime();
            let tx = await I_VolumeRestrictionTM.addIndividualDailyRestriction(
                account_investor1,
                new BN(5).mul(new BN(10).pow(new BN(16))),
                0,
                newLatestTime.add(new BN(duration.days(4))),
                1,
                {
                    from: token_owner
                }
            );

            assert.equal(tx.logs[0].args._holder, account_investor1);
            assert.equal((tx.logs[0].args._typeOfRestriction).toString(), 1);
            assert.equal(web3.utils.fromWei(new BN(tx.logs[0].args._allowedTokens)), 0.05);
            let data = await I_VolumeRestrictionTM.getRestrictionData.call();
            await printRestrictedData(data);
            assert.equal(data[0].length, 3);
            assert.equal(data[0][2], account_investor3);
            assert.equal(data[0][0], account_investor1);
            let dataRestriction = await I_VolumeRestrictionTM.getIndividualDailyRestriction.call(account_investor1);
            console.log(`
                *** Individual Daily restriction data ***
                Allowed Tokens:          ${dataRestriction[0].div(new BN(10).pow(new BN(16))).toString()} % of TotalSupply
                StartTime :              ${dataRestriction[1].toString()}
                Rolling Period in days : ${dataRestriction[2].toString()}
                EndTime :                ${dataRestriction[3].toString()}
                Type of Restriction:     ${dataRestriction[4].toString()}
            `);
            // verify the partition balance
            let currentBalance = web3.utils.fromWei((await I_SecurityToken.balanceOf.call(account_investor1)).toString());
            let percentatgeBalance = dataRestriction[0].div(new BN(10).pow(new BN(16))).toString();
            await verifyPartitionBalance(account_investor1, 29.7, percentatgeBalance);
        });

        it("Should transfer tokens on the 2nd day by investor1 (Individual + Individual daily)", async() => {
            await increaseTime(2);
            let startTime = (await I_VolumeRestrictionTM.getIndividualRestriction.call(account_investor1))[1].toString();
            let rollingPeriod = (await I_VolumeRestrictionTM.getIndividualRestriction.call(account_investor1))[2].toString();

            console.log(`
                Gas estimation (Individual + Individual daily): ${await I_SecurityToken.transfer.estimateGas(account_investor2, new BN(web3.utils.toWei("2")), {from: account_investor1})}`
            );

            await I_SecurityToken.transfer(account_investor2, new BN(web3.utils.toWei("2")), {from: account_investor1});
            await verifyPartitionBalance(account_investor1, 29.7, 3);
            // Check the balance of the investors
            let bal1 = await I_SecurityToken.balanceOf.call(account_investor1);
            // Verifying the balances
            assert.equal(web3.utils.fromWei(bal1.toString()), 32.7);
            tempArray.push(2);

            let data = await I_VolumeRestrictionTM.getIndividualBucketDetailsToUser.call(account_investor1);
            await print(data, account_investor1);

            // get the trade amount using the timestamp
            let amt = web3.utils.fromWei(await I_VolumeRestrictionTM.getTotalTradedByUser.call(account_investor1, data[0]));
            // Verify the storage changes
            assert.equal(data[0].toString(), new BN(startTime).add(new BN(duration.days(data[2].toString()))));
            assert.equal(web3.utils.fromWei(data[1]), await calculateSum(rollingPeriod, tempArray));
            assert.equal(data[2].toString(), 1);
            assert.equal(data[3].toString(),
             (await I_VolumeRestrictionTM.getIndividualDailyRestriction.call(account_investor1))[1].toString());
            assert.equal(amt, 2);
        });

        it("Should fail to transfer by investor 1 -- because voilating the individual daily", async() => {
            // transfer 4 tokens -- voilate the daily restriction
            await catchRevert(
                I_SecurityToken.transfer(account_investor2, new BN(web3.utils.toWei("4")), {from: account_investor1})
            );
        });

        it("Should add the individual restriction to investor 3", async() => {
            let newLatestTime = await getLatestTime();
            let tx = await I_VolumeRestrictionTM.addIndividualRestriction(
                account_investor3,
                new BN(1536).mul(new BN(10).pow(new BN(14))), // 15.36 tokens as totalsupply is 1000
                newLatestTime.add(new BN(duration.seconds(2))),
                6,
                newLatestTime.add(new BN(duration.days(15))),
                1,
                {
                    from: token_owner
                }
            );

            assert.equal(tx.logs[0].args._holder, account_investor3);
            assert.equal(tx.logs[0].args._typeOfRestriction, 1);

            let data = await I_VolumeRestrictionTM.getRestrictionData.call();
            await printRestrictedData(data);
            assert.equal(data[0].length, 4);
            assert.equal(data[0][2], account_investor3);
            assert.equal(data[0][0], account_investor1);
        });

        it("Should transfer the token by the investor 3 with in the (Individual + Individual daily limit)", async() => {
            await increaseTime(4);
            console.log("Balance of investor 3" +
                web3.utils.fromWei((await I_SecurityToken.balanceOf.call(account_investor3)).toString())
            )
            await verifyPartitionBalance(account_investor3, 23.3, 4);
            // Allowed 4 tokens to transfer
            let startTime = (await I_VolumeRestrictionTM.getIndividualRestriction.call(account_investor3))[1].toString();
            let rollingPeriod = (await I_VolumeRestrictionTM.getIndividualRestriction.call(account_investor3))[2].toString();
            let startTimeDaily = (await I_VolumeRestrictionTM.getIndividualDailyRestriction.call(account_investor3))[1].toString();
            console.log(`
                Gas estimation (Individual + Individual daily): ${await I_SecurityToken.transfer.estimateGas(account_investor2, new BN(web3.utils.toWei("4")), {from: account_investor3})}`
            );
            // Check the balance of the investors
            let bal1 = await I_SecurityToken.balanceOf.call(account_investor3);
            await I_SecurityToken.transfer(account_investor2, new BN(web3.utils.toWei("4")), {from: account_investor3});
            await verifyPartitionBalance(account_investor3, 23.3, 0);
            tempArray3.push(4);
            // Check the balance of the investors
            let bal2 = await I_SecurityToken.balanceOf.call(account_investor3);
            // Verifying the balances
            assert.equal(web3.utils.fromWei(((bal1.sub(bal2)).toString()).toString()), 4);

            let data = await I_VolumeRestrictionTM.getIndividualBucketDetailsToUser.call(account_investor3);
            await print(data, account_investor3);

            // get the trade amount using the timestamp
            let amt = (await I_VolumeRestrictionTM.getTotalTradedByUser.call(account_investor3, data[0].toString()))
            .div(new BN(10).pow(new BN(18))).toString();

            // Verify the storage changes
            assert.equal(data[0].toString(), new BN(startTime).add(new BN(duration.days(data[2].toString()))));
            assert.equal(web3.utils.fromWei(data[1]), 4);
            assert.equal(data[2].toString(), 0);
            assert.equal(data[3].toString(), new BN(startTimeDaily).add(new BN(duration.days(1))));
            assert.equal(amt, 4);
        });

        it("Should fail during transferring more tokens by investor3 -- Voilating the daily Limit", async() => {
            await catchRevert(
                I_SecurityToken.transfer(account_investor2, new BN(web3.utils.toWei("1")), {from: account_investor3})
            );
        });

        it("Should remove the daily individual limit and transfer more tokens on a same day -- failed because of bad owner", async() => {
            // remove the Individual daily restriction
            await catchRevert(
                I_VolumeRestrictionTM.removeIndividualDailyRestriction(account_investor3, {from: account_investor4})
            );
        })

        it("Should remove the daily individual limit and transfer more tokens on a same day", async() => {
            // remove the Individual daily restriction
            let tx = await I_VolumeRestrictionTM.removeIndividualDailyRestriction(account_investor3, {from: token_owner});
            assert.equal(tx.logs[0].args._holder, account_investor3);
            let dataAdd = await I_VolumeRestrictionTM.getRestrictionData.call();
            await printRestrictedData(dataAdd);
            assert.equal(dataAdd[0].length, 3);
            assert.equal(dataAdd[0][0], account_investor1);
            assert.equal(dataAdd[0][2], account_investor3);

            let startTime = (await I_VolumeRestrictionTM.getIndividualRestriction.call(account_investor3))[1].toString();

            // transfer more tokens on the same day
            await I_SecurityToken.transfer(account_investor2, new BN(web3.utils.toWei("4")), {from: account_investor3});
            await verifyPartitionBalance(account_investor3, 11.94, 7.36);
            tempArray3[tempArray3.length -1] += 4;
            let data = await I_VolumeRestrictionTM.getIndividualBucketDetailsToUser.call(account_investor3);
            await print(data, account_investor3);

            // get the trade amount using the timestamp
            let amt = (await I_VolumeRestrictionTM.getTotalTradedByUser.call(account_investor3, data[0].toString()))
            .div(new BN(10).pow(new BN(18))).toString();

            // Verify the storage changes
            assert.equal(data[0].toString(), new BN(startTime).add(new BN(duration.days(data[2].toString()))));
            assert.equal(web3.utils.fromWei(data[1]), 8);
            assert.equal(data[2].toString(), 0);
            assert.equal(data[3].toString(), 0);
            assert.equal(amt, 8);
        });

        it("Should add the new Individual daily restriction and transact the tokens", async() => {
            let newLatestTime = await getLatestTime();
            // add new restriction
            let tx = await I_VolumeRestrictionTM.addIndividualDailyRestriction(
                account_investor3,
                new BN(web3.utils.toWei("2")),
                newLatestTime.add(new BN(duration.days(1))),
                newLatestTime.add(new BN(duration.days(4))),
                0,
                {
                    from: token_owner
                }
            );

            assert.equal(tx.logs[0].args._holder, account_investor3);
            assert.equal(tx.logs[0].args._typeOfRestriction, 0);
            assert.equal((tx.logs[0].args._allowedTokens).toString(), new BN(web3.utils.toWei("2")));
            let dataRestriction = await I_VolumeRestrictionTM.getIndividualDailyRestriction.call(account_investor3);
            console.log(`
                *** Individual Daily restriction data ***
                Allowed Tokens:          ${dataRestriction[0].div(new BN(10).pow(new BN(18))).toString()}
                StartTime :              ${dataRestriction[1].toString()}
                Rolling Period in days : ${dataRestriction[2].toString()}
                EndTime :                ${dataRestriction[3].toString()}
                Type of Restriction:     ${dataRestriction[4].toString()}
            `);

            let rollingPeriod = (await I_VolumeRestrictionTM.getIndividualRestriction.call(account_investor3))[2].toString();
            let startTime = (await I_VolumeRestrictionTM.getIndividualRestriction.call(account_investor3))[1].toString();
            // Increase the time by one day
            await increaseTime(duration.days(1.1));

            //sell tokens upto the limit
            await I_SecurityToken.transfer(account_investor2, new BN(web3.utils.toWei("2")), {from: account_investor3});
            tempArray3.push(2);

            let data = await I_VolumeRestrictionTM.getIndividualBucketDetailsToUser.call(account_investor3);
            await print(data, account_investor3);

            // get the trade amount using the timestamp
            let amt = (await I_VolumeRestrictionTM.getTotalTradedByUser.call(account_investor3, data[0].toString()))
            .div(new BN(10).pow(new BN(18))).toString();

            // Verify the storage changes
            assert.equal(data[0].toString(), new BN(startTime).add(new BN(duration.days(data[2].toString()))));
            assert.equal(web3.utils.fromWei(data[1]), await calculateSum(rollingPeriod, tempArray3));
            assert.equal(data[2].toString(), 1);
            assert.equal(data[3].toString(), dataRestriction[1].toString());
            assert.equal(amt, 2);

            // Fail to sell more tokens than the limit
            await catchRevert(
                I_SecurityToken.transfer(account_investor2, new BN(web3.utils.toWei("2")), {from: account_investor3})
            );
        });

        it("Should fail to modify the individual daily restriction -- bad owner", async() => {
            let newLatestTime = await getLatestTime();
            await catchRevert(
                I_VolumeRestrictionTM.modifyIndividualDailyRestriction(
                    account_investor3,
                    new BN(web3.utils.toWei('3')),
                    newLatestTime,
                    newLatestTime.add(new BN(duration.days(5))),
                    0,
                    {
                        from: account_polymath
                    }
                )
            );
        });

        it("Should modify the individual daily restriction", async() => {
            let newLatestTime = await getLatestTime();
            await I_VolumeRestrictionTM.modifyIndividualDailyRestriction(
                    account_investor3,
                    new BN(web3.utils.toWei('3')),
                    newLatestTime.add(new BN(duration.seconds(10))),
                    newLatestTime.add(new BN(duration.days(5))),
                    0,
                    {
                        from: token_owner
                    }
            );

            let dataRestriction = await I_VolumeRestrictionTM.getIndividualDailyRestriction.call(account_investor3);
            console.log(`
                *** Modify Individual Daily restriction data ***
                Allowed Tokens:          ${dataRestriction[0].div(new BN(10).pow(new BN(18))).toString()}
                StartTime :              ${dataRestriction[1].toString()}
                Rolling Period in days : ${dataRestriction[2].toString()}
                EndTime :                ${dataRestriction[3].toString()}
                Type of Restriction:     ${dataRestriction[4].toString()}
            `);
        });

        it("Should allow to sell to transfer more tokens by investor3", async() => {
            await increaseTime(duration.seconds(15));
            let startTime = (await I_VolumeRestrictionTM.getIndividualRestriction.call(account_investor3))[1].toString();
            let startTimedaily = (await I_VolumeRestrictionTM.getIndividualDailyRestriction.call(account_investor3))[1].toString();
            let rollingPeriod = (await I_VolumeRestrictionTM.getIndividualRestriction.call(account_investor3))[2].toString();
            //sell tokens upto the limit
            await I_SecurityToken.transfer(account_investor2, new BN(web3.utils.toWei("3")), {from: account_investor3});
            tempArray3[tempArray3.length -1] += 3;

            let data = await I_VolumeRestrictionTM.getIndividualBucketDetailsToUser.call(account_investor3);
            await print(data, account_investor3);

            // get the trade amount using the timestamp
            let amt = web3.utils.fromWei(await I_VolumeRestrictionTM.getTotalTradedByUser.call(account_investor3, data[0].toString()));

            // Verify the storage changes
            assert.equal(data[0].toString(), new BN(startTime).add(new BN(duration.days(data[2].toString()))));
            assert.equal(web3.utils.fromWei(data[1]), await calculateSum(rollingPeriod, tempArray3));
            assert.equal(data[2].toString(), 1);
            assert.equal(data[3].toString(), startTimedaily);
            assert.equal(amt, 5);
        });

        it("Should allow to transact the tokens on the other day", async() => {
            let startTime = (await I_VolumeRestrictionTM.getIndividualRestriction.call(account_investor3))[1].toString();
            let startTimedaily = (await I_VolumeRestrictionTM.getIndividualDailyRestriction.call(account_investor3))[1].toString();
            let rollingPeriod = (await I_VolumeRestrictionTM.getIndividualRestriction.call(account_investor3))[2].toString();

            await increaseTime(duration.days(1.1));
            //sell tokens upto the limit
            await I_SecurityToken.transfer(account_investor2, new BN(web3.utils.toWei("2.36")), {from: account_investor3});
            tempArray3.push(2.36);

            let data = await I_VolumeRestrictionTM.getIndividualBucketDetailsToUser.call(account_investor3);
            await print(data, account_investor3);

            // get the trade amount using the timestamp
            let amt = web3.utils.fromWei(await I_VolumeRestrictionTM.getTotalTradedByUser.call(account_investor3, data[0].toString()));

            // Verify the storage changes
            assert.equal(data[0].toString(), new BN(startTime).add(new BN(duration.days(data[2].toString()))));
            assert.equal(web3.utils.fromWei(data[1]), await calculateSum(rollingPeriod, tempArray3));
            assert.equal(data[2].toString(), 2);
            assert.equal(data[3].toString(), new BN(startTimedaily).add(new BN(duration.days(1))));
            assert.equal(amt, 2.36);
        });

        it("Should fail to transfer the tokens after completion of the total amount", async() => {
            await catchRevert(
                I_SecurityToken.transfer(account_investor2, new BN(web3.utils.toWei("0.3")), {from: account_investor3})
            );
        })

        it("Should sell more tokens on the same day after changing the total supply", async() => {
            await I_SecurityToken.issue(account_investor3, new BN(web3.utils.toWei("10")), "0x0", {from: token_owner});

            let startTime = (await I_VolumeRestrictionTM.getIndividualRestriction.call(account_investor3))[1].toString();
            let startTimedaily = (await I_VolumeRestrictionTM.getIndividualDailyRestriction.call(account_investor3))[1].toString();
            let rollingPeriod = (await I_VolumeRestrictionTM.getIndividualRestriction.call(account_investor3))[2].toString();

            //sell tokens upto the limit
            await I_SecurityToken.transfer(account_investor2, new BN(web3.utils.toWei(".50")), {from: account_investor3});
            tempArray3[tempArray3.length -1] += .50;

            let data = await I_VolumeRestrictionTM.getIndividualBucketDetailsToUser.call(account_investor3);
            await print(data, account_investor3);

            // get the trade amount using the timestamp
            let amt = web3.utils.fromWei(await I_VolumeRestrictionTM.getTotalTradedByUser.call(account_investor3, data[0].toString()));

            // Verify the storage changes
            assert.equal(data[0].toString(), new BN(startTime).add(new BN(duration.days(data[2].toString()))));
            assert.equal(web3.utils.fromWei(data[1]), await calculateSum(rollingPeriod, tempArray3));
            assert.equal(data[2].toString(), 2);
            assert.equal(data[3].toString(), new BN(startTimedaily).add(new BN(duration.days(1))));
            assert.equal(amt, 2.86);
        });

        it("Should fail to transact tokens more than the allowed in the second rolling period", async() => {
            let newLatestTime = await getLatestTime();
            await increaseTime(duration.days(4));
            let i
            for (i = 0; i < 3; i++) {
                tempArray3.push(0);
            }
            console.log(`Diff Days: ${(newLatestTime - ((await I_VolumeRestrictionTM.getIndividualBucketDetailsToUser.call(account_investor3))[0]).toString()) / 86400}`);
            let allowedAmount = (tempArray3[0] + 1.1);
            await catchRevert(
                I_SecurityToken.transfer(account_investor2, new BN(web3.utils.toWei(allowedAmount.toString())), {from: account_investor3})
            );
        })

        it("Should successfully to transact tokens in the second rolling period", async() => {
            // Should transact freely tokens daily limit is also ended

            let startTime = (await I_VolumeRestrictionTM.getIndividualRestriction.call(account_investor3))[1].toString();
            let startTimedaily = (await I_VolumeRestrictionTM.getIndividualDailyRestriction.call(account_investor3))[1].toString();
            let rollingPeriod = (await I_VolumeRestrictionTM.getIndividualRestriction.call(account_investor3))[2].toString();
            let allowedAmount = (tempArray3[0] + 1);
            //sell tokens upto the limit
            await I_SecurityToken.transfer(account_investor2, new BN(web3.utils.toWei(allowedAmount.toString())), {from: account_investor3});

            tempArray3.push(allowedAmount);
            let data = await I_VolumeRestrictionTM.getIndividualBucketDetailsToUser.call(account_investor3);
            await print(data, account_investor3);

            // get the trade amount using the timestamp
            let amt = web3.utils.fromWei(await I_VolumeRestrictionTM.getTotalTradedByUser.call(account_investor3, data[0].toString()));

            // Verify the storage changes
            assert.equal(data[0].toString(), new BN(startTime).add(new BN(duration.days(data[2].toString()))));
            assert.equal(web3.utils.fromWei(data[1]), await calculateSum(rollingPeriod, tempArray3));
            assert.equal(data[2].toString(), 6);
            assert.equal(data[3].toString(), new BN(startTimedaily).add(new BN(duration.days(1))).toString());
            assert.equal(amt, allowedAmount);
        });

        it("Should sell more tokens on the next day of rolling period", async() => {
            await increaseTime(duration.days(3));

            let startTime = (await I_VolumeRestrictionTM.getIndividualRestriction.call(account_investor3))[1].toString();
            let startTimedaily = (await I_VolumeRestrictionTM.getIndividualDailyRestriction.call(account_investor3))[1].toString();
            let rollingPeriod = (await I_VolumeRestrictionTM.getIndividualRestriction.call(account_investor3))[2].toString();

            tempArray3.push(0);
            tempArray3.push(0);

            let dataRestriction = await I_VolumeRestrictionTM.getIndividualRestriction.call(account_investor3);
            console.log(`
                *** Individual Daily restriction data ***
                Allowed Tokens:          ${dataRestriction[0].div(new BN(10).pow(new BN(18))).toString()}
                StartTime :              ${dataRestriction[1].toString()}
                Rolling Period in days : ${dataRestriction[2].toString()}
                EndTime :                ${dataRestriction[3].toString()}
                Type of Restriction:     ${dataRestriction[4].toString()}
            `);
            //sell tokens upto the limit
            console.log(
                "Balance of Investor3 :" +
                web3.utils.fromWei((await I_SecurityToken.balanceOf.call(account_investor3)).toString())
            );
            console.log(
                web3.utils.fromWei(
                    (
                        await I_VolumeRestrictionTM.getTokensByPartition.call(web3.utils.toHex("LOCKED"), account_investor3, new BN(0))
                    ).toString()
                )
            )
            console.log(
                web3.utils.fromWei(
                    (
                        await I_VolumeRestrictionTM.getTokensByPartition.call(web3.utils.toHex("UNLOCKED"), account_investor3, new BN(0))
                    ).toString()
                )
            )
            await I_SecurityToken.transfer(account_investor2, new BN(web3.utils.toWei("7")), {from: account_investor3});

            tempArray3.push(7)
            let data = await I_VolumeRestrictionTM.getIndividualBucketDetailsToUser.call(account_investor3);
            await print(data, account_investor3);

            // get the trade amount using the timestamp
            let amt = web3.utils.fromWei(await I_VolumeRestrictionTM.getTotalTradedByUser.call(account_investor3, data[0].toString()));

            // Verify the storage changes
            assert.equal(data[0].toString(), new BN(startTime).add(new BN(duration.days(data[2].toString()))));
            assert.equal(web3.utils.fromWei(data[1]), await calculateSum(rollingPeriod, tempArray3));
            assert.equal(data[2].toString(), 9);
            assert.equal(data[3].toString(), new BN(startTimedaily).add(new BN(duration.days(1))));
            assert.equal(amt, 7);
        })

        it("Should transfer after the 5 days", async() => {
            await increaseTime(duration.days(4.5));

            for (let i = 0; i <3; i++) {
                tempArray3.push(0);
            }

            let startTime = (await I_VolumeRestrictionTM.getIndividualRestriction.call(account_investor3))[1].toString();
            let startTimedaily = (await I_VolumeRestrictionTM.getIndividualDailyRestriction.call(account_investor3))[1].toString();
            let rollingPeriod = (await I_VolumeRestrictionTM.getIndividualRestriction.call(account_investor3))[2].toString();

            await I_SecurityToken.transfer(account_investor3, new BN(web3.utils.toWei("25")), {from: account_investor2});
            //sell tokens upto the limit
            await I_SecurityToken.transfer(account_investor2, new BN(web3.utils.toWei("8")), {from: account_investor3});
            tempArray3.push(8);

            let data = await I_VolumeRestrictionTM.getIndividualBucketDetailsToUser.call(account_investor3);
            await print(data, account_investor3);

            // get the trade amount using the timestamp
            let amt = web3.utils.fromWei(await I_VolumeRestrictionTM.getTotalTradedByUser.call(account_investor3, data[0].toString()));

            // Verify the storage changes
            assert.equal(data[0].toString(), new BN(startTime).add(new BN(duration.days(data[2].toString()))));
            assert.equal(web3.utils.fromWei(data[1]), await calculateSum(rollingPeriod, tempArray3));
            assert.equal(data[2].toString(), 13);
            assert.equal(data[3].toString(), new BN(startTimedaily).add(new BN(duration.days(1))));
            assert.equal(amt, 8);
        });

        it("Should freely transfer the tokens after one day (completion of individual restriction)", async() => {
            // increase one time
            await increaseTime(duration.days(2));
            await I_SecurityToken.transfer(account_investor2, new BN(web3.utils.toWei("17")), {from: account_investor3});
        });
    });

    describe("Test cases for the Default restrictions", async() => {

        it("Should add the investor 4 in the whitelist", async() => {
            let newLatestTime = await getLatestTime();
            await I_GeneralTransferManager.modifyKYCData(
                account_investor4,
                newLatestTime,
                newLatestTime,
                newLatestTime.add(new BN(duration.days(30))),
                {
                    from: token_owner
                }
            );
        });

        it("Should issue some tokens to investor 4", async() => {
            await I_SecurityToken.issue(account_investor4, new BN(web3.utils.toWei("20")), "0x0", {from: token_owner});
        });

        it("Should add the default daily restriction successfully", async() => {
            let newLatestTime = await getLatestTime();
            await I_VolumeRestrictionTM.addDefaultDailyRestriction(
                new BN(275).mul(new BN(10).pow(new BN(14))),
                0,
                newLatestTime.add(new BN(duration.days(3))),
                1,
                {
                    from: token_owner
                }
            );

            let dataRestriction = await I_VolumeRestrictionTM.getDefaultDailyRestriction.call();
            console.log(`
                *** Add Individual Daily restriction data ***
                Allowed Tokens:          ${dataRestriction[0].div(new BN(10).pow(new BN(16))).toString()} % of TotalSupply
                StartTime :              ${dataRestriction[1].toString()}
                Rolling Period in days : ${dataRestriction[2].toString()}
                EndTime :                ${dataRestriction[3].toString()}
                Type of Restriction:     ${dataRestriction[4].toString()}
            `);
        });

        it("Should fail to transfer above the daily limit", async() => {
            await increaseTime(2); // increase time to layoff the time gap
            await catchRevert(
                I_SecurityToken.transfer(account_investor3, new BN(web3.utils.toWei("5")), {from: account_investor4})
            )
        })

        it("Should transfer the token by investor 4", async() => {
            let startTimedaily = (await I_VolumeRestrictionTM.getDefaultDailyRestriction.call())[1].toString();
            //sell tokens upto the limit
            await I_SecurityToken.transfer(account_investor2, new BN(web3.utils.toWei("3.57")), {from: account_investor4});

            let data = await I_VolumeRestrictionTM.getDefaultBucketDetailsToUser.call(account_investor4);
            await print(data, account_investor3);

            // get the trade amount using the timestamp
            let amt = web3.utils.fromWei(await I_VolumeRestrictionTM.getTotalTradedByUser.call(account_investor4, data[3].toString()));

            // Verify the storage changes
            assert.equal(data[0].toString(), 0);
            assert.equal(data[1].toString(), 0);
            assert.equal(data[2].toString(), 0);
            assert.equal(data[3].toString(), startTimedaily);
            assert.equal(amt, 3.57);
        });

        it("Should transfer the tokens freely after ending the default daily restriction", async() => {
            await increaseTime(duration.days(3) + 10);
            //sell tokens upto the limit
            let tx = await I_SecurityToken.transfer(account_investor2, new BN(web3.utils.toWei("5")), {from: account_investor4});
            assert.equal((tx.logs[0].args.value).toString(), new BN(web3.utils.toWei("5")));
            // Transfer the tokens again to investor 3
            await I_SecurityToken.transfer(account_investor3, new BN(web3.utils.toWei("40")), {from: account_investor2});
        })

        it("Should successfully add the default restriction", async() => {
            let newLatestTime = await getLatestTime();
            await I_VolumeRestrictionTM.addDefaultRestriction(
                new BN(web3.utils.toWei("10")),
                0,
                5,
                newLatestTime.add(new BN(duration.days(10))),
                0,
                {
                    from: token_owner
                }
            );

            let data = await I_VolumeRestrictionTM.getDefaultRestriction.call();
            assert.equal(data[0].toString(), new BN(web3.utils.toWei("10")));
            assert.equal(data[2].toString(), 5);
            let dataRestriction = await I_VolumeRestrictionTM.getDefaultRestriction.call();
            console.log(`
                *** Add Individual restriction data ***
                Allowed Tokens:          ${dataRestriction[0].div(new BN(10).pow(new BN(18))).toString()}
                StartTime :              ${dataRestriction[1].toString()}
                Rolling Period in days : ${dataRestriction[2].toString()}
                EndTime :                ${dataRestriction[3].toString()}
                Type of Restriction:     ${dataRestriction[4].toString()}
            `);
        });

        it("Should transfer tokens on by investor 3 (comes under the Default restriction)", async() => {
            await increaseTime(10);
            tempArray3.length = 0;
            let startTime = (await I_VolumeRestrictionTM.getDefaultRestriction.call())[1].toString();
            let startTimedaily = (await I_VolumeRestrictionTM.getDefaultDailyRestriction.call())[1].toString();
            let rollingPeriod = (await I_VolumeRestrictionTM.getDefaultRestriction.call())[2].toString();
            //sell tokens upto the limit
            await I_SecurityToken.transfer(account_investor2, new BN(web3.utils.toWei("5")), {from: account_investor3});
            tempArray3.push(5);

            let data = await I_VolumeRestrictionTM.getDefaultBucketDetailsToUser.call(account_investor3);
            await print(data, account_investor3);

            // get the trade amount using the timestamp
            let amt = web3.utils.fromWei(await I_VolumeRestrictionTM.getTotalTradedByUser.call(account_investor3, data[0].toString()));

            // Verify the storage changes
            assert.equal(data[0].toString(), new BN(startTime).add(new BN(duration.days(data[2].toString()))));
            assert.equal(web3.utils.fromWei(data[1]), await calculateSum(rollingPeriod, tempArray3));
            assert.equal(data[2].toString(), 0);
            assert.equal(data[3].toString(), 0);
            assert.equal(amt, 5);

            // Transfer tokens on another day
            await increaseTime(duration.days(1));
            //sell tokens upto the limit
            await I_SecurityToken.transfer(account_investor2, new BN(web3.utils.toWei("3")), {from: account_investor3});
            tempArray3.push(3);

            data = await I_VolumeRestrictionTM.getDefaultBucketDetailsToUser.call(account_investor3);
            await print(data, account_investor3);

            // get the trade amount using the timestamp
            amt = web3.utils.fromWei(await I_VolumeRestrictionTM.getTotalTradedByUser.call(account_investor3, data[0].toString()));

            // Verify the storage changes
            assert.equal(data[0].toString(), new BN(startTime).add(new BN(duration.days(data[2].toString()))));
            assert.equal(web3.utils.fromWei(data[1]), await calculateSum(rollingPeriod, tempArray3));
            assert.equal(data[2].toString(), 1);
            assert.equal(data[3].toString(), 0);
            assert.equal(amt, 3);
        });

        it("Should fail to transfer more tokens than the available default limit", async() => {
            await catchRevert(
                I_SecurityToken.transfer(account_investor2, new BN(web3.utils.toWei("3")), {from: account_investor3})
            );
        });

        it("Should able to transfer tokens in the next rolling period", async() => {
            let newLatestTime = await getLatestTime();
            await increaseTime(duration.days(4.1));
            console.log(`*** Diff days: ${(newLatestTime - ((await I_VolumeRestrictionTM.getDefaultBucketDetailsToUser.call(account_investor3))[0]).toString()) / 86400}`)
            for (let i = 0; i < 3; i++) {
                tempArray3.push(0);
            }

            let startTime = (await I_VolumeRestrictionTM.getDefaultRestriction.call())[1].toString();
            let startTimedaily = (await I_VolumeRestrictionTM.getDefaultDailyRestriction.call())[1].toString();
            let rollingPeriod = (await I_VolumeRestrictionTM.getDefaultRestriction.call())[2].toString();

            //sell tokens upto the limit
            await I_SecurityToken.transfer(account_investor2, new BN(web3.utils.toWei("7")), {from: account_investor3});
            tempArray3.push(7);

            let data = await I_VolumeRestrictionTM.getDefaultBucketDetailsToUser.call(account_investor3);
            await print(data, account_investor3);

            // get the trade amount using the timestamp
            let amt = web3.utils.fromWei(await I_VolumeRestrictionTM.getTotalTradedByUser.call(account_investor3, data[0].toString()));

            // Verify the storage changes
            assert.equal(data[0].toString(), new BN(startTime).add(new BN(duration.days(data[2].toString()))));
            assert.equal(web3.utils.fromWei(data[1]), await calculateSum(rollingPeriod, tempArray3));
            assert.equal(data[2].toString(), 5);
            assert.equal(data[3].toString(), 0);
            assert.equal(amt, 7);

            // Try to transact more on the same day but fail
            await catchRevert(
                I_SecurityToken.transfer(account_investor2, new BN(web3.utils.toWei("1")), {from: account_investor3})
            );
        });

        it("Should add the daily default restriction again", async() => {
            let newLatestTime = await getLatestTime();
            await I_VolumeRestrictionTM.addDefaultDailyRestriction(
                new BN(web3.utils.toWei("2")),
                newLatestTime.add(new BN(duration.seconds(10))),
                newLatestTime.add(new BN(duration.days(3))),
                0,
                {
                    from: token_owner
                }
            );

            let dataRestriction = await I_VolumeRestrictionTM.getDefaultDailyRestriction.call();
            console.log(`
                *** Add Individual Daily restriction data ***
                Allowed Tokens:          ${dataRestriction[0].div(new BN(10).pow(new BN(16))).toString()}
                StartTime :              ${dataRestriction[1].toString()}
                Rolling Period in days : ${dataRestriction[2].toString()}
                EndTime :                ${dataRestriction[3].toString()}
                Type of Restriction:     ${dataRestriction[4].toString()}
            `);
        });

        it("Should not able to transfer tokens more than the default daily restriction", async() => {
            await increaseTime(duration.seconds(15));
            await catchRevert(
                I_SecurityToken.transfer(account_investor2, new BN(web3.utils.toWei("3")), {from: account_investor3})
            );
        });

        it("Should able to transfer tokens within the limit of (daily default + default) restriction", async() => {
            await increaseTime(duration.days(1));
            let startTime = (await I_VolumeRestrictionTM.getDefaultRestriction.call())[1].toString();
            let startTimedaily = (await I_VolumeRestrictionTM.getDefaultDailyRestriction.call())[1].toString();
            let rollingPeriod = (await I_VolumeRestrictionTM.getDefaultRestriction.call())[2].toString();
            //sell tokens upto the limit
            await I_SecurityToken.transfer(account_investor2, new BN(web3.utils.toWei("2")), {from: account_investor3});
            tempArray3.push(2);

            let data = await I_VolumeRestrictionTM.getDefaultBucketDetailsToUser.call(account_investor3);
            await print(data, account_investor3);

            // get the trade amount using the timestamp
            let amt = web3.utils.fromWei(await I_VolumeRestrictionTM.getTotalTradedByUser.call(account_investor3, data[0].toString()));

            // Verify the storage changes
            assert.equal(data[0].toString(), new BN(startTime).add(new BN(duration.days(data[2].toString()))));
            assert.equal(web3.utils.fromWei(data[1]), await calculateSum(rollingPeriod, tempArray3));
            assert.equal(data[2].toString(), 6);
            assert.equal(data[3].toString(), (new BN(startTimedaily).add(new BN(duration.days(1)))).toString());
            assert.equal(amt, 2);
        });
    })

    describe("Test for the exemptlist", async() => {

        it("Should add the token holder in the exemption list -- failed because of bad owner", async() => {
            await catchRevert(
                I_VolumeRestrictionTM.changeExemptWalletList(account_investor4, true, {from: account_polymath})
            );
        });

        it("Should add the token holder in the exemption list", async() => {
            await I_VolumeRestrictionTM.changeExemptWalletList(account_investor4, true, {from: token_owner});
            console.log(await I_VolumeRestrictionTM.getExemptAddress.call());
            let beforeBal = await I_SecurityToken.balanceOf.call(account_investor4);
            await I_SecurityToken.transfer(account_investor3, new BN(web3.utils.toWei("3")), {from: account_investor4});
            let afterBal = await I_SecurityToken.balanceOf.call(account_investor4);
            let diff = beforeBal.sub(afterBal);
            assert.equal(web3.utils.fromWei((diff.toString()).toString()), 3);
        });

        it("Should add multiple token holders to exemption list and check the getter value", async() => {
            let holders = [account_investor1, account_investor3, account_investor2, account_delegate2];
            let change = [true, true, true, true];
            for (let i = 0; i < holders.length; i++) {
                await I_VolumeRestrictionTM.changeExemptWalletList(holders[i], change[i], {from: token_owner});
            }
            let data = await I_VolumeRestrictionTM.getExemptAddress.call();
            assert.equal(data.length, 5);
            assert.equal(data[0], account_investor4);
            assert.equal(data[1], account_investor1);
            assert.equal(data[2], account_investor3);
            assert.equal(data[3], account_investor2);
            assert.equal(data[4], account_delegate2);
        });

        it("Should unexempt a particular address", async() => {
            await I_VolumeRestrictionTM.changeExemptWalletList(account_investor1, false, {from: token_owner});
            let data = await I_VolumeRestrictionTM.getExemptAddress.call();
            assert.equal(data.length, 4);
            assert.equal(data[0], account_investor4);
            assert.equal(data[1], account_delegate2);
            assert.equal(data[2], account_investor3);
            assert.equal(data[3], account_investor2);
        });

        it("Should fail to unexempt the same address again", async() => {
            await catchRevert(
                I_VolumeRestrictionTM.changeExemptWalletList(account_investor1, false, {from: token_owner})
            );
        });

        it("Should delete the last element of the exemption list", async() => {
            await I_VolumeRestrictionTM.changeExemptWalletList(account_investor2, false, {from: token_owner});
            let data = await I_VolumeRestrictionTM.getExemptAddress.call();
            assert.equal(data.length, 3);
            assert.equal(data[0], account_investor4);
            assert.equal(data[1], account_delegate2);
            assert.equal(data[2], account_investor3);
        });

        it("Should delete multiple investor from the exemption list", async() => {
            let holders = [account_delegate2, account_investor4, account_investor3];
            let change = [false, false, false];
            for (let i = 0; i < holders.length; i++) {
                await I_VolumeRestrictionTM.changeExemptWalletList(holders[i], change[i], {from: token_owner});
            }
            let data = await I_VolumeRestrictionTM.getExemptAddress.call();
            assert.equal(data.length, 0);
        });
    });

    describe("Test for modify functions", async() => {

        it("Should add the individual restriction for multiple investor", async() => {
            let newLatestTime = await getLatestTime();
            await I_VolumeRestrictionTM.addIndividualRestrictionMulti(
                [account_investor3, account_delegate3],
                [new BN(web3.utils.toWei("15")), new BN(1278).mul(new BN(10).pow(new BN(14)))],
                [newLatestTime.add(new BN(duration.days(1))), newLatestTime.add(new BN(duration.days(2)))],
                [15, 20],
                [newLatestTime.add(new BN(duration.days(40))), newLatestTime.add(new BN(duration.days(60)))],
                [0,1],
                {
                    from: token_owner
                }
            );

            let indi1 = await I_VolumeRestrictionTM.getIndividualRestriction.call(account_investor3);
            let indi2 = await I_VolumeRestrictionTM.getIndividualRestriction.call(account_delegate3);

            assert.equal(indi1[0].div(new BN(10).pow(new BN(18))).toString(), 15);
            assert.equal(indi2[0].div(new BN(10).pow(new BN(14))).toString(), 1278);

            assert.equal(indi1[2].toString(), 15);
            assert.equal(indi2[2].toString(), 20);

            assert.equal(indi1[4].toString(), 0);
            assert.equal(indi2[4].toString(), 1);
        });

        it("Should modify the details before the starttime passed", async() => {
            let newLatestTime = await getLatestTime();
            await I_VolumeRestrictionTM.modifyIndividualRestrictionMulti(
                [account_investor3, account_delegate3],
                [new BN(1278).mul(new BN(10).pow(new BN(14))), new BN(web3.utils.toWei("15"))],
                [newLatestTime.add(new BN(duration.days(1))), newLatestTime.add(new BN(duration.days(2)))],
                [20, 15],
                [newLatestTime.add(new BN(duration.days(40))), newLatestTime.add(new BN(duration.days(60)))],
                [1,0],
                {
                    from: token_owner
                }
            );

            let indi1 = await I_VolumeRestrictionTM.getIndividualRestriction.call(account_investor3);
            let indi2 = await I_VolumeRestrictionTM.getIndividualRestriction.call(account_delegate3);

            assert.equal(indi2[0].div(new BN(10).pow(new BN(18))).toString(), 15);
            assert.equal(indi1[0].div(new BN(10).pow(new BN(14))).toString(), 1278);

            assert.equal(indi2[2].toString(), 15);
            assert.equal(indi1[2].toString(), 20);

            assert.equal(indi2[4].toString(), 0);
            assert.equal(indi1[4].toString(), 1);
        });

    });

    describe("Test the major issue from the audit ( Possible accounting corruption between individualRestriction​ and ​defaultRestriction)", async() => {
        
        it("Should add the individual restriction for the delegate 2 address", async() => {
            let currentTime = await getLatestTime();
            await I_GeneralTransferManager.modifyKYCData(
                account_delegate2,
                currentTime,
                currentTime,
                currentTime.add(new BN(duration.days(30))),
                {
                    from: token_owner
                }
            );

            await I_SecurityToken.issue(account_delegate2, new BN(web3.utils.toWei("50")), "0x0", { from: token_owner });
            // Use to set the time to start of the day 0:00 to test the edge case properly
            await setTime();
            currentTime = await getLatestTime();
            await I_VolumeRestrictionTM.addIndividualRestriction(
                account_delegate2,
                web3.utils.toWei("12"),
                currentTime.add(new BN(duration.minutes(1))),
                new BN(2),
                currentTime.add(new BN(duration.days(5.5))),
                new BN(0),
                {
                    from: token_owner
                }
            );
            assert.equal((await I_VolumeRestrictionTM.getIndividualRestriction.call(account_delegate2))[2].toNumber(), 2);

            let data = await I_VolumeRestrictionTM.getRestrictionData.call();
            await printRestrictedData(data);
            
            // Add default restriction as well
            currentTime = await getLatestTime();
            await I_VolumeRestrictionTM.removeDefaultRestriction({from: token_owner});
            await I_VolumeRestrictionTM.addDefaultRestriction(
                web3.utils.toWei("5"),
                currentTime.add(new BN(duration.minutes(1))),
                new BN(5),
                currentTime.add(new BN(duration.days(20))),
                new BN(0),
                {
                    from: token_owner
                }
            );

            data = await I_VolumeRestrictionTM.getDefaultRestriction.call();
            assert.equal(data[0].toString(), web3.utils.toWei("5"));
            assert.equal(data[2].toString(), 5);
            let dataRestriction = await I_VolumeRestrictionTM.getDefaultRestriction.call();
            console.log(`
                *** Add Default restriction data ***
                Allowed Tokens:          ${web3.utils.fromWei(dataRestriction[0])}
                StartTime :              ${dataRestriction[1].toNumber()}
                Rolling Period in days : ${dataRestriction[2].toNumber()}
                EndTime :                ${dataRestriction[3].toNumber()}
                Type of Restriction:     ${dataRestriction[4].toNumber()}
            `);
        });

        it("Should transact with delegate address 2", async() => {
            await increaseTime(duration.minutes(2));

            let startTime = (await I_VolumeRestrictionTM.getIndividualRestriction.call(account_delegate2))[1].toNumber();
            let rollingPeriod = (await I_VolumeRestrictionTM.getIndividualRestriction.call(account_delegate2))[2].toNumber();
            //sell tokens upto the limit
            await I_SecurityToken.transfer(account_investor2, web3.utils.toWei("6"), {from: account_delegate2});
            delegateArray.push(6);

            console.log(`Print the default bucket details`);
            let data = await I_VolumeRestrictionTM.getDefaultBucketDetailsToUser.call(account_delegate2);
            await print(data, account_delegate2);
            assert.equal(data[0].toNumber(), 0);
            assert.equal(data[1].toNumber(), 0);

            console.log(`Print the individual bucket details`);
            data = await I_VolumeRestrictionTM.getIndividualBucketDetailsToUser.call(account_delegate2);
            await print(data, account_delegate2);

            // get the trade amount using the timestamp
            let amt = web3.utils.fromWei(await I_VolumeRestrictionTM.getTotalTradedByUser.call(account_delegate2, data[0].toString()));
            // Verify the storage changes
            assert.equal(data[0].toNumber(), startTime + duration.days(data[2].toNumber()));
            assert.equal(web3.utils.fromWei(data[1].toString()), await calculateSum(rollingPeriod, delegateArray));
            assert.equal(data[2].toNumber(), 0);
            assert.equal(amt, 6);

            // Sell more tokens
            await increaseTime(duration.days(5.1));
            await I_SecurityToken.transfer(account_investor2, web3.utils.toWei("9"), {from: account_delegate2});

            delegateArray.push(9);

            console.log(`Print the default bucket details`);
            let dataDefault = await I_VolumeRestrictionTM.getDefaultBucketDetailsToUser.call(account_delegate2);
            await print(dataDefault, account_delegate2);
            assert.equal(dataDefault[0].toNumber(), 0);
            assert.equal(dataDefault[1].toNumber(), 0);
            console.log(`Print the individual bucket details`);
            let dataIndividual = await I_VolumeRestrictionTM.getIndividualBucketDetailsToUser.call(account_delegate2);
            await print(dataIndividual, account_delegate2);
            
            // get the trade amount using the timestamp
            let amtTraded = web3.utils.fromWei(await I_VolumeRestrictionTM.getTotalTradedByUser.call(account_delegate2, dataIndividual[0].toString()));
            // Verify the storage changes
            assert.equal(dataIndividual[0].toNumber(), startTime + duration.days(dataIndividual[2].toNumber()));
            assert.equal(dataIndividual[2].toNumber(), 5);
            assert.equal(amtTraded, 9);
        });

        it("Should fail to transact -- edge case when user restriction changes and do the transfer on the same day", async() => {
            await increaseTime(duration.days(0.6));
            //sell tokens upto the limit
            await catchRevert(
                I_SecurityToken.transfer(account_investor2, web3.utils.toWei("5"), {from: account_delegate2})
            );
        });

        it("Should transact under the default restriction unaffected from the edge case", async() => {
            await increaseTime(duration.days(0.5));
            let individualStartTime = (await I_VolumeRestrictionTM.getIndividualRestriction.call(account_delegate2))[1].toNumber();
            let startTime = (await I_VolumeRestrictionTM.getDefaultRestriction.call())[1].toNumber();
            let rollingPeriod = (await I_VolumeRestrictionTM.getDefaultRestriction.call())[2].toNumber();

            //sell tokens upto the limit
            await I_SecurityToken.transfer(account_investor2, web3.utils.toWei("4"), {from: account_delegate2});

            console.log(`Print the individual bucket details`);
            let dataIndividual = await I_VolumeRestrictionTM.getIndividualBucketDetailsToUser.call(account_delegate2);
            await print(dataIndividual, account_delegate2);
            console.log(dataIndividual[4].toString());

            // Verify the storage changes
            assert.equal(dataIndividual[0].toNumber(), individualStartTime + duration.days(dataIndividual[2].toNumber()));
            assert.equal(dataIndividual[2].toNumber(), 5);

            console.log(`Print the default bucket details`);
            let data = await I_VolumeRestrictionTM.getDefaultBucketDetailsToUser.call(account_delegate2);
            await print(data, account_delegate2);
            console.log(data[4].toString());

             // get the trade amount using the timestamp
             let amt = web3.utils.fromWei(await I_VolumeRestrictionTM.getTotalTradedByUser.call(account_delegate2, data[0].toString()));
            // Verify the storage changes
            assert.equal(data[0].toNumber(), startTime + duration.days(data[2].toNumber()));
            assert.equal(data[2].toNumber(), 6);
            assert.equal(amt, 4);
        });

        it("Should check whether user is able to transfer when amount is less than the restriction limit (when restriction change)", async() => {
            let currentTime = await getLatestTime();
            await I_VolumeRestrictionTM.addIndividualRestriction(
                account_delegate2,
                web3.utils.toWei("7"),
                currentTime.add(new BN(duration.minutes(1))),
                1,
                currentTime.add(new BN(duration.days(2))),
                0,
                {
                    from: token_owner
                }
            );
            assert.equal((await I_VolumeRestrictionTM.getIndividualRestriction.call(account_delegate2))[2].toNumber(), 1);
            let individualStartTime = (await I_VolumeRestrictionTM.getIndividualRestriction.call(account_delegate2))[1].toNumber();
            let startTime = (await I_VolumeRestrictionTM.getDefaultRestriction.call())[1].toNumber();
            let rollingPeriod = (await I_VolumeRestrictionTM.getDefaultRestriction.call())[2].toNumber();

            await increaseTime(duration.minutes(2));

            // sell tokens when user restriction changes from the default restriction to individual restriction
            await catchRevert (I_SecurityToken.transfer(account_investor1, web3.utils.toWei("5")), {from: account_delegate2});
            
            // allow to transact when the day limit is with in the restriction. default allow to transact maximum 5 tokens within
            // a given rolling period. 4 tokens are already sold here user trying to sell 1 more token on the same day
            await I_SecurityToken.transfer(account_investor1, web3.utils.toWei("1"), {from: account_delegate2});

            console.log(`Print the individual bucket details`);
            let dataIndividual = await I_VolumeRestrictionTM.getIndividualBucketDetailsToUser.call(account_delegate2);
            await print(dataIndividual, account_delegate2);

            // Verify the storage changes
            assert.equal(dataIndividual[0].toNumber(), individualStartTime + duration.days(dataIndividual[2].toNumber()));
            assert.equal(dataIndividual[2].toNumber(), 0);
            // get the trade amount using the timestamp
            let amt = web3.utils.fromWei(await I_VolumeRestrictionTM.getTotalTradedByUser.call(account_delegate2, dataIndividual[0].toString()));
            assert.equal(amt, 1);

            console.log(`Print the default bucket details`);
            let data = await I_VolumeRestrictionTM.getDefaultBucketDetailsToUser.call(account_delegate2);
            await print(data, account_delegate2);

            // Verify the storage changes
            assert.equal(data[0].toNumber(), startTime + duration.days(data[2].toNumber()));
            assert.equal(data[2].toNumber(), 6);
        });
    });

    describe("VolumeRestriction Transfer Manager Factory test cases", async() => {

        it("Should get the exact details of the factory", async() => {
            assert.equal(await I_VolumeRestrictionTMFactory.setupCost.call(),0);
            assert.equal((await I_VolumeRestrictionTMFactory.types.call())[0],2);
            assert.equal(web3.utils.toAscii(await I_VolumeRestrictionTMFactory.name.call())
                        .replace(/\u0000/g, ''),
                        "VolumeRestrictionTM",
                        "Wrong Module added");
            assert.equal(await I_VolumeRestrictionTMFactory.description.call(),
                        "Manage transfers based on the volume of tokens that needs to be transact",
                        "Wrong Module added");
            assert.equal(await I_VolumeRestrictionTMFactory.title.call(),
                        "Volume Restriction Transfer Manager",
                        "Wrong Module added");
            assert.equal(await I_VolumeRestrictionTMFactory.version.call(), "3.0.0");
        });

        it("Should get the tags of the factory", async() => {
            let tags = await I_VolumeRestrictionTMFactory.tags.call();
            assert.equal(tags.length, 3);
            assert.equal(web3.utils.toAscii(tags[0]).replace(/\u0000/g, ''), "Rolling Period");
        });
    });

});<|MERGE_RESOLUTION|>--- conflicted
+++ resolved
@@ -125,7 +125,6 @@
         return sum;
     }
 
-<<<<<<< HEAD
     async function verifyPartitionBalance(investorAddress, lockedValue, unlockedValue) {
         assert.equal(
             web3.utils.fromWei(
@@ -144,14 +143,14 @@
             ),
             unlockedValue
         );
-=======
+    }
+
     async function setTime() {
         let currentTime = await getLatestTime();
         let currentHour = (new Date(currentTime.toNumber() * 1000)).getUTCHours();
         console.log(`Earlier time ${new Date((await getLatestTime()).toNumber() * 1000).toUTCString()}`);
         await increaseTime(duration.hours(24 - currentHour));
         console.log(`Current time ${new Date((await getLatestTime()).toNumber() * 1000).toUTCString()}`);
->>>>>>> abc58374
     }
 
     before(async() => {
@@ -848,15 +847,11 @@
 
         it("Should transfer the tokens within the individual daily restriction limits", async() => {
             // transfer 2 tokens as per the limit
-<<<<<<< HEAD
-            await increaseTime(5); // increase 5 seconds to layoff the time gap
+            await increaseTime(12); // increase 12 seconds to layoff the time gap
             // verify the partition balance
             console.log(web3.utils.fromWei((await I_SecurityToken.balanceOf.call(account_investor3)).toString()));
             await verifyPartitionBalance(account_investor3, 29.3, 6);
 
-=======
-            await increaseTime(12); // increase 12 seconds to layoff the time gap
->>>>>>> abc58374
             let startTime = (await I_VolumeRestrictionTM.getIndividualDailyRestriction.call(account_investor3))[1].toString();
             console.log(`
                 Gas Estimation for the Individual daily tx - ${await I_SecurityToken.transfer.estimateGas(account_investor2, new BN(web3.utils.toWei("2")), {from: account_investor3})}
