import latestTime from "./helpers/latestTime";
import { duration, promisifyLogWatch, latestBlock } from "./helpers/utils";
import takeSnapshot, { increaseTime, revertToSnapshot } from "./helpers/time";
import { setUpPolymathNetwork, deployGPMAndVerifyed, deployPercentageTMAndVerified } from "./helpers/createInstances";
import { catchRevert } from "./helpers/exceptions";

const GeneralTransferManager = artifacts.require("./GeneralTransferManager");
const PercentageTransferManager = artifacts.require("./PercentageTransferManager");
const GeneralPermissionManager = artifacts.require("./GeneralPermissionManager");
const SecurityToken = artifacts.require("./SecurityToken.sol");

const Web3 = require("web3");
const BigNumber = require("bignumber.js");
const web3 = new Web3(new Web3.providers.HttpProvider("http://localhost:8545")); // Hardcoded development port

contract("PercentageTransferManager", accounts => {
    // Accounts Variable declaration
    let account_polymath;
    let account_issuer;
    let token_owner;
    let account_investor1;
    let account_investor2;
    let account_investor3;
    let account_investor4;
    let account_delegate;

    // investor Details
    let fromTime = latestTime();
    let toTime = latestTime();
    let expiryTime = toTime + duration.days(15);

    let message = "Transaction Should Fail!";

    // Contract Instance Declaration
    let I_GeneralPermissionManagerFactory;
    let P_PercentageTransferManagerFactory;
    let I_SecurityTokenRegistryProxy;
    let P_PercentageTransferManager;
    let I_GeneralTransferManagerFactory;
    let I_PercentageTransferManagerFactory;
    let I_GeneralPermissionManager;
    let I_PercentageTransferManager;
    let I_GeneralTransferManager;
    let I_ModuleRegistryProxy;
    let I_ModuleRegistry;
    let I_FeatureRegistry;
    let I_SecurityTokenRegistry;
    let I_STRProxied;
    let I_MRProxied;
    let I_STFactory;
    let I_SecurityToken;
    let I_PolyToken;
    var I_PolymathRegistry;

    // SecurityToken Details
    const name = "Team";
    const symbol = "sap";
    const tokenDetails = "This is equity type of issuance";
    const decimals = 18;
    const contact = "team@polymath.network";
    const delegateDetails = "Hello I am legit delegate";

    // Module key
    const delegateManagerKey = 1;
    const transferManagerKey = 2;
    const stoKey = 3;

    // Initial fee for ticker registry and security token registry
    const initRegFee = web3.utils.toWei("250");

    // PercentageTransferManager details
    const holderPercentage = 70 * 10**16;           // Maximum number of token holders

    let bytesSTO = web3.eth.abi.encodeFunctionCall({
        name: 'configure',
        type: 'function',
        inputs: [{
            type: 'uint256',
            name: '_maxHolderPercentage'
        },{
            type: 'bool',
            name: '_allowPrimaryIssuance'
        }
        ]
    }, [holderPercentage, false]);

    before(async() => {
        // Accounts setup
        account_polymath = accounts[0];
        account_issuer = accounts[1];

        token_owner = account_issuer;

        account_investor1 = accounts[7];
        account_investor2 = accounts[8];
        account_investor3 = accounts[9];
        account_delegate = accounts[6];

        let instances = await setUpPolymathNetwork(account_polymath, token_owner);

        [
            I_PolymathRegistry,
            I_PolyToken,
            I_FeatureRegistry,
            I_ModuleRegistry,
            I_ModuleRegistryProxy,
            I_MRProxied,
            I_GeneralTransferManagerFactory,
            I_STFactory,
            I_SecurityTokenRegistry,
            I_SecurityTokenRegistryProxy,
            I_STRProxied
        ] = instances;

        // STEP 2: Deploy the GeneralDelegateManagerFactory
        [I_GeneralPermissionManagerFactory] = await deployGPMAndVerifyed(account_polymath, I_MRProxied, 0);

        // STEP 3(a): Deploy the PercentageTransferManager
        [I_PercentageTransferManagerFactory] = await deployPercentageTMAndVerified(account_polymath, I_MRProxied, 0);

        // STEP 4(b): Deploy the PercentageTransferManager
<<<<<<< HEAD
        [P_PercentageTransferManagerFactory] = await deployPercentageTMAndVerified(account_polymath, I_MRProxied, web3.utils.toWei("500", "ether"));
    
=======
        [P_PercentageTransferManagerFactory] = await deployPercentageTMAndVerified(account_polymath, I_MRProxied, I_PolyToken.address, web3.utils.toWei("500", "ether"));

>>>>>>> 1f5f42bf
        // Printing all the contract addresses
        console.log(`
        --------------------- Polymath Network Smart Contracts: ---------------------
        PolymathRegistry:                  ${I_PolymathRegistry.address}
        SecurityTokenRegistryProxy:        ${I_SecurityTokenRegistryProxy.address}
        SecurityTokenRegistry:             ${I_SecurityTokenRegistry.address}
        ModuleRegistry:                    ${I_ModuleRegistry.address}
        ModuleRegistryProxy:               ${I_ModuleRegistryProxy.address}
        FeatureRegistry:                   ${I_FeatureRegistry.address}

        STFactory:                         ${I_STFactory.address}
        GeneralTransferManagerFactory:     ${I_GeneralTransferManagerFactory.address}
        GeneralPermissionManagerFactory:   ${I_GeneralPermissionManagerFactory.address}

        PercentageTransferManagerFactory:  ${I_PercentageTransferManagerFactory.address}
        -----------------------------------------------------------------------------
        `);
    });

    describe("Generate the SecurityToken", async () => {
        it("Should register the ticker before the generation of the security token", async () => {
            await I_PolyToken.approve(I_STRProxied.address, initRegFee, { from: token_owner });
            let tx = await I_STRProxied.registerTicker(token_owner, symbol, contact, { from: token_owner });
            assert.equal(tx.logs[0].args._owner, token_owner);
            assert.equal(tx.logs[0].args._ticker, symbol.toUpperCase());
        });

        it("Should generate the new security token with the same symbol as registered above", async () => {
            await I_PolyToken.approve(I_STRProxied.address, initRegFee, { from: token_owner });
            let _blockNo = latestBlock();
            let tx = await I_STRProxied.generateSecurityToken(name, symbol, tokenDetails, false, { from: token_owner });

            // Verify the successful generation of the security token
            assert.equal(tx.logs[2].args._ticker, symbol.toUpperCase(), "SecurityToken doesn't get deployed");

            I_SecurityToken = SecurityToken.at(tx.logs[2].args._securityTokenAddress);

            const log = await promisifyLogWatch(I_SecurityToken.ModuleAdded({ from: _blockNo }), 1);

            // Verify that GeneralTransferManager module get added successfully or not
            assert.equal(log.args._types[0].toNumber(), 2);
            assert.equal(web3.utils.toAscii(log.args._name).replace(/\u0000/g, ""), "GeneralTransferManager");
        });

        it("Should intialize the auto attached modules", async () => {
            let moduleData = (await I_SecurityToken.getModulesByType(2))[0];
            I_GeneralTransferManager = GeneralTransferManager.at(moduleData);
        });

        it("Should successfully attach the General permission manager factory with the security token", async () => {
            const tx = await I_SecurityToken.addModule(I_GeneralPermissionManagerFactory.address, "0x", 0, 0, { from: token_owner });
            assert.equal(tx.logs[2].args._types[0].toNumber(), delegateManagerKey, "General Permission Manager doesn't get deployed");
            assert.equal(
                web3.utils.toAscii(tx.logs[2].args._name).replace(/\u0000/g, ""),
                "GeneralPermissionManager",
                "GeneralPermissionManagerFactory module was not added"
            );
            I_GeneralPermissionManager = GeneralPermissionManager.at(tx.logs[2].args._module);
        });

    });

    describe("Buy tokens using on-chain whitelist", async () => {
        it("Should Buy the tokens", async () => {
            // Add the Investor in to the whitelist

            let tx = await I_GeneralTransferManager.modifyWhitelist(
                account_investor1,
                latestTime(),
                latestTime(),
                latestTime() + duration.days(10),
                true,
                {
                    from: account_issuer,
                    gas: 6000000
                }
            );

            assert.equal(
                tx.logs[0].args._investor.toLowerCase(),
                account_investor1.toLowerCase(),
                "Failed in adding the investor in whitelist"
            );

            // Jump time
            await increaseTime(5000);

            // Mint some tokens
            await I_SecurityToken.mint(account_investor1, web3.utils.toWei("1", "ether"), { from: token_owner });

            assert.equal((await I_SecurityToken.balanceOf(account_investor1)).toNumber(), web3.utils.toWei("1", "ether"));
        });

        it("Should Buy some more tokens", async () => {
            // Add the Investor in to the whitelist

            let tx = await I_GeneralTransferManager.modifyWhitelist(
                account_investor2,
                latestTime(),
                latestTime(),
                latestTime() + duration.days(10),
                true,
                {
                    from: account_issuer,
                    gas: 6000000
                }
            );

            assert.equal(
                tx.logs[0].args._investor.toLowerCase(),
                account_investor2.toLowerCase(),
                "Failed in adding the investor in whitelist"
            );

            // Mint some tokens
            await I_SecurityToken.mint(account_investor2, web3.utils.toWei("1", "ether"), { from: token_owner });

            assert.equal((await I_SecurityToken.balanceOf(account_investor2)).toNumber(), web3.utils.toWei("1", "ether"));
        });

        it("Should successfully attach the PercentageTransferManager factory with the security token - failed payment", async () => {
            await I_PolyToken.getTokens(web3.utils.toWei("500", "ether"), token_owner);
            await catchRevert(
                I_SecurityToken.addModule(P_PercentageTransferManagerFactory.address, bytesSTO, web3.utils.toWei("500", "ether"), 0, {
                    from: token_owner
                })
            );
        });

        it("Should successfully attach the PercentageTransferManager factory with the security token", async () => {
            let snapId = await takeSnapshot();
            await I_PolyToken.transfer(I_SecurityToken.address, web3.utils.toWei("500", "ether"), { from: token_owner });
            const tx = await I_SecurityToken.addModule(
                P_PercentageTransferManagerFactory.address,
                bytesSTO,
                web3.utils.toWei("500", "ether"),
                0,
                { from: token_owner }
            );
            assert.equal(tx.logs[3].args._types[0].toNumber(), transferManagerKey, "PercentageTransferManagerFactory doesn't get deployed");
            assert.equal(
                web3.utils.toAscii(tx.logs[3].args._name).replace(/\u0000/g, ""),
                "PercentageTransferManager",
                "PercentageTransferManagerFactory module was not added"
            );
            P_PercentageTransferManager = PercentageTransferManager.at(tx.logs[3].args._module);
            await revertToSnapshot(snapId);
        });

        it("Should successfully attach the PercentageTransferManager with the security token", async () => {
            const tx = await I_SecurityToken.addModule(I_PercentageTransferManagerFactory.address, bytesSTO, 0, 0, { from: token_owner });
            assert.equal(tx.logs[2].args._types[0].toNumber(), transferManagerKey, "PercentageTransferManager doesn't get deployed");
            assert.equal(
                web3.utils.toAscii(tx.logs[2].args._name).replace(/\u0000/g, ""),
                "PercentageTransferManager",
                "PercentageTransferManager module was not added"
            );
            I_PercentageTransferManager = PercentageTransferManager.at(tx.logs[2].args._module);
        });

        it("Add a new token holder", async () => {
            let tx = await I_GeneralTransferManager.modifyWhitelist(
                account_investor3,
                latestTime(),
                latestTime(),
                latestTime() + duration.days(10),
                true,
                {
                    from: account_issuer,
                    gas: 6000000
                }
            );

            assert.equal(
                tx.logs[0].args._investor.toLowerCase(),
                account_investor3.toLowerCase(),
                "Failed in adding the investor in whitelist"
            );

            // Add the Investor in to the whitelist
            // Mint some tokens
            await I_SecurityToken.mint(account_investor3, web3.utils.toWei("1", "ether"), { from: token_owner });

            assert.equal((await I_SecurityToken.balanceOf(account_investor3)).toNumber(), web3.utils.toWei("1", "ether"));
        });

        it("Should pause the tranfers at transferManager level", async () => {
            let tx = await I_PercentageTransferManager.pause({ from: token_owner });
        });

        it("Should still be able to transfer between existing token holders up to limit", async () => {
            // Add the Investor in to the whitelist
            // Mint some tokens
            await I_SecurityToken.transfer(account_investor1, web3.utils.toWei("1", "ether"), { from: account_investor2 });

            assert.equal((await I_SecurityToken.balanceOf(account_investor1)).toNumber(), web3.utils.toWei("2", "ether"));
        });

        it("Should unpause the tranfers at transferManager level", async () => {
            await I_PercentageTransferManager.unpause({ from: token_owner });
        });

        it("Should not be able to transfer between existing token holders over limit", async () => {
            await catchRevert(I_SecurityToken.transfer(account_investor3, web3.utils.toWei("2", "ether"), { from: account_investor1 }));
        });

        it("Should not be able to mint token amount over limit", async() => {
            await catchRevert(I_SecurityToken.mint(account_investor3, web3.utils.toWei('100', 'ether'), { from: token_owner }))
        });

        it("Allow unlimited primary issuance and remint", async() => {
            let snapId = await takeSnapshot();
            await I_PercentageTransferManager.setAllowPrimaryIssuance(true, { from: token_owner });
            await I_SecurityToken.mint(account_investor3, web3.utils.toWei('100', 'ether'), { from: token_owner });
            // trying to call it again with the same value. should fail
            await catchRevert(
                I_PercentageTransferManager.setAllowPrimaryIssuance(true, { from: token_owner })
            )
            await revertToSnapshot(snapId);
        });

        it("Should not be able to transfer between existing token holders over limit", async() => {
           await catchRevert(
                I_SecurityToken.transfer(account_investor3, web3.utils.toWei('2', 'ether'), { from: account_investor1 })
           )
        });

        it("Should not be able to modify holder percentage to 100 - Unauthorized msg.sender", async () => {
            await catchRevert(
                I_PercentageTransferManager.changeHolderPercentage(100 * 10 ** 16, { from: account_delegate })
            )
        });

        it("Should successfully add the delegate", async() => {
            let tx = await I_GeneralPermissionManager.addDelegate(account_delegate, delegateDetails, { from: token_owner});
            assert.equal(tx.logs[0].args._delegate, account_delegate);
        });

        it("Should provide the permission", async() => {
            let tx = await I_GeneralPermissionManager.changePermission(
                account_delegate,
                I_PercentageTransferManager.address,
                "ADMIN",
                true,
                {from: token_owner}
            );
            assert.equal(tx.logs[0].args._delegate, account_delegate);
        });

        it("Modify holder percentage to 100", async () => {
            // Add the Investor in to the whitelist
            // Mint some tokens
            await I_PercentageTransferManager.changeHolderPercentage(100 * 10 ** 16, { from: account_delegate });

            assert.equal((await I_PercentageTransferManager.maxHolderPercentage()).toNumber(), 100 * 10 ** 16);
        });

        it("Should be able to transfer between existing token holders up to limit", async () => {
            await I_PercentageTransferManager.modifyWhitelist(account_investor3, false, { from: token_owner });
            await I_SecurityToken.transfer(account_investor3, web3.utils.toWei("2", "ether"), { from: account_investor1 });
        });

        it("Should whitelist in batch --failed because of mismatch in array lengths", async() => {
            await catchRevert(
                I_PercentageTransferManager.modifyWhitelistMulti([account_investor3, account_investor4], [false], { from: token_owner })
            );
        })

        it("Should whitelist in batch", async() => {
            let snapId = await takeSnapshot();
            await I_PercentageTransferManager.modifyWhitelistMulti([account_investor3, account_investor4], [false, true], { from: token_owner });
            await revertToSnapshot(snapId);
        })

        it("Should be able to whitelist address and then transfer regardless of holders", async () => {
            await I_PercentageTransferManager.changeHolderPercentage(30 * 10 ** 16, { from: token_owner });
            await I_PercentageTransferManager.modifyWhitelist(account_investor1, true, { from: token_owner });
            await I_SecurityToken.transfer(account_investor1, web3.utils.toWei("2", "ether"), { from: account_investor3 });
        });

        it("Should get the permission", async () => {
            let perm = await I_PercentageTransferManager.getPermissions.call();
            assert.equal(perm.length, 2);
        });
    });

    describe("Percentage Transfer Manager Factory test cases", async () => {
        it("Should get the exact details of the factory", async () => {
            assert.equal(await I_PercentageTransferManagerFactory.getSetupCost.call(), 0);
            assert.equal((await I_PercentageTransferManagerFactory.getTypes.call())[0], 2);
            assert.equal(
                web3.utils.toAscii(await I_PercentageTransferManagerFactory.getName.call()).replace(/\u0000/g, ""),
                "PercentageTransferManager",
                "Wrong Module added"
            );
            assert.equal(
                await I_PercentageTransferManagerFactory.description.call(),
                "Restrict the number of investors",
                "Wrong Module added"
            );
            assert.equal(await I_PercentageTransferManagerFactory.title.call(), "Percentage Transfer Manager", "Wrong Module added");
            assert.equal(
                await I_PercentageTransferManagerFactory.getInstructions.call(),
                "Allows an issuer to restrict the total number of non-zero token holders",
                "Wrong Module added"
            );
            assert.equal(await I_PercentageTransferManagerFactory.version.call(), "1.0.0");
        });

        it("Should get the tags of the factory", async () => {
            let tags = await I_PercentageTransferManagerFactory.getTags.call();
            assert.equal(web3.utils.toAscii(tags[0]).replace(/\u0000/g, ""), "Percentage");
        });
    });
});<|MERGE_RESOLUTION|>--- conflicted
+++ resolved
@@ -119,13 +119,8 @@
         [I_PercentageTransferManagerFactory] = await deployPercentageTMAndVerified(account_polymath, I_MRProxied, 0);
 
         // STEP 4(b): Deploy the PercentageTransferManager
-<<<<<<< HEAD
         [P_PercentageTransferManagerFactory] = await deployPercentageTMAndVerified(account_polymath, I_MRProxied, web3.utils.toWei("500", "ether"));
-    
-=======
-        [P_PercentageTransferManagerFactory] = await deployPercentageTMAndVerified(account_polymath, I_MRProxied, I_PolyToken.address, web3.utils.toWei("500", "ether"));
-
->>>>>>> 1f5f42bf
+
         // Printing all the contract addresses
         console.log(`
         --------------------- Polymath Network Smart Contracts: ---------------------
