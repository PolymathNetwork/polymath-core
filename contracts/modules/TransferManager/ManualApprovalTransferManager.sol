--- conflicted
+++ resolved
@@ -10,30 +10,6 @@
 contract ManualApprovalTransferManager is ManualApprovalTransferManagerStorage, TransferManager {
     using SafeMath for uint256;
 
-<<<<<<< HEAD
-=======
-    //Address from which issuances come
-    address public issuanceAddress = address(0);
-
-    //Address which can sign whitelist changes
-    address public signingAddress = address(0);
-
-    bytes32 public constant TRANSFER_APPROVAL = "TRANSFER_APPROVAL";
-
-    //Manual approval is an allowance (that has been approved) with an expiry time
-    struct ManualApproval {
-        address from;
-        address to;
-        uint256 allowance;
-        uint256 expiryTime;
-        bytes32 description;
-    }
-
-    mapping (address => mapping (address => uint256)) public approvalIndex;
-    // An array to track all approvals
-    ManualApproval[] public approvals;
-
->>>>>>> 7e050219
     event AddManualApproval(
         address indexed _from,
         address indexed _to,
@@ -73,7 +49,7 @@
         return bytes4(0);
     }
 
-    /** 
+    /**
      * @notice Used to verify the transfer transaction and allow a manually approved transqaction to bypass other restrictions
      * @param _from Address of the sender
      * @param _to Address of the receiver
@@ -86,13 +62,13 @@
         uint256 _amount,
         bytes calldata, /* _data */
         bool _isTransfer
-    ) 
-        external 
-        returns(Result) 
+    )
+        external
+        returns(Result)
     {
         // function must only be called by the associated security token if _isTransfer == true
         require(_isTransfer == false || msg.sender == securityToken, "Sender is not the owner");
-       
+
         if (!paused && approvalIndex[_from][_to] != 0) {
             uint256 index = approvalIndex[_from][_to] - 1;
             ManualApproval storage approval = approvals[index];
@@ -114,24 +90,20 @@
     * @param _expiryTime is the time until which the transfer is allowed
     * @param _description Description about the manual approval
     */
-<<<<<<< HEAD
-    function addManualApproval(address _from, address _to, uint256 _allowance, uint256 _expiryTime) public withPerm(TRANSFER_APPROVAL) {
-=======
     function addManualApproval(
         address _from,
         address _to,
         uint256 _allowance,
         uint256 _expiryTime,
         bytes32 _description
-    ) 
-        external 
+    )
+        external
         withPerm(TRANSFER_APPROVAL)
     {
         _addManualApproval(_from, _to, _allowance, _expiryTime, _description);
     }
 
     function _addManualApproval(address _from, address _to, uint256 _allowance, uint256 _expiryTime, bytes32 _description) internal {
->>>>>>> 7e050219
         require(_to != address(0), "Invalid to address");
         require(_expiryTime > now, "Invalid expiry time");
         require(_allowance > 0, "Invalid allowance");
@@ -149,7 +121,7 @@
     * @notice Adds mutiple manual approvals in batch
     * @param _from is the address array from which transfers are approved
     * @param _to is the address array to which transfers are approved
-    * @param _allowances is the array of approved amounts 
+    * @param _allowances is the array of approved amounts
     * @param _expiryTimes is the array of the times until which eath transfer is allowed
     * @param _descriptions is the description array for these manual approvals
     */
@@ -159,8 +131,8 @@
         uint256[] _allowances,
         uint256[] _expiryTimes,
         bytes32[] _descriptions
-    ) 
-        external 
+    )
+        external
         withPerm(TRANSFER_APPROVAL)
     {
         _checkInputLengthArray(_from, _to, _allowances, _expiryTimes, _descriptions);
@@ -179,9 +151,6 @@
     * @param _change uint values which tells whether the allowances will be increased (1) or decreased (0)
     * or any value when there is no change in allowances
     */
-<<<<<<< HEAD
-    function addManualBlocking(address _from, address _to, uint256 _expiryTime) public withPerm(TRANSFER_APPROVAL) {
-=======
     function modifyManualApproval(
         address _from,
         address _to,
@@ -189,7 +158,7 @@
         uint256 _changedAllowance,
         bytes32 _description,
         uint8 _change
-    ) 
+    )
         external
         withPerm(TRANSFER_APPROVAL)
     {
@@ -203,10 +172,9 @@
         uint256 _changedAllowance,
         bytes32 _description,
         uint8 _change
-    ) 
-        internal 
-    {
->>>>>>> 7e050219
+    )
+        internal
+    {
         require(_to != address(0), "Invalid to address");
         /*solium-disable-next-line security/no-block-members*/
         require(_expiryTime > now, "Invalid expiry time");
@@ -248,7 +216,7 @@
      * @param _from is the address array from which transfers are approved
      * @param _to is the address array to which transfers are approved
      * @param _expiryTimes is the array of the times until which eath transfer is allowed
-     * @param _changedAllowances is the array of approved amounts 
+     * @param _changedAllowances is the array of approved amounts
      * @param _descriptions is the description array for these manual approvals
      * @param _changes Array of uint values which tells whether the allowances will be increased (1) or decreased (0)
      * or any value when there is no change in allowances
@@ -276,27 +244,21 @@
     * @param _from is the address from which transfers are approved
     * @param _to is the address to which transfers are approved
     */
-<<<<<<< HEAD
-    function revokeManualApproval(address _from, address _to) public withPerm(TRANSFER_APPROVAL) {
-        require(_to != address(0), "Invalid to address");
-        delete manualApprovals[_from][_to];
-=======
     function revokeManualApproval(address _from, address _to) external withPerm(TRANSFER_APPROVAL) {
         _revokeManualApproval(_from, _to);
     }
 
     function _revokeManualApproval(address _from, address _to) internal {
-        require(approvalIndex[_from][_to] != 0, "Approval not exist"); 
+        require(approvalIndex[_from][_to] != 0, "Approval not exist");
 
         // find the record in active approvals array & delete it
         uint256 index = approvalIndex[_from][_to] - 1;
         if (index != approvals.length -1) {
             approvals[index] = approvals[approvals.length -1];
-            approvalIndex[approvals[index].from][approvals[index].to] = index + 1; 
+            approvalIndex[approvals[index].from][approvals[index].to] = index + 1;
         }
         delete approvalIndex[_from][_to];
         approvals.length--;
->>>>>>> 7e050219
         emit RevokeManualApproval(_from, _to, msg.sender);
     }
 
@@ -305,12 +267,6 @@
     * @param _from is the address array from which transfers are approved
     * @param _to is the address array to which transfers are approved
     */
-<<<<<<< HEAD
-    function revokeManualBlocking(address _from, address _to) public withPerm(TRANSFER_APPROVAL) {
-        require(_to != address(0), "Invalid to address");
-        delete manualBlockings[_from][_to];
-        emit RevokeManualBlocking(_from, _to, msg.sender);
-=======
     function revokeManualApprovalMulti(address[] _from, address[] _to) external withPerm(TRANSFER_APPROVAL) {
         require(_from.length == _to.length, "Input array length mismatch");
         for(uint256 i = 0; i < _from.length; i++){
@@ -324,9 +280,9 @@
         uint256[] _expiryTimes,
         uint256[] _allowances,
         bytes32[] _descriptions
-    ) 
+    )
         internal
-        pure 
+        pure
     {
         require(_from.length == _to.length &&
         _to.length == _allowances.length &&
@@ -338,7 +294,7 @@
 
     /**
      * @notice Returns the all active approvals corresponds to an address
-     * @param _user Address of the holder corresponds to whom list of manual approvals 
+     * @param _user Address of the holder corresponds to whom list of manual approvals
      * need to return
      * @return address[] addresses from
      * @return address[] addresses to
@@ -371,7 +327,7 @@
                 expiryTime[counter]=approvals[i].expiryTime;
                 description[counter]=approvals[i].description;
                 counter ++;
-            } 
+            }
         }
         return (from, to, allowance, expiryTime, description);
     }
@@ -432,8 +388,7 @@
         }
 
         return (from, to, allowance, expiryTime, description);
-        
->>>>>>> 7e050219
+
     }
 
     /**
