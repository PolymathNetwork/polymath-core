--- conflicted
+++ resolved
@@ -17,13 +17,8 @@
      * @param _subscriptionCost Subscription cost of the module
      * @param _logicContract Contract address that contains the logic related to `description`
      */
-<<<<<<< HEAD
-    constructor (uint256 _setupCost, uint256 _usageCost, uint256 _subscriptionCost) public
+    constructor (uint256 _setupCost, uint256 _usageCost, uint256 _subscriptionCost, address _logicContract) public
     ModuleFactory(_setupCost, _usageCost, _subscriptionCost)
-=======
-    constructor (address _polyAddress, uint256 _setupCost, uint256 _usageCost, uint256 _subscriptionCost, address _logicContract) public
-    ModuleFactory(_polyAddress, _setupCost, _usageCost, _subscriptionCost)
->>>>>>> 1f5f42bf
     {
         require(_logicContract != address(0), "Invalid logic contract");
         version = "2.1.0";
@@ -40,14 +35,8 @@
      * @return Address Contract address of the Module
      */
     function deploy(bytes /* _data */) external returns(address) {
-<<<<<<< HEAD
-        _takeFee();
-        address erc20DividendCheckpoint = new ERC20DividendCheckpoint(msg.sender);
-=======
-        if (setupCost > 0)
-            require(polyToken.transferFrom(msg.sender, owner, setupCost), "insufficent allowance");
-        address erc20DividendCheckpoint = new ERC20DividendCheckpointProxy(msg.sender, address(polyToken), logicContract);
->>>>>>> 1f5f42bf
+        address polyToken = _takeFee();
+        address erc20DividendCheckpoint = new ERC20DividendCheckpointProxy(msg.sender, polyToken, logicContract);
         /*solium-disable-next-line security/no-block-members*/
         emit GenerateModuleFromFactory(erc20DividendCheckpoint, getName(), address(this), msg.sender, setupCost, now);
         return erc20DividendCheckpoint;
