--- conflicted
+++ resolved
@@ -1678,7 +1678,6 @@
         });
     });
 
-<<<<<<< HEAD
     describe("Test cases for non zero usage cost", async() => {
 
         it("Deploy and attach the module having non-zero usage cost", async() => {
@@ -1777,7 +1776,6 @@
         });
     });
 
-=======
     describe('Utility functions', async () => {
         it('Returns all ballots data', async () => {
             const expected = {
@@ -1813,5 +1811,4 @@
             assert.deepEqual(expected.isCancelled, allBallotsData.isCancelled, "Cancelled status match");
         })
     })
->>>>>>> 41767dd1
 });