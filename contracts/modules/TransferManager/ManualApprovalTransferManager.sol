--- conflicted
+++ resolved
@@ -63,17 +63,7 @@
      * @param _amount The amount of tokens to transfer
      * @param _isTransfer Whether or not this is an actual transfer or just a test to see if the tokens would be transferrable
      */
-<<<<<<< HEAD
-    function verifyTransfer(
-        address _from,
-        address _to,
-        uint256 _amount,
-        bytes memory, /* _data */
-        bool _isTransfer
-    ) public returns(Result) {
-=======
     function verifyTransfer(address _from, address _to, uint256 _amount, bytes /* _data */, bool _isTransfer) external returns(Result) {
->>>>>>> 68f1af95
         // function must only be called by the associated security token if _isTransfer == true
         require(_isTransfer == false || msg.sender == securityToken, "Sender is not the owner");
         // manual blocking takes precidence over manual approval
