--- conflicted
+++ resolved
@@ -8,29 +8,20 @@
  */
 
 contract MockBurnFactory is TrackedRedemptionFactory {
-<<<<<<< HEAD
+
     /**
     * @notice Constructor
     * @param _setupCost Setup cost of the module
     * @param _usageCost Usage cost of the module
-    * @param _subscriptionCost Subscription cost of the module
+    * @param _polymathRegistry Address of the Polymath Registry
     */
     constructor(
         uint256 _setupCost,
         uint256 _usageCost,
-        uint256 _subscriptionCost
-    ) 
-        public 
-        TrackedRedemptionFactory(_setupCost, _usageCost, _subscriptionCost) 
-=======
-
-     /**
-     * @notice Constructor
-     * @param _polyAddress Address of the polytoken
-     */
-    constructor (address _polyAddress, uint256 _setupCost, uint256 _usageCost, uint256 _subscriptionCost, address _polymathRegistry) public
-      TrackedRedemptionFactory(_polyAddress, _setupCost, _usageCost, _subscriptionCost, _polymathRegistry)
->>>>>>> c3336b54
+        address _polymathRegistry
+    )
+        public
+        TrackedRedemptionFactory(_setupCost, _usageCost, _polymathRegistry)
     {
 
     }
@@ -41,9 +32,9 @@
      */
     function deploy(
         bytes calldata /*_data*/
-    ) 
-        external 
-        returns(address) 
+    )
+        external
+        returns(address)
     {
         address polyToken = _takeFee();
         //Check valid bytes - can only call module init function
