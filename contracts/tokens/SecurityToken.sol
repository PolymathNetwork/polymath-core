--- conflicted
+++ resolved
@@ -185,40 +185,21 @@
     */
     function _addModule(address _moduleFactory, bytes _data, uint256 _maxCost, uint256 _budget) internal {
         //Check that module exists in registry - will throw otherwise
-<<<<<<< Updated upstream
-        IModuleRegistry(IRegistry(securityTokenRegistry).getAddress("ModuleRegistry")).useModule(_moduleFactory);
-=======
         IModuleRegistry(moduleRegistry).useModule(_moduleFactory);
         LogA(1);
->>>>>>> Stashed changes
         IModuleFactory moduleFactory = IModuleFactory(_moduleFactory);
         LogA(2);
         require(modules[moduleFactory.getType()].length < MAX_MODULES, "Limit of MAX MODULES is reached");
-<<<<<<< Updated upstream
-        uint256 moduleCost = moduleFactory.setupCost();
-=======
         uint256 moduleCost = moduleFactory.getCost();
         LogA(3);
->>>>>>> Stashed changes
         require(moduleCost <= _maxCost, "Max Cost is always be greater than module cost");
-<<<<<<< HEAD
-        //Check that this module has not already been set as locked
-        LogA(4);
-        require(!modulesLocked[moduleFactory.getType()], "Module has already been set as locked");
-=======
->>>>>>> 7d4e5919
         //Approve fee for module
         require(ERC20(IRegistry(securityTokenRegistry).getAddress("PolyToken")).approve(_moduleFactory, moduleCost), "Not able to approve the module cost");
         //Creates instance of module from factory
         address module = moduleFactory.deploy(_data);
         //Approve ongoing budget
-<<<<<<< Updated upstream
-        require(ERC20(IRegistry(securityTokenRegistry).getAddress("PolyToken")).approve(module, _budget), "Not able to approve the budget");
-        //Add to SecurityToken module map
-=======
         require(polyToken.approve(module, _budget), "Not able to approve the budget");
         // //Add to SecurityToken module map
->>>>>>> Stashed changes
         modules[moduleFactory.getType()].push(ModuleData(moduleFactory.getName(), module));
         //Emit log event
         emit LogModuleAdded(moduleFactory.getType(), moduleFactory.getName(), _moduleFactory, module, moduleCost, _budget, now);
