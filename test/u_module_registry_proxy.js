--- conflicted
+++ resolved
@@ -123,13 +123,9 @@
             await I_MRProxied.updateFromRegistry({ from: account_polymath });
             // STEP 4: Deploy the GeneralTransferManagerFactory
 
-<<<<<<< HEAD
-            I_GeneralTransferManagerFactory = await GeneralTransferManagerFactory.new(0, 0, 0, {
-=======
             let I_GeneralTransferManagerLogic = await GeneralTransferManagerLogic.new("0x0000000000000000000000000000000000000000", "0x0000000000000000000000000000000000000000", { from: account_polymath });
 
-            I_GeneralTransferManagerFactory = await GeneralTransferManagerFactory.new(I_PolyToken.address, 0, 0, 0, I_GeneralTransferManagerLogic.address, {
->>>>>>> 1f5f42bf
+            I_GeneralTransferManagerFactory = await GeneralTransferManagerFactory.new(0, 0, 0, I_GeneralTransferManagerLogic.address, {
                 from: account_polymath
             });
 
