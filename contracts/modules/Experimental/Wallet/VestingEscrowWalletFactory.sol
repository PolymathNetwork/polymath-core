pragma solidity ^0.5.0;

import "./VestingEscrowWalletProxy.sol";
import "../../../interfaces/IBoot.sol";
import "../../UpgradableModuleFactory.sol";
import "../../../libraries/Util.sol";

/**
 * @title Factory for deploying VestingEscrowWallet module
 */
contract VestingEscrowWalletFactory is UpgradableModuleFactory {

    /**
     * @notice Constructor
     */
    constructor (uint256 _setupCost, uint256 _usageCost, address _logicContract, address _polymathRegistry) public
    UpgradableModuleFactory("3.0.0", _setupCost, _usageCost, _logicContract, _polymathRegistry)
    {
        name = "VestingEscrowWallet";
        title = "Vesting Escrow Wallet";
        description = "Manage vesting schedules to employees / affiliates";
        compatibleSTVersionRange["lowerBound"] = VersionUtils.pack(uint8(0), uint8(0), uint8(0));
        compatibleSTVersionRange["upperBound"] = VersionUtils.pack(uint8(0), uint8(0), uint8(0));
    }

    /**
     * @notice Used to launch the Module with the help of factory
     * _data Data used for the intialization of the module factory variables
     * @return address Contract address of the Module
     */
<<<<<<< HEAD
    function deploy(bytes calldata /*_data*/) external returns(address) {
        address polyToken = _takeFee();
        address vestingEscrowWallet = address(new VestingEscrowWalletProxy(msg.sender, address(polyToken), logicContract));
        /*solium-disable-next-line security/no-block-members*/
        emit GenerateModuleFromFactory(vestingEscrowWallet, getName(), address(this), msg.sender, getSetupCost(), getSetupCostInPoly(), now);
=======
    function deploy(bytes calldata _data) external returns(address) {
        address vestingEscrowWallet = address(new VestingEscrowWalletProxy(logicContracts[latestVersion].version, msg.sender, IPolymathRegistry(polymathRegistry).getAddress("PolyToken"), logicContracts[latestVersion].logicContract));
        _initializeModule(vestingEscrowWallet, _data);
>>>>>>> 0b9e51d0
        return vestingEscrowWallet;
    }

    /**
     * @notice Type of the Module factory
     */
    function types() external view returns(uint8[] memory)  {
        uint8[] memory res = new uint8[](1);
        res[0] = 7;
        return res;
    }

    /**
     * @notice Get the tags related to the module factory
     */
    function tags() external view returns(bytes32[] memory) {
        bytes32[] memory availableTags = new bytes32[](2);
        availableTags[0] = "Vested";
        availableTags[1] = "Escrow Wallet";
        return availableTags;
    }
}<|MERGE_RESOLUTION|>--- conflicted
+++ resolved
@@ -28,17 +28,9 @@
      * _data Data used for the intialization of the module factory variables
      * @return address Contract address of the Module
      */
-<<<<<<< HEAD
-    function deploy(bytes calldata /*_data*/) external returns(address) {
-        address polyToken = _takeFee();
-        address vestingEscrowWallet = address(new VestingEscrowWalletProxy(msg.sender, address(polyToken), logicContract));
-        /*solium-disable-next-line security/no-block-members*/
-        emit GenerateModuleFromFactory(vestingEscrowWallet, getName(), address(this), msg.sender, getSetupCost(), getSetupCostInPoly(), now);
-=======
     function deploy(bytes calldata _data) external returns(address) {
         address vestingEscrowWallet = address(new VestingEscrowWalletProxy(logicContracts[latestVersion].version, msg.sender, IPolymathRegistry(polymathRegistry).getAddress("PolyToken"), logicContracts[latestVersion].logicContract));
         _initializeModule(vestingEscrowWallet, _data);
->>>>>>> 0b9e51d0
         return vestingEscrowWallet;
     }
 
