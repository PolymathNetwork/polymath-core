pragma solidity ^0.4.24;

import "openzeppelin-solidity/contracts/math/Math.sol";
import "../interfaces/IERC20.sol";
import "../interfaces/IModule.sol";
import "../interfaces/IModuleFactory.sol";
import "../interfaces/IModuleRegistry.sol";
import "../interfaces/IFeatureRegistry.sol";
import "../modules/TransferManager/ITransferManager.sol";
import "../RegistryUpdater.sol";
import "../libraries/Util.sol";
import "openzeppelin-solidity/contracts/ReentrancyGuard.sol";
import "openzeppelin-solidity/contracts/token/ERC20/StandardToken.sol";
import "openzeppelin-solidity/contracts/token/ERC20/DetailedERC20.sol";
import "../libraries/TokenLib.sol";

/**
* @title Security Token contract
* @notice SecurityToken is an ERC20 token with added capabilities:
* @notice - Implements the ST-20 Interface
* @notice - Transfers are restricted
* @notice - Modules can be attached to it to control its behaviour
* @notice - ST should not be deployed directly, but rather the SecurityTokenRegistry should be used
* @notice - ST does not inherit from ISecurityToken due to:
* @notice - https://github.com/ethereum/solidity/issues/4847
*/
contract SecurityToken is StandardToken, DetailedERC20, ReentrancyGuard, RegistryUpdater {
    using SafeMath for uint256;

    TokenLib.InvestorDataStorage investorData;

    // Used to hold the semantic version data
    struct SemanticVersion {
        uint8 major;
        uint8 minor;
        uint8 patch;
    }

    SemanticVersion securityTokenVersion;

    // off-chain data 
    string public tokenDetails;

    uint8 constant PERMISSION_KEY = 1;
    uint8 constant TRANSFER_KEY = 2;
    uint8 constant MINT_KEY = 3;
    uint8 constant CHECKPOINT_KEY = 4;
    uint8 constant BURN_KEY = 5;

    uint256 public granularity;

    // Value of current checkpoint
    uint256 public currentCheckpointId;

    // Used to temporarily halt all transactions
    bool public transfersFrozen;

    // Used to permanently halt all minting
    bool public mintingFrozen;

    // Use to permanently halt controller actions
    bool public controllerDisabled;

    // address whitelisted by issuer as controller
    address public controller;

    // Records added modules - module list should be order agnostic!
    mapping (uint8 => address[]) modules;

    // Records information about the module
    mapping (address => TokenLib.ModuleData) modulesToData;

    // Records added module names - module list should be order agnostic!
    mapping (bytes32 => address[]) names;

    // Map each investor to a series of checkpoints
    mapping (address => TokenLib.Checkpoint[]) checkpointBalances;

    // List of checkpoints that relate to total supply
    TokenLib.Checkpoint[] checkpointTotalSupply;

    // Times at which each checkpoint was created
    uint256[] checkpointTimes;

    // Emit at the time when module get added
    event ModuleAdded(
        uint8[] _types,
        bytes32 _name,
        address _moduleFactory,
        address _module,
        uint256 _moduleCost,
        uint256 _budget,
        uint256 _timestamp
    );

    // Emit when the token details get updated
    event UpdateTokenDetails(string _oldDetails, string _newDetails);
    // Emit when the granularity get changed
    event GranularityChanged(uint256 _oldGranularity, uint256 _newGranularity);
    // Emit when Module get archived from the securityToken
    event ModuleArchived(uint8[] _types, address _module, uint256 _timestamp);
    // Emit when Module get unarchived from the securityToken
    event ModuleUnarchived(uint8[] _types, address _module, uint256 _timestamp);
    // Emit when Module get removed from the securityToken
    event ModuleRemoved(uint8[] _types, address _module, uint256 _timestamp);
    // Emit when the budget allocated to a module is changed
    event ModuleBudgetChanged(uint8[] _moduleTypes, address _module, uint256 _oldBudget, uint256 _budget);
    // Emit when transfers are frozen or unfrozen
    event FreezeTransfers(bool _status, uint256 _timestamp);
    // Emit when new checkpoint created
    event CheckpointCreated(uint256 indexed _checkpointId, uint256 _timestamp);
    // Emit when is permanently frozen by the issuer
    event FreezeMinting(uint256 _timestamp);
    // Events to log minting and burning
    event Minted(address indexed _to, uint256 _value);
    event Burnt(address indexed _from, uint256 _value);

    // Events to log controller actions
    event SetController(address indexed _oldController, address indexed _newController);
    event ForceTransfer(address indexed _controller, address indexed _from, address indexed _to, uint256 _value, bool _verifyTransfer, bytes _data);
    event ForceBurn(address indexed _controller, address indexed _from, uint256 _value, bool _verifyTransfer, bytes _data);
    event DisableController(uint256 _timestamp);

    function _isModule(address _module, uint8 _type) internal view returns (bool) {
        require(modulesToData[_module].module == _module, "Address mismatch");
        require(!modulesToData[_module].isArchived, "Module archived");
        for (uint256 i = 0; i < modulesToData[_module].moduleTypes.length; i++) {
            if (modulesToData[_module].moduleTypes[i] == _type) {
                return true;
            }
        }
        return false;
    }

    // Require msg.sender to be the specified module type
    modifier onlyModule(uint8 _type) {
        require(_isModule(msg.sender, _type));
        _;
    }

    // Require msg.sender to be the specified module type or the owner of the token
    modifier onlyModuleOrOwner(uint8 _type) {
        if (msg.sender == owner) {
            _;
        } else {
            require(_isModule(msg.sender, _type));
            _;
        }
    }

    modifier checkGranularity(uint256 _value) {
        require(_value % granularity == 0, "Invalid granularity");
        _;
    }

    modifier isMintingAllowed() {
        require(!mintingFrozen, "Minting frozen");
        _;
    }

    modifier isEnabled(string _nameKey) {
        require(IFeatureRegistry(featureRegistry).getFeatureStatus(_nameKey));
        _;
    }

    /**
     * @notice Revert if called by an account which is not a controller
     */
    modifier onlyController() {
        require(msg.sender == controller, "Not controller");
        require(!controllerDisabled, "Controller disabled");
        _;
    }

    /**
     * @notice Constructor
     * @param _name Name of the SecurityToken
     * @param _symbol Symbol of the Token
     * @param _decimals Decimals for the securityToken
     * @param _granularity granular level of the token
     * @param _tokenDetails Details of the token that are stored off-chain
     * @param _polymathRegistry Contract address of the polymath registry
     */
    constructor (
        string _name,
        string _symbol,
        uint8 _decimals,
        uint256 _granularity,
        string _tokenDetails,
        address _polymathRegistry
    )
    public
    DetailedERC20(_name, _symbol, _decimals)
    RegistryUpdater(_polymathRegistry)
    {
        //When it is created, the owner is the STR
        updateFromRegistry();
        tokenDetails = _tokenDetails;
        granularity = _granularity;
        securityTokenVersion = SemanticVersion(0,0,2);
    }

    /**
     * @notice Attachs a module to the SecurityToken
     * @dev  E.G.: On deployment (through the STR) ST gets a TransferManager module attached to it
     * @dev to control restrictions on transfers.
     * @param _moduleFactory is the address of the module factory to be added
     * @param _data is data packed into bytes used to further configure the module (See STO usage)
     * @param _maxCost max amount of POLY willing to pay to the module.
     * @param _budget max amount of ongoing POLY willing to assign to the module.
     */
    function addModule(
        address _moduleFactory,
        bytes _data,
        uint256 _maxCost,
        uint256 _budget
    ) external onlyOwner nonReentrant {
        //Check that the module factory exists in the ModuleRegistry - will throw otherwise
        IModuleRegistry(moduleRegistry).useModule(_moduleFactory);
        IModuleFactory moduleFactory = IModuleFactory(_moduleFactory);
        uint8[] memory moduleTypes = moduleFactory.getTypes();
        uint256 moduleCost = moduleFactory.getSetupCost();
        require(moduleCost <= _maxCost, "Cost too high");
        //Approve fee for module
        ERC20(polyToken).approve(_moduleFactory, moduleCost);
        //Creates instance of module from factory
        address module = moduleFactory.deploy(_data);
        require(modulesToData[module].module == address(0), "Module exists");
        //Approve ongoing budget
        ERC20(polyToken).approve(module, _budget);
        //Add to SecurityToken module map
        bytes32 moduleName = moduleFactory.getName();
        uint256[] memory moduleIndexes = new uint256[](moduleTypes.length);
        uint256 i;
        for (i = 0; i < moduleTypes.length; i++) {
            moduleIndexes[i] = modules[moduleTypes[i]].length;
            modules[moduleTypes[i]].push(module);
        }
        modulesToData[module] = TokenLib.ModuleData(moduleName, module, _moduleFactory, false, moduleTypes, moduleIndexes, names[moduleName].length);
        names[moduleName].push(module);
        //Emit log event
        emit ModuleAdded(moduleTypes, moduleName, _moduleFactory, module, moduleCost, _budget, now);
    }

    /**
    * @notice Archives a module attached to the SecurityToken
    * @param _module address of module to archive
    */
    function archiveModule(address _module) external onlyOwner {
        TokenLib.archiveModule(modulesToData[_module], _module);
    }

    /**
    * @notice Unarchives a module attached to the SecurityToken
    * @param _module address of module to unarchive
    */
    function unarchiveModule(address _module) external onlyOwner {
        TokenLib.unarchiveModule(modulesToData[_module], _module);
    }

    /**
    * @notice Removes a module attached to the SecurityToken
    * @param _module address of module to unarchive
    */
    function removeModule(address _module) external onlyOwner {
        require(modulesToData[_module].isArchived, "Module not archived");
        require(modulesToData[_module].module != address(0), "Module missing");
        emit ModuleRemoved(modulesToData[_module].moduleTypes, _module, now);
        // Remove from module type list
        uint8[] memory moduleTypes = modulesToData[_module].moduleTypes;
        for (uint256 i = 0; i < moduleTypes.length; i++) {
            _removeModuleWithIndex(moduleTypes[i], modulesToData[_module].moduleIndexes[i]);
            /* modulesToData[_module].moduleType[moduleTypes[i]] = false; */
        }
        // Remove from module names list
        uint256 index = modulesToData[_module].nameIndex;
        bytes32 name = modulesToData[_module].name;
        uint256 length = names[name].length;
        names[name][index] = names[name][length - 1];
        names[name].length = length - 1;
        if ((length - 1) != index) {
            modulesToData[names[name][index]].nameIndex = index;
        }
        // Remove from modulesToData
        delete modulesToData[_module];
    }

    /**
    * @notice Internal - Removes a module attached to the SecurityToken by index
    */
    function _removeModuleWithIndex(uint8 _type, uint256 _index) internal {
        uint256 length = modules[_type].length;
        modules[_type][_index] = modules[_type][length - 1];
        modules[_type].length = length - 1;

        if ((length - 1) != _index) {
            //Need to find index of _type in moduleTypes of module we are moving
            uint8[] memory newTypes = modulesToData[modules[_type][_index]].moduleTypes;
            for (uint256 i = 0; i < newTypes.length; i++) {
                if (newTypes[i] == _type) {
                    modulesToData[modules[_type][_index]].moduleIndexes[i] = _index;
                }
            }
        }
    }

    /**
     * @notice Returns the data associated to a module
     * @param _module address of the module
     * @return bytes32 name
     * @return address module address
     * @return address module factory address
     * @return bool module archived
     * @return uint8 module type
     */
    function getModule(address _module) external view returns (bytes32, address, address, bool, uint8[]) {
        return (modulesToData[_module].name,
        modulesToData[_module].module,
        modulesToData[_module].moduleFactory,
        modulesToData[_module].isArchived,
        modulesToData[_module].moduleTypes);
    }

    /**
     * @notice returns a list of modules that match the provided name
     * @param _name name of the module
     * @return address[] list of modules with this name
     */
    function getModulesByName(bytes32 _name) external view returns (address[]) {
        return names[_name];
    }

    /**
     * @notice returns a list of modules that match the provided module type
     * @param _type type of the module
     * @return address[] list of modules with this type
     */
    function getModulesByType(uint8 _type) external view returns (address[]) {
        return modules[_type];
    }

   /**
    * @notice allows the owner to withdraw unspent POLY stored by them on the ST or any ERC20 token.
    * @dev Owner can transfer POLY to the ST which will be used to pay for modules that require a POLY fee.
    * @param _tokenContract Address of the ERC20Basic compliance token
    * @param _value amount of POLY to withdraw
    */
    function withdrawERC20(address _tokenContract, uint256 _value) external onlyOwner {
        require(_tokenContract != address(0));
        IERC20 token = IERC20(_tokenContract);
        require(token.transfer(owner, _value));
    }

    /**
    * @notice allows owner to increase/decrease POLY approval of one of the modules
    * @param _module module address
    * @param _change change in allowance
    * @param _increase true if budget has to be increased, false if decrease
    */
    function changeModuleBudget(address _module, uint256 _change, bool _increase) external onlyOwner {
        require(modulesToData[_module].module != address(0), "Module missing");
        uint256 currentAllowance = IERC20(polyToken).allowance(address(this), _module);
        uint256 newAllowance;
        if (_increase) {
            require(IERC20(polyToken).increaseApproval(_module, _change), "increaseApproval fail");
            newAllowance = currentAllowance.add(_change);
        } else {
            require(IERC20(polyToken).decreaseApproval(_module, _change), "Insufficient allowance");
            newAllowance = currentAllowance.sub(_change);
        }
        emit ModuleBudgetChanged(modulesToData[_module].moduleTypes, _module, currentAllowance, newAllowance);
    }

    /**
     * @notice updates the tokenDetails associated with the token
     * @param _newTokenDetails New token details
     */
    function updateTokenDetails(string _newTokenDetails) external onlyOwner {
        emit UpdateTokenDetails(tokenDetails, _newTokenDetails);
        tokenDetails = _newTokenDetails;
    }

    /**
    * @notice allows owner to change token granularity
    * @param _granularity granularity level of the token
    */
    function changeGranularity(uint256 _granularity) external onlyOwner {
        require(_granularity != 0, "Invalid granularity");
        emit GranularityChanged(granularity, _granularity);
        granularity = _granularity;
    }

    /**
    * @notice keeps track of the number of non-zero token holders
    * @param _from sender of transfer
    * @param _to receiver of transfer
    * @param _value value of transfer
    */
    function _adjustInvestorCount(address _from, address _to, uint256 _value) internal {
        TokenLib.adjustInvestorCount(investorData, _from, _to, _value, balanceOf(_to), balanceOf(_from));
    }

    /**
    * @notice removes addresses with zero balances from the investors list
    * @param _start Index in investor list at which to start removing zero balances
    * @param _iters Max number of iterations of the for loop
    * NB - pruning this list will mean you may not be able to iterate over investors on-chain as of a historical checkpoint
    */
    function pruneInvestors(uint256 _start, uint256 _iters) external onlyOwner {
        uint iter = Math.min256(_start.add(_iters), investorData.investors.length);
        for (uint256 i = _start; i < iter; i++) {
            if (balanceOf(investorData.investors[i]) == 0) {
                investorData.investorListed[investorData.investors[i]] = false;
                investorData.investors[i] = address(0);
            }
        }
        TokenLib.pruneInvestors(investorData);
    }

    /**
     * @notice returns an array of investors
     * NB - this length may differ from investorCount if list has not been pruned of zero balance investors
     * @return length
     */
    function getInvestors() external view returns(address[]) {
        return investorData.investors;
    }

    /**
     * @notice returns the investor count
     */
    function getInvestorCount() external view returns(uint256) {
        return investorData.investorCount;
    }

    /**
     * @notice freezes transfers
     */
    function freezeTransfers() external onlyOwner {
        require(!transfersFrozen, "Already frozen");
        transfersFrozen = true;
        emit FreezeTransfers(true, now);
    }

    /**
     * @notice unfreeze transfers
     */
    function unfreezeTransfers() external onlyOwner {
        require(transfersFrozen, "Not frozen");
        transfersFrozen = false;
        emit FreezeTransfers(false, now);
    }

    /**
     * @notice Internal - adjusts totalSupply at checkpoint after minting or burning tokens
     */
    function _adjustTotalSupplyCheckpoints() internal {
        TokenLib.adjustCheckpoints(checkpointTotalSupply, totalSupply(), currentCheckpointId);
    }

    /**
     * @notice Internal - adjusts token holder balance at checkpoint after a token transfer
     * @param _investor address of the token holder affected
     */
    function _adjustBalanceCheckpoints(address _investor) internal {
        TokenLib.adjustCheckpoints(checkpointBalances[_investor], balanceOf(_investor), currentCheckpointId);
    }

    /**
     * @notice Overloaded version of the transfer function
     * @param _to receiver of transfer
     * @param _value value of transfer
     * @return bool success
     */
    function transfer(address _to, uint256 _value) public returns (bool success) {
        return transferWithData(_to, _value, "");
    }

    /**
     * @notice Overloaded version of the transfer function
     * @param _to receiver of transfer
     * @param _value value of transfer
     * @param _data data to indicate validation
     * @return bool success
     */
    function transferWithData(address _to, uint256 _value, bytes _data) public returns (bool success) {
<<<<<<< HEAD
        require(_updateTransfer(msg.sender, _to, _value, _data), "Transfer Invalid");
=======
        require(_updateTransfer(msg.sender, _to, _value, _data), "Transfer invalid");
>>>>>>> 56db11ee
        require(super.transfer(_to, _value));
        return true;
    }

    /**
     * @notice Overloaded version of the transferFrom function
     * @param _from sender of transfer
     * @param _to receiver of transfer
     * @param _value value of transfer
     * @return bool success
     */
    function transferFrom(address _from, address _to, uint256 _value) public returns(bool) {
        return transferFromWithData(_from, _to, _value, "");
    }

    /**
     * @notice Overloaded version of the transferFrom function
     * @param _from sender of transfer
     * @param _to receiver of transfer
     * @param _value value of transfer
     * @param _data data to indicate validation
     * @return bool success
     */
    function transferFromWithData(address _from, address _to, uint256 _value, bytes _data) public returns(bool) {
<<<<<<< HEAD
        require(_updateTransfer(_from, _to, _value, _data), "Transfer Invalid");
=======
        require(_updateTransfer(_from, _to, _value, _data), "Transfer invalid");
>>>>>>> 56db11ee
        require(super.transferFrom(_from, _to, _value));
        return true;
    }

    /**
     * @notice Updates internal variables when performing a transfer
     * @param _from sender of transfer
     * @param _to receiver of transfer
     * @param _value value of transfer
     * @param _data data to indicate validation
     * @return bool success
     */
    function _updateTransfer(address _from, address _to, uint256 _value, bytes _data) internal returns(bool) {
        _adjustInvestorCount(_from, _to, _value);
        _adjustBalanceCheckpoints(_from);
        _adjustBalanceCheckpoints(_to);
        return _verifyTransfer(_from, _to, _value, _data, true);
    }

    /**
     * @notice validate transfer with TransferManager module if it exists
     * @dev TransferManager module has a key of 2
     * @dev _isTransfer boolean flag is the deciding factor for whether the 
     * state variables gets modified or not within the different modules. i.e isTransfer = true
     * leads to change in the modules environment otherwise _verifyTransfer() works as a read-only
     * function (no change in the state). 
     * @param _from sender of transfer
     * @param _to receiver of transfer
     * @param _value value of transfer
     * @param _data data to indicate validation
     * @param _isTransfer whether transfer is being executed
     * @return bool
     */
    function _verifyTransfer(
        address _from,
        address _to,
        uint256 _value,
        bytes _data,
        bool _isTransfer
        ) internal checkGranularity(_value) returns (bool) {
        if (!transfersFrozen) {
            if (modules[TRANSFER_KEY].length == 0) {
                return true;
            }
            bool isInvalid = false;
            bool isValid = false;
            bool isForceValid = false;
            bool unarchived = false;
            address module;
            for (uint8 i = 0; i < modules[TRANSFER_KEY].length; i++) {
                module = modules[TRANSFER_KEY][i];
                if (!modulesToData[module].isArchived) {
                    unarchived = true;
                    ITransferManager.Result valid = ITransferManager(module).verifyTransfer(_from, _to, _value, _data, _isTransfer);
                    if (valid == ITransferManager.Result.INVALID) {
                        isInvalid = true;
                    }
                    if (valid == ITransferManager.Result.VALID) {
                        isValid = true;
                    }
                    if (valid == ITransferManager.Result.FORCE_VALID) {
                        isForceValid = true;
                    }
                }
            }
            // If no unarchived modules, return true by default
            return unarchived ? (isForceValid ? true : (isInvalid ? false : isValid)) : true;
        }
        return false;
    }

    /**
     * @notice validates a transfer with a TransferManager module if it exists
     * @dev TransferManager module has a key of 2
     * @param _from sender of transfer
     * @param _to receiver of transfer
     * @param _value value of transfer
     * @param _data data to indicate validation
     * @return bool
     */
    function verifyTransfer(address _from, address _to, uint256 _value, bytes _data) public returns (bool) {
        return _verifyTransfer(_from, _to, _value, _data, false);
    }

    /**
     * @notice Permanently freeze minting of this security token.
     * @dev It MUST NOT be possible to increase `totalSuppy` after this function is called.
     */
    function freezeMinting() external isMintingAllowed() isEnabled("freezeMintingAllowed") onlyOwner {
        mintingFrozen = true;
        emit FreezeMinting(now);
    }

    /**
     * @notice mints new tokens and assigns them to the target _investor.
     * @dev Can only be called by the issuer or STO attached to the token
     * @param _investor Address where the minted tokens will be delivered
     * @param _value Number of tokens be minted
     * @return success
     */
    function mint(address _investor, uint256 _value) public returns (bool success) {
        return mintWithData(_investor, _value, "");
    }

    /**
     * @notice mints new tokens and assigns them to the target _investor.
     * @dev Can only be called by the issuer or STO attached to the token
     * @param _investor Address where the minted tokens will be delivered
     * @param _value Number of tokens be minted
     * @param _data data to indicate validation
     * @return success
     */
    function mintWithData(
        address _investor,
        uint256 _value,
        bytes _data
        ) public onlyModuleOrOwner(MINT_KEY) isMintingAllowed() returns (bool success) {
        require(_investor != address(0), "Investor is 0");
<<<<<<< HEAD
        require(_updateTransfer(address(0), _investor, _value, _data), "Transfer Invalid");
=======
        require(_updateTransfer(address(0), _investor, _value, _data), "Transfer invalid");
>>>>>>> 56db11ee
        _adjustTotalSupplyCheckpoints();
        totalSupply_ = totalSupply_.add(_value);
        balances[_investor] = balances[_investor].add(_value);
        emit Minted(_investor, _value);
        emit Transfer(address(0), _investor, _value);
        return true;
    }

    /**
     * @notice mints new tokens and assigns them to the target _investor.
     * @dev Can only be called by the issuer or STO attached to the token.
     * @param _investors A list of addresses to whom the minted tokens will be dilivered
     * @param _values A list of number of tokens get minted and transfer to corresponding address of the investor from _investor[] list
     * @return success
     */
    function mintMulti(address[] _investors, uint256[] _values) external returns (bool success) {
<<<<<<< HEAD
        require(_investors.length == _values.length, "Invalid inputs");
=======
        require(_investors.length == _values.length, "Incorrect inputs");
>>>>>>> 56db11ee
        for (uint256 i = 0; i < _investors.length; i++) {
            mint(_investors[i], _values[i]);
        }
        return true;
    }

    /**
     * @notice Validate permissions with PermissionManager if it exists, If no Permission return false
     * @dev Note that IModule withPerm will allow ST owner all permissions anyway
     * @dev this allows individual modules to override this logic if needed (to not allow ST owner all permissions)
     * @param _delegate address of delegate
     * @param _module address of PermissionManager module
     * @param _perm the permissions
     * @return success
     */
    function checkPermission(address _delegate, address _module, bytes32 _perm) public view returns(bool) {
        for (uint256 i = 0; i < modules[PERMISSION_KEY].length; i++) {
            if (!modulesToData[modules[PERMISSION_KEY][i]].isArchived)
                return TokenLib.checkPermission(modules[PERMISSION_KEY], _delegate, _module, _perm);
        }
        return false;
    }

    function _burn(address _from, uint256 _value, bytes _data) internal returns(bool) {
        require(_value <= balances[_from], "Value too high");
        bool verified = _updateTransfer(_from, address(0), _value, _data);
        _adjustTotalSupplyCheckpoints();
        balances[_from] = balances[_from].sub(_value);
        totalSupply_ = totalSupply_.sub(_value);
        emit Burnt(_from, _value);
        emit Transfer(_from, address(0), _value);
        return verified;
    }

    /**
     * @notice Burn function used to burn the securityToken
     * @param _value No. of tokens that get burned
     * @param _data data to indicate validation
     */
    function burnWithData(uint256 _value, bytes _data) public onlyModule(BURN_KEY) {
<<<<<<< HEAD
        require(_burn(msg.sender, _value, _data), "Burn Invalid");
=======
        require(_burn(msg.sender, _value, _data), "Burn invalid");
>>>>>>> 56db11ee
    }

    /**
     * @notice Burn function used to burn the securityToken on behalf of someone else
     * @param _from Address for whom to burn tokens
     * @param _value No. of tokens that get burned
     * @param _data data to indicate validation
     */
    function burnFromWithData(address _from, uint256 _value, bytes _data) public onlyModule(BURN_KEY) {
        require(_value <= allowed[_from][msg.sender], "Value too high");
        allowed[_from][msg.sender] = allowed[_from][msg.sender].sub(_value);
<<<<<<< HEAD
        require(_burn(_from, _value, _data), "Burn Invalid");
=======
        require(_burn(_from, _value, _data), "Burn invalid");
>>>>>>> 56db11ee
    }

    /**
     * @notice Creates a checkpoint that can be used to query historical balances / totalSuppy
     * @return uint256
     */
    function createCheckpoint() external onlyModuleOrOwner(CHECKPOINT_KEY) returns(uint256) {
        require(currentCheckpointId < 2**256 - 1);
        currentCheckpointId = currentCheckpointId + 1;
        checkpointTimes.push(now);
        emit CheckpointCreated(currentCheckpointId, now);
        return currentCheckpointId;
    }

    /**
     * @notice Gets list of times that checkpoints were created
     * @return List of checkpoint times
     */
    function getCheckpointTimes() external view returns(uint256[]) {
        return checkpointTimes;
    }

    /**
     * @notice Queries totalSupply as of a defined checkpoint
     * @param _checkpointId Checkpoint ID to query
     * @return uint256
     */
    function totalSupplyAt(uint256 _checkpointId) external view returns(uint256) {
        require(_checkpointId <= currentCheckpointId);
        return TokenLib.getValueAt(checkpointTotalSupply, _checkpointId, totalSupply());
    }

    /**
     * @notice Queries balances as of a defined checkpoint
     * @param _investor Investor to query balance for
     * @param _checkpointId Checkpoint ID to query as of
     */
    function balanceOfAt(address _investor, uint256 _checkpointId) public view returns(uint256) {
        require(_checkpointId <= currentCheckpointId);
        return TokenLib.getValueAt(checkpointBalances[_investor], _checkpointId, balanceOf(_investor));
    }

    /**
     * @notice Used by the issuer to set the controller addresses
     * @param _controller address of the controller
     */
    function setController(address _controller) public onlyOwner {
        require(!controllerDisabled,"Controller disabled");
        emit SetController(controller, _controller);
        controller = _controller;
    }

    /**
     * @notice Use by the issuer to permanently disable controller functionality
     * @dev enabled via feature switch "disableControllerAllowed"
     */
    function disableController() external isEnabled("disableControllerAllowed") onlyOwner {
        require(!controllerDisabled,"Controller disabled");
        controllerDisabled = true;
        delete controller;
        emit DisableController(now);
    }

    /**
     * @notice Use by a controller to execute a forced transfer
     * @param _from address from which to take tokens
     * @param _to address where to send tokens
     * @param _value amount of tokens to transfer
     * @param _data data to indicate validation
     * @param _log data attached to the transfer by controller to emit in event
     */
    function forceTransfer(address _from, address _to, uint256 _value, bytes _data, bytes _log) public onlyController {
        require(_to != address(0));
        require(_value <= balances[_from]);
        bool verified = _updateTransfer(_from, _to, _value, _data);
        balances[_from] = balances[_from].sub(_value);
        balances[_to] = balances[_to].add(_value);
        emit ForceTransfer(msg.sender, _from, _to, _value, verified, _log);
        emit Transfer(_from, _to, _value);
    }

    /**
     * @notice Use by a controller to execute a forced burn
     * @param _from address from which to take tokens
     * @param _value amount of tokens to transfer
     * @param _data data to indicate validation
     * @param _log data attached to the transfer by controller to emit in event
     */
    function forceBurn(address _from, uint256 _value, bytes _data, bytes _log) public onlyController {
        bool verified = _burn(_from, _value, _data);
        emit ForceBurn(msg.sender, _from, _value, verified, _log);
    }

    /**
     * @notice Returns the version of the SecurityToken
     */
    function getVersion() external view returns(uint8[]) {
        uint8[] memory _version = new uint8[](3);
        _version[0] = securityTokenVersion.major;
        _version[1] = securityTokenVersion.minor;
        _version[2] = securityTokenVersion.patch;
        return _version;
    }

}<|MERGE_RESOLUTION|>--- conflicted
+++ resolved
@@ -484,11 +484,7 @@
      * @return bool success
      */
     function transferWithData(address _to, uint256 _value, bytes _data) public returns (bool success) {
-<<<<<<< HEAD
-        require(_updateTransfer(msg.sender, _to, _value, _data), "Transfer Invalid");
-=======
         require(_updateTransfer(msg.sender, _to, _value, _data), "Transfer invalid");
->>>>>>> 56db11ee
         require(super.transfer(_to, _value));
         return true;
     }
@@ -513,11 +509,7 @@
      * @return bool success
      */
     function transferFromWithData(address _from, address _to, uint256 _value, bytes _data) public returns(bool) {
-<<<<<<< HEAD
-        require(_updateTransfer(_from, _to, _value, _data), "Transfer Invalid");
-=======
         require(_updateTransfer(_from, _to, _value, _data), "Transfer invalid");
->>>>>>> 56db11ee
         require(super.transferFrom(_from, _to, _value));
         return true;
     }
@@ -636,11 +628,7 @@
         bytes _data
         ) public onlyModuleOrOwner(MINT_KEY) isMintingAllowed() returns (bool success) {
         require(_investor != address(0), "Investor is 0");
-<<<<<<< HEAD
-        require(_updateTransfer(address(0), _investor, _value, _data), "Transfer Invalid");
-=======
         require(_updateTransfer(address(0), _investor, _value, _data), "Transfer invalid");
->>>>>>> 56db11ee
         _adjustTotalSupplyCheckpoints();
         totalSupply_ = totalSupply_.add(_value);
         balances[_investor] = balances[_investor].add(_value);
@@ -657,11 +645,7 @@
      * @return success
      */
     function mintMulti(address[] _investors, uint256[] _values) external returns (bool success) {
-<<<<<<< HEAD
-        require(_investors.length == _values.length, "Invalid inputs");
-=======
         require(_investors.length == _values.length, "Incorrect inputs");
->>>>>>> 56db11ee
         for (uint256 i = 0; i < _investors.length; i++) {
             mint(_investors[i], _values[i]);
         }
@@ -702,11 +686,7 @@
      * @param _data data to indicate validation
      */
     function burnWithData(uint256 _value, bytes _data) public onlyModule(BURN_KEY) {
-<<<<<<< HEAD
-        require(_burn(msg.sender, _value, _data), "Burn Invalid");
-=======
         require(_burn(msg.sender, _value, _data), "Burn invalid");
->>>>>>> 56db11ee
     }
 
     /**
@@ -718,11 +698,7 @@
     function burnFromWithData(address _from, uint256 _value, bytes _data) public onlyModule(BURN_KEY) {
         require(_value <= allowed[_from][msg.sender], "Value too high");
         allowed[_from][msg.sender] = allowed[_from][msg.sender].sub(_value);
-<<<<<<< HEAD
-        require(_burn(_from, _value, _data), "Burn Invalid");
-=======
         require(_burn(_from, _value, _data), "Burn invalid");
->>>>>>> 56db11ee
     }
 
     /**
