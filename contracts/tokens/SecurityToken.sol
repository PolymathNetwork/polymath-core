pragma solidity ^0.5.0;

import "../proxy/Proxy.sol";
import "../PolymathRegistry.sol";
import "../interfaces/IModule.sol";
import "./SecurityTokenStorage.sol";
import "../libraries/TokenLib.sol";
import "../interfaces/IDataStore.sol";
import "../interfaces/IUpgradableTokenFactory.sol";
import "../interfaces/IModuleFactory.sol";
import "../interfaces/token/IERC1410.sol";
import "../interfaces/token/IERC1594.sol";
import "../interfaces/token/IERC1643.sol";
import "../interfaces/token/IERC1644.sol";
import "../interfaces/IModuleRegistry.sol";
import "../interfaces/ITransferManager.sol";
import "openzeppelin-solidity/contracts/utils/ReentrancyGuard.sol";
import "openzeppelin-solidity/contracts/token/ERC20/ERC20.sol";

/**
 * @title Security Token contract
 * @notice SecurityToken is an ERC1400 token with added capabilities:
 * @notice - Implements the ERC1400 Interface
 * @notice - Transfers are restricted
 * @notice - Modules can be attached to it to control its behaviour
 * @notice - ST should not be deployed directly, but rather the SecurityTokenRegistry should be used
 * @notice - ST does not inherit from ISecurityToken due to:
 * @notice - https://github.com/ethereum/solidity/issues/4847
 */
contract SecurityToken is ERC20, ReentrancyGuard, SecurityTokenStorage, IERC1594, IERC1643, IERC1644, IERC1410, Proxy {

    using SafeMath for uint256;

    // Emit at the time when module get added
    event ModuleAdded(
        uint8[] _types,
        bytes32 indexed _name,
        address indexed _moduleFactory,
        address _module,
        uint256 _moduleCost,
        uint256 _budget,
        bytes32 _label,
        bool _archived
    );

    // Emit when the token details get updated
    event UpdateTokenDetails(string _oldDetails, string _newDetails);
    // Emit when the token name get updated
    event UpdateTokenName(string _oldName, string _newName);
    // Emit when the granularity get changed
    event GranularityChanged(uint256 _oldGranularity, uint256 _newGranularity);
    // Emit when is permanently frozen by the issuer
    event FreezeIssuance();
    // Emit when transfers are frozen or unfrozen
    event FreezeTransfers(bool _status);
    // Emit when new checkpoint created
    event CheckpointCreated(uint256 indexed _checkpointId, uint256 _investorLength);
    // Events to log controller actions
    event SetController(address indexed _oldController, address indexed _newController);
    //Event emit when the global treasury wallet address get changed
    event TreasuryWalletChanged(address _oldTreasuryWallet, address _newTreasuryWallet);
    event DisableController();
    event OwnershipTransferred(address indexed previousOwner, address indexed newOwner);
    event TokenUpgraded(uint8 _major, uint8 _minor, uint8 _patch);

    // Emit when Module get archived from the securityToken
    // event ModuleArchived(uint8[] _types, address _module); Event emitted by the tokenLib.
    // Emit when Module get unarchived from the securityToken
    // event ModuleUnarchived(uint8[] _types, address _module); Event emitted by the tokenLib.
    // Emit when Module get removed from the securityToken
    // event ModuleRemoved(uint8[] _types, address _module); Event emitted by the tokenLib.
    // Emit when the budget allocated to a module is changed
    // event ModuleBudgetChanged(uint8[] _moduleTypes, address _module, uint256 _oldBudget, uint256 _budget); Event emitted by the tokenLib.

    /**
     * @notice Initialization function
     * @dev Expected to be called atomically with the proxy being created, by the owner of the token
     * @dev Can only be called once
     */
    function initialize(address _getterDelegate) public {
        //Expected to be called atomically with the proxy being created
        require(!initialized, "Already initialized");
        getterDelegate = _getterDelegate;
        securityTokenVersion = SemanticVersion(3, 0, 0);
        updateFromRegistry();
        tokenFactory = msg.sender;
        initialized = true;
    }

    /**
     * @notice Checks if an address is a module of certain type
     * @param _module Address to check
     * @param _type type to check against
     */
    function isModule(address _module, uint8 _type) public view returns(bool) {
        if (modulesToData[_module].module != _module || modulesToData[_module].isArchived)
            return false;
        for (uint256 i = 0; i < modulesToData[_module].moduleTypes.length; i++) {
            if (modulesToData[_module].moduleTypes[i] == _type) {
                return true;
            }
        }
        return false;
    }

    // Require msg.sender to be the specified module type or the owner of the token
    function _onlyModuleOrOwner(uint8 _type) internal view {
        if (msg.sender != owner())
            require(isModule(msg.sender, _type));
    }

    function _isValidPartition(bytes32 _partition) internal pure {
        require(_partition == UNLOCKED, "Invalid partition");
    }

    function _isValidOperator(address _from, address _operator, bytes32 _partition) internal view {
        _isAuthorised(
            allowance(_from, _operator) == uint(-1) || partitionApprovals[_from][_partition][_operator]
        );
    }

    function _zeroAddressCheck(address _entity) internal pure {
        require(_entity != address(0), "Invalid address");
    }

    function _isValidTransfer(bool _isTransfer) internal pure {
        require(_isTransfer, "Transfer Invalid");
    }

    function _isValidRedeem(bool _isRedeem) internal pure {
        require(_isRedeem, "Invalid redeem");
    }

    function _isSignedByOwner(bool _signed) internal pure {
        require(_signed, "Owner did not sign");
    }

    function _isIssuanceAllowed() internal view {
        require(issuance, "Issuance frozen");
    }

    // Function to check whether the msg.sender is authorised or not
    function _onlyController() internal view {
        _isAuthorised(msg.sender == controller && isControllable());
    }

    function _isAuthorised(bool _authorised) internal pure {
        require(_authorised, "Not Authorised");
    }

    /**
     * @dev Throws if called by any account other than the owner.
     * @dev using the internal function instead of modifier to save the code size
     */
    function _onlyOwner() internal view {
        require(isOwner());
    }

    /**
     * @dev Require msg.sender to be the specified module type
     */
    function _onlyModule(uint8 _type) internal view {
        require(isModule(msg.sender, _type));
    }

    /**
     * @dev Throws if called by any account other than the STFactory.
     */
    modifier onlyTokenFactory() {
        require(msg.sender == tokenFactory);
        _;
    }

    modifier checkGranularity(uint256 _value) {
        require(_value % granularity == 0, "Invalid granularity");
        _;
    }

    /**
      * @notice Attachs a module to the SecurityToken
      * @dev  E.G.: On deployment (through the STR) ST gets a TransferManager module attached to it
      * @dev to control restrictions on transfers.
      * @param _moduleFactory is the address of the module factory to be added
      * @param _data is data packed into bytes used to further configure the module (See STO usage)
      * @param _maxCost max amount of POLY willing to pay to the module.
      * @param _budget max amount of ongoing POLY willing to assign to the module.
      * @param _label custom module label.
      */
    function addModuleWithLabel(
        address _moduleFactory,
        bytes memory _data,
        uint256 _maxCost,
        uint256 _budget,
        bytes32 _label,
        bool _archived
    )
        public
        nonReentrant
    {
        _onlyOwner();
        //Check that the module factory exists in the ModuleRegistry - will throw otherwise
        IModuleRegistry(moduleRegistry).useModule(_moduleFactory, false);
        IModuleFactory moduleFactory = IModuleFactory(_moduleFactory);
        uint8[] memory moduleTypes = moduleFactory.types();
        uint256 moduleCost = moduleFactory.setupCostInPoly();
        require(moduleCost <= _maxCost, "Invalid cost");
        //Approve fee for module
        ERC20(polyToken).approve(_moduleFactory, moduleCost);
        //Creates instance of module from factory
        address module = moduleFactory.deploy(_data);
        require(modulesToData[module].module == address(0), "Module exists");
        //Approve ongoing budget
        ERC20(polyToken).approve(module, _budget);
        _addModuleData(moduleTypes, _moduleFactory, module, moduleCost, _budget, _label, _archived);
    }

    function _addModuleData(
        uint8[] memory _moduleTypes,
        address _moduleFactory,
        address _module,
        uint256 _moduleCost,
        uint256 _budget,
        bytes32 _label,
        bool _archived
    ) internal {
        bytes32 moduleName = IModuleFactory(_moduleFactory).name();
        uint256[] memory moduleIndexes = new uint256[](_moduleTypes.length);
        uint256 i;
        for (i = 0; i < _moduleTypes.length; i++) {
            moduleIndexes[i] = modules[_moduleTypes[i]].length;
            modules[_moduleTypes[i]].push(_module);
        }
        modulesToData[_module] = ModuleData(
            moduleName,
            _module,
            _moduleFactory,
            _archived,
            _moduleTypes,
            moduleIndexes,
            names[moduleName].length,
            _label
        );
        names[moduleName].push(_module);
        emit ModuleAdded(_moduleTypes, moduleName, _moduleFactory, _module, _moduleCost, _budget, _label, _archived);
    }

    /**
    * @notice addModule function will call addModuleWithLabel() with an empty label for backward compatible
    */
    function addModule(address _moduleFactory, bytes calldata _data, uint256 _maxCost, uint256 _budget, bool _archived) external {
        addModuleWithLabel(_moduleFactory, _data, _maxCost, _budget, "", _archived);
    }

    /**
    * @notice Archives a module attached to the SecurityToken
    * @param _module address of module to archive
    */
    function archiveModule(address _module) external {
        _onlyOwner();
        TokenLib.archiveModule(modulesToData[_module]);
    }

    /**
    * @notice Upgrades a module attached to the SecurityToken
    * @param _module address of module to archive
    */
    function upgradeModule(address _module) external {
        _onlyOwner();
        TokenLib.upgradeModule(moduleRegistry, modulesToData[_module]);
    }

    /**
    * @notice Upgrades security token
    */
<<<<<<< HEAD
    function upgradeToken() external onlyOwner {
        // 10 is the number of module types to check for incompatibilities before upgrading.
        // The number is hard coded and kept low to keep usage low.
        // We currently have 7 module types. If we ever create more than 3 new module types,
        // We will upgrade the implementation accordinly. We understand the limitations of this approach.
=======
    function upgradeToken() external {
        _onlyOwner();
>>>>>>> 3d69cace
        IUpgradableTokenFactory(tokenFactory).upgradeToken(10);
        emit TokenUpgraded(securityTokenVersion.major, securityTokenVersion.minor, securityTokenVersion.patch);
    }

    /**
    * @notice Unarchives a module attached to the SecurityToken
    * @param _module address of module to unarchive
    */
    function unarchiveModule(address _module) external {
        _onlyOwner();
        TokenLib.unarchiveModule(moduleRegistry, modulesToData[_module]);
    }

    /**
    * @notice Removes a module attached to the SecurityToken
    * @param _module address of module to unarchive
    */
    function removeModule(address _module) external {
        _onlyOwner();
        TokenLib.removeModule(_module, modules, modulesToData, names);
    }

    /**
    * @notice Allows the owner to withdraw unspent POLY stored by them on the ST or any ERC20 token.
    * @dev Owner can transfer POLY to the ST which will be used to pay for modules that require a POLY fee.
    * @param _tokenContract Address of the ERC20Basic compliance token
    * @param _value amount of POLY to withdraw
    */
    function withdrawERC20(address _tokenContract, uint256 _value) external {
        _onlyOwner();
        IERC20 token = IERC20(_tokenContract);
        require(token.transfer(owner(), _value));
    }

    /**
    * @notice allows owner to increase/decrease POLY approval of one of the modules
    * @param _module module address
    * @param _change change in allowance
    * @param _increase true if budget has to be increased, false if decrease
    */
    function changeModuleBudget(address _module, uint256 _change, bool _increase) external {
        _onlyOwner();
        TokenLib.changeModuleBudget(_module, _change, _increase, polyToken, modulesToData);
    }

    /**
     * @notice updates the tokenDetails associated with the token
     * @param _newTokenDetails New token details
     */
    function updateTokenDetails(string calldata _newTokenDetails) external {
        _onlyOwner();
        emit UpdateTokenDetails(tokenDetails, _newTokenDetails);
        tokenDetails = _newTokenDetails;
    }

    /**
    * @notice Allows owner to change token granularity
    * @param _granularity granularity level of the token
    */
    function changeGranularity(uint256 _granularity) external {
        _onlyOwner();
        require(_granularity != 0, "Invalid granularity");
        emit GranularityChanged(granularity, _granularity);
        granularity = _granularity;
    }

    /**
    * @notice Allows owner to change data store
    * @param _dataStore Address of the token data store
    */
    function changeDataStore(address _dataStore) external {
        _onlyOwner();
        _zeroAddressCheck(_dataStore);
        dataStore = _dataStore;
    }

    /**
    * @notice Allows owner to change token name
    * @param _name new name of the token
    */
    function changeName(string calldata _name) external {
        _onlyOwner();
        emit UpdateTokenName(name, _name);
        name = _name;
    }

    /**
     * @notice Allows to change the treasury wallet address
     * @param _wallet Ethereum address of the treasury wallet
     */
    function changeTreasuryWallet(address _wallet) external {
        _onlyOwner();
        _zeroAddressCheck(_wallet);
        emit TreasuryWalletChanged(IDataStore(dataStore).getAddress(TREASURY), _wallet);
        IDataStore(dataStore).setAddress(TREASURY, _wallet);
    }

    /**
    * @notice Keeps track of the number of non-zero token holders
    * @param _from sender of transfer
    * @param _to receiver of transfer
    * @param _value value of transfer
    */
    function _adjustInvestorCount(address _from, address _to, uint256 _value) internal {
        holderCount = TokenLib.adjustInvestorCount(holderCount, _from, _to, _value, balanceOf(_to), balanceOf(_from), dataStore);
    }

    /**
     * @notice freezes transfers
     */
    function freezeTransfers() external {
        _onlyOwner();
        require(!transfersFrozen);
        transfersFrozen = true;
        /*solium-disable-next-line security/no-block-members*/
        emit FreezeTransfers(true);
    }

    /**
     * @notice Unfreeze transfers
     */
    function unfreezeTransfers() external {
        _onlyOwner();
        require(transfersFrozen);
        transfersFrozen = false;
        /*solium-disable-next-line security/no-block-members*/
        emit FreezeTransfers(false);
    }

    /**
     * @notice Internal - adjusts token holder balance at checkpoint before a token transfer
     * @param _investor address of the token holder affected
     */
    function _adjustBalanceCheckpoints(address _investor) internal {
        TokenLib.adjustCheckpoints(checkpointBalances[_investor], balanceOf(_investor), currentCheckpointId);
    }

    /**
     * @notice Overloaded version of the transfer function
     * @param _to receiver of transfer
     * @param _value value of transfer
     * @return bool success
     */
    function transfer(address _to, uint256 _value) public returns(bool success) {
        transferWithData(_to, _value, "");
        return true;
    }

    /**
     * @notice Transfer restrictions can take many forms and typically involve on-chain rules or whitelists.
     * However for many types of approved transfers, maintaining an on-chain list of approved transfers can be
     * cumbersome and expensive. An alternative is the co-signing approach, where in addition to the token holder
     * approving a token transfer, and authorised entity provides signed data which further validates the transfer.
     * @param _to address The address which you want to transfer to
     * @param _value uint256 the amount of tokens to be transferred
     * @param _data The `bytes _data` allows arbitrary data to be submitted alongside the transfer.
     * for the token contract to interpret or record. This could be signed data authorising the transfer
     * (e.g. a dynamic whitelist) but is flexible enough to accomadate other use-cases.
     */
    function transferWithData(address _to, uint256 _value, bytes memory _data) public {
        _transferWithData(msg.sender, _to, _value, _data);
    }

    function _transferWithData(address _from, address _to, uint256 _value, bytes memory _data) internal {
        _isValidTransfer(_updateTransfer(_from, _to, _value, _data));
        // Using the internal function instead of super.transfer() in the favour of reducing the code size 
        _transfer(_from, _to, _value);
    }

    /**
     * @notice Overloaded version of the transferFrom function
     * @param _from sender of transfer
     * @param _to receiver of transfer
     * @param _value value of transfer
     * @return bool success
     */
    function transferFrom(address _from, address _to, uint256 _value) public returns(bool) {
        transferFromWithData(_from, _to, _value, "");
        return true;
    }

    /**
     * @notice Transfer restrictions can take many forms and typically involve on-chain rules or whitelists.
     * However for many types of approved transfers, maintaining an on-chain list of approved transfers can be
     * cumbersome and expensive. An alternative is the co-signing approach, where in addition to the token holder
     * approving a token transfer, and authorised entity provides signed data which further validates the transfer.
     * @dev `msg.sender` MUST have a sufficient `allowance` set and this `allowance` must be debited by the `_value`.
     * @param _from address The address which you want to send tokens from
     * @param _to address The address which you want to transfer to
     * @param _value uint256 the amount of tokens to be transferred
     * @param _data The `bytes _data` allows arbitrary data to be submitted alongside the transfer.
     * for the token contract to interpret or record. This could be signed data authorising the transfer
     * (e.g. a dynamic whitelist) but is flexible enough to accomadate other use-cases.
     */
    function transferFromWithData(address _from, address _to, uint256 _value, bytes memory _data) public {
        _isValidTransfer(_updateTransfer(_from, _to, _value, _data));
        require(super.transferFrom(_from, _to, _value));
    }

    /**
     * @notice Get the balance according to the provided partitions
     * @param _partition Partition which differentiate the tokens.
     * @param _tokenHolder Whom balance need to queried
     * @return Amount of tokens as per the given partitions
     */
    function balanceOfByPartition(bytes32 _partition, address _tokenHolder) public view returns(uint256) {
        return _balanceOfByPartition(_partition, _tokenHolder, 0);
    }

    function _balanceOfByPartition(bytes32 _partition, address _tokenHolder, uint256 _additionalBalance) internal view returns(uint256 max) {
        address[] memory tms = modules[TRANSFER_KEY];
        uint256 amount;
        for (uint256 i = 0; i < tms.length; i++) {
            amount = ITransferManager(tms[i]).getTokensByPartition(_partition, _tokenHolder, _additionalBalance);
            if (max < amount) {
                max = amount;
            }
        }
    }

    /**
     * @notice Transfers the ownership of tokens from a specified partition from one address to another address
     * @param _partition The partition from which to transfer tokens
     * @param _to The address to which to transfer tokens to
     * @param _value The amount of tokens to transfer from `_partition`
     * @param _data Additional data attached to the transfer of tokens
     * @return The partition to which the transferred tokens were allocated for the _to address
     */
    function transferByPartition(bytes32 _partition, address _to, uint256 _value, bytes memory _data) public returns (bytes32) {
        return _transferByPartition(msg.sender, _to, _value, _partition, _data, address(0), "");
    }

    function _transferByPartition(
        address _from,
        address _to,
        uint256 _value,
        bytes32 _partition,
        bytes memory _data,
        address _operator,
        bytes memory _operatorData
    ) 
        internal
        returns(bytes32 toPartition) 
    {
        _isValidPartition(_partition);
        // Avoiding to add this check 
        // require(balanceOfByPartition(_partition, msg.sender) >= _value);
        // NB - Above condition will be automatically checked using the executeTransfer() function execution.
        // NB - passing `_additionalBalance` value is 0 because accessing the balance before transfer
        uint256 balanceBeforeTransferLocked = _balanceOfByPartition(_partition, _to, 0);
        _transferWithData(_from, _to, _value, _data);
        // NB - passing `_additonalBalance` valie is 0 because balance of `_to` was updated in the transfer call
        uint256 balanceAfterTransferLocked = _balanceOfByPartition(_partition, _to, 0);
        toPartition =  _returnPartition(balanceBeforeTransferLocked, balanceAfterTransferLocked, _value);
        emit TransferByPartition(_partition, _operator, _from, _to, _value, _data, _operatorData);
    }

    function _returnPartition(uint256 _beforeBalance, uint256 _afterBalance, uint256 _value) internal pure returns(bytes32 toPartition) {
        // return LOCKED only when the transaction `_value` should be equal to the change in the LOCKED partition
        // balance otherwise return UNLOCKED
        if (_afterBalance.sub(_beforeBalance) == _value)
            toPartition = LOCKED;
        // Returning the same partition UNLOCKED 
        toPartition = UNLOCKED;
    }

    ///////////////////////
    /// Operator Management
    ///////////////////////
    
    /**
     * @notice Authorises an operator for all partitions of `msg.sender`.
     * NB - Allowing investors to authorize an investor to be an operator of all partitions
     * but it doesn't mean we operator is allowed to transfer the LOCKED partition values.
     * Logic for this restriction is written in `operatorTransferByPartition()` function.
     * @param _operator An address which is being authorised.
     */ 
    function authorizeOperator(address _operator) public {
        _approve(msg.sender, _operator, uint(-1));
        emit AuthorizedOperator(_operator, msg.sender);
    }

    /**
     * @notice Revokes authorisation of an operator previously given for all partitions of `msg.sender`.
     * NB - Allowing investors to authorize an investor to be an operator of all partitions
     * but it doesn't mean we operator is allowed to transfer the LOCKED partition values.
     * Logic for this restriction is written in `operatorTransferByPartition()` function.
     * @param _operator An address which is being de-authorised
     */
    function revokeOperator(address _operator) public {
        _approve(msg.sender, _operator, 0);
        emit RevokedOperator(_operator, msg.sender);
    }

    /**
     * @notice Authorises an operator for a given partition of `msg.sender`
     * @param _partition The partition to which the operator is authorised
     * @param _operator An address which is being authorised
     */
    function authorizeOperatorByPartition(bytes32 _partition, address _operator) public {
        _isValidPartition(_partition);
        partitionApprovals[msg.sender][_partition][_operator] = true;
        emit AuthorizedOperatorByPartition(_partition, _operator, msg.sender);
    }

    /**
     * @notice Revokes authorisation of an operator previously given for a specified partition of `msg.sender`
     * @param _partition The partition to which the operator is de-authorised
     * @param _operator An address which is being de-authorised
     */
    function revokeOperatorByPartition(bytes32 _partition, address _operator) public {
        _isValidPartition(_partition);
        partitionApprovals[msg.sender][_partition][_operator] = false;
        emit RevokedOperatorByPartition(_partition, _operator, msg.sender);
    }

    /**
     * @notice Transfers the ownership of tokens from a specified partition from one address to another address
     * @param _partition The partition from which to transfer tokens.
     * @param _from The address from which to transfer tokens from
     * @param _to The address to which to transfer tokens to
     * @param _value The amount of tokens to transfer from `_partition`
     * @param _data Additional data attached to the transfer of tokens
     * @param _operatorData Additional data attached to the transfer of tokens by the operator
     * @return The partition to which the transferred tokens were allocated for the _to address
     */
    function operatorTransferByPartition(
        bytes32 _partition,
        address _from,
        address _to,
        uint256 _value,
        bytes calldata _data,
        bytes calldata _operatorData
    ) 
        external
        returns (bytes32) 
    {
        // For the current release we are only allowing UNLOCKED partition tokens to transact
        _validateOperatorAndPartition(_partition, _from, msg.sender);
        require(_operatorData[0] != 0);
        return _transferByPartition(_from, _to, _value, _partition, _data, msg.sender, _operatorData);
    }

    function _validateOperatorAndPartition(bytes32 _partition, address _from, address _operator) internal view {
        _isValidPartition(_partition);
        _isValidOperator(_from, _operator, _partition);
    }

    /**
     * @notice Updates internal variables when performing a transfer
     * @param _from sender of transfer
     * @param _to receiver of transfer
     * @param _value value of transfer
     * @param _data data to indicate validation
     * @return bool success
     */
    function _updateTransfer(address _from, address _to, uint256 _value, bytes memory _data) internal nonReentrant returns(bool verified) {
        // NB - the ordering in this function implies the following:
        //  - investor counts are updated before transfer managers are called - i.e. transfer managers will see
        //investor counts including the current transfer.
        //  - checkpoints are updated after the transfer managers are called. This allows TMs to create
        //checkpoints as though they have been created before the current transactions,
        //  - to avoid the situation where a transfer manager transfers tokens, and this function is called recursively,
        //the function is marked as nonReentrant. This means that no TM can transfer (or mint / burn) tokens in the execute transfer function.
        _adjustInvestorCount(_from, _to, _value);
        verified = _executeTransfer(_from, _to, _value, _data);
        _adjustBalanceCheckpoints(_from);
        _adjustBalanceCheckpoints(_to);
    }

    /**
     * @notice Validate transfer with TransferManager module if it exists
     * @dev TransferManager module has a key of 2
     * function (no change in the state).
     * @param _from sender of transfer
     * @param _to receiver of transfer
     * @param _value value of transfer
     * @param _data data to indicate validation
     * @return bool
     */
    function _executeTransfer(
        address _from,
        address _to,
        uint256 _value,
        bytes memory _data
    )
        internal
        checkGranularity(_value)
        returns(bool)
    {
        if (!transfersFrozen) {
            bool isInvalid;
            bool isValid;
            bool isForceValid;
            bool unarchived;
            address module;
            uint256 tmLength = modules[TRANSFER_KEY].length;
            for (uint256 i = 0; i < tmLength; i++) {
                module = modules[TRANSFER_KEY][i];
                if (!modulesToData[module].isArchived) {
                    unarchived = true;
                    ITransferManager.Result valid = ITransferManager(module).executeTransfer(_from, _to, _value, _data);
                    if (valid == ITransferManager.Result.INVALID) {
                        isInvalid = true;
                    } else if (valid == ITransferManager.Result.VALID) {
                        isValid = true;
                    } else if (valid == ITransferManager.Result.FORCE_VALID) {
                        isForceValid = true;
                    }
                }
            }
            // If no unarchived modules, return true by default
            return unarchived ? (isForceValid ? true : (isInvalid ? false : isValid)) : true;
        }
        return false;
    }

    /**
     * @notice Permanently freeze issuance of this security token.
     * @dev It MUST NOT be possible to increase `totalSuppy` after this function is called.
     */
    function freezeIssuance(bytes calldata _signature) external {
        _onlyOwner();
        _isIssuanceAllowed();
        _isSignedByOwner(owner() == TokenLib.recoverFreezeIssuanceAckSigner(_signature));
        issuance = false;
        /*solium-disable-next-line security/no-block-members*/
        emit FreezeIssuance();
    }

    /**
     * @notice This function must be called to increase the total supply (Corresponds to mint function of ERC20).
     * @dev It only be called by the token issuer or the operator defined by the issuer. ERC1594 doesn't have
     * have the any logic related to operator but its superset ERC1400 have the operator logic and this function
     * is allowed to call by the operator.
     * @param _tokenHolder The account that will receive the created tokens (account should be whitelisted or KYCed).
     * @param _value The amount of tokens need to be issued
     * @param _data The `bytes _data` allows arbitrary data to be submitted alongside the transfer.
     */
    function issue(
        address _tokenHolder,
        uint256 _value,
        bytes memory _data
    )
        public // changed to public to save the code size and reuse the function 
    {
        _isIssuanceAllowed();
        _onlyModuleOrOwner(MINT_KEY);
        _issue(_tokenHolder, _value, _data);
    }

    function _issue(
        address _tokenHolder,
        uint256 _value,
        bytes memory _data
    )
        internal
    {
        // Add a function to validate the `_data` parameter
        _isValidTransfer(_updateTransfer(address(0), _tokenHolder, _value, _data));
        _mint(_tokenHolder, _value);
        emit Issued(msg.sender, _tokenHolder, _value, _data);
    }

    /**
     * @notice issue new tokens and assigns them to the target _tokenHolder.
     * @dev Can only be called by the issuer or STO attached to the token.
     * @param _tokenHolders A list of addresses to whom the minted tokens will be dilivered
     * @param _values A list of number of tokens get minted and transfer to corresponding address of the investor from _tokenHolders[] list
     * @return success
     */
<<<<<<< HEAD
    function issueMulti(address[] memory _tokenHolders, uint256[] memory _values) public isIssuanceAllowed {
        _onlyModuleOrOwner(MINT_KEY);
        require(_tokenHolders.length == _values.length, "Invalid input");
=======
    function issueMulti(address[] calldata _tokenHolders, uint256[] calldata _values) external {
        _isIssuanceAllowed();
        _onlyModuleOrOwner(MINT_KEY);
        // Remove reason string to reduce the code size 
        require(_tokenHolders.length == _values.length);
>>>>>>> 3d69cace
        for (uint256 i = 0; i < _tokenHolders.length; i++) {
            _issue(_tokenHolders[i], _values[i], "");
        }
    }

    /**
<<<<<<< HEAD
     * @notice Checks if an address is a module of certain type
     * @param _module Address to check
     * @param _type type to check against
     */
    function isModule(address _module, uint8 _type) public view returns(bool) {
        return _isModule(_module, _type);
=======
     * @notice Increases totalSupply and the corresponding amount of the specified owners partition
     * @param _partition The partition to allocate the increase in balance
     * @param _tokenHolder The token holder whose balance should be increased
     * @param _value The amount by which to increase the balance
     * @param _data Additional data attached to the minting of tokens
     */
    function issueByPartition(bytes32 _partition, address _tokenHolder, uint256 _value, bytes calldata _data) external {
        _isValidPartition(_partition);
        //Use issue instead of _issue function in the favour to saving code size
        issue(_tokenHolder, _value, _data);
        emit IssuedByPartition(_partition, _tokenHolder, _value, _data);
>>>>>>> 3d69cace
    }

    /**
     * @notice This function redeem an amount of the token of a msg.sender. For doing so msg.sender may incentivize
     * using different ways that could be implemented with in the `redeem` function definition. But those implementations
     * are out of the scope of the ERC1594.
     * @param _value The amount of tokens need to be redeemed
     * @param _data The `bytes _data` it can be used in the token contract to authenticate the redemption.
     */
    function redeem(uint256 _value, bytes calldata _data) external {
        _onlyModule(BURN_KEY);
        _redeem(msg.sender, _value, _data);
    }

    function _redeem(address _from, uint256 _value, bytes memory _data) internal {
        // Add a function to validate the `_data` parameter
        _isValidRedeem(_checkAndBurn(_from, _value, _data));
    }

<<<<<<< HEAD
    function _checkAndBurn(address _from, uint256 _value, bytes memory _data) internal returns(bool) {
        bool verified = _updateTransfer(_from, address(0), _value, _data);
=======
    /**
     * @notice Decreases totalSupply and the corresponding amount of the specified partition of msg.sender
     * @param _partition The partition to allocate the decrease in balance
     * @param _value The amount by which to decrease the balance
     * @param _data Additional data attached to the burning of tokens
     */
    function redeemByPartition(bytes32 _partition, uint256 _value, bytes calldata _data) external {
        _onlyModule(BURN_KEY);
        _isValidPartition(_partition);
        _redeemByPartition(_partition, msg.sender, _value, address(0), _data, "");
    }

    function _redeemByPartition(
        bytes32 _partition,
        address _from,
        uint256 _value,
        address _operator,
        bytes memory _data,
        bytes memory _operatorData
    )   
        internal 
    {
        _redeem(_from, _value, _data);
        emit RedeemedByPartition(_partition, _operator, _from, _value, _data, _operatorData);
    }

    /**
     * @notice Decreases totalSupply and the corresponding amount of the specified partition of tokenHolder
     * @dev This function can only be called by the authorised operator.
     * @param _partition The partition to allocate the decrease in balance.
     * @param _tokenHolder The token holder whose balance should be decreased
     * @param _value The amount by which to decrease the balance
     * @param _data Additional data attached to the burning of tokens
     * @param _operatorData Additional data attached to the transfer of tokens by the operator
     */
    function operatorRedeemByPartition(
        bytes32 _partition,
        address _tokenHolder,
        uint256 _value,
        bytes calldata _data,
        bytes calldata _operatorData
    ) 
        external
    {
        _onlyModule(BURN_KEY); 
        require(_operatorData[0] != 0);
        _zeroAddressCheck(_tokenHolder);
        _validateOperatorAndPartition(_partition, _tokenHolder, msg.sender);
        _redeemByPartition(_partition, _tokenHolder, _value, msg.sender, _data, _operatorData);
    }

    function _checkAndBurn(address _from, uint256 _value, bytes memory _data) internal returns(bool verified) {
        verified = _updateTransfer(_from, address(0), _value, _data);
>>>>>>> 3d69cace
        _burn(_from, _value);
        emit Redeemed(address(0), msg.sender, _value, _data);
    }

    /**
     * @notice This function redeem an amount of the token of a msg.sender. For doing so msg.sender may incentivize
     * using different ways that could be implemented with in the `redeem` function definition. But those implementations
     * are out of the scope of the ERC1594.
     * @dev It is analogy to `transferFrom`
     * @param _tokenHolder The account whose tokens gets redeemed.
     * @param _value The amount of tokens need to be redeemed
     * @param _data The `bytes _data` it can be used in the token contract to authenticate the redemption.
     */
    function redeemFrom(address _tokenHolder, uint256 _value, bytes calldata _data) external {
        _onlyModule(BURN_KEY);
        // Add a function to validate the `_data` parameter
        _isValidRedeem(_updateTransfer(_tokenHolder, address(0), _value, _data));
        _burnFrom(_tokenHolder, _value);
        emit Redeemed(msg.sender, _tokenHolder, _value, _data);
    }

    /**
     * @notice Creates a checkpoint that can be used to query historical balances / totalSuppy
     * @return uint256
     */
    function createCheckpoint() external returns(uint256) {
        _onlyModuleOrOwner(CHECKPOINT_KEY);
        IDataStore dataStoreInstance = IDataStore(dataStore);
        // currentCheckpointId can only be incremented by 1 and hence it can not be overflowed
        currentCheckpointId = currentCheckpointId + 1;
        /*solium-disable-next-line security/no-block-members*/
        checkpointTimes.push(now);
        checkpointTotalSupply[currentCheckpointId] = totalSupply();
        emit CheckpointCreated(currentCheckpointId, dataStoreInstance.getAddressArrayLength(INVESTORSKEY));
        return currentCheckpointId;
    }

    /**
     * @notice Used by the issuer to set the controller addresses
     * @param _controller address of the controller
     */
    function setController(address _controller) external {
        _onlyOwner();
        require(isControllable());
        emit SetController(controller, _controller);
        controller = _controller;
    }

    /**
     * @notice Used by the issuer to permanently disable controller functionality
     * @dev enabled via feature switch "disableControllerAllowed"
     */
    function disableController(bytes calldata _signature) external {
        _onlyOwner();
        _isSignedByOwner(owner() == TokenLib.recoverDisableControllerAckSigner(_signature));
        require(isControllable());
        controllerDisabled = true;
        delete controller;
        emit DisableController();
    }

    /**
     * @notice Transfers of securities may fail for a number of reasons. So this function will used to understand the
     * cause of failure by getting the byte value. Which will be the ESC that follows the EIP 1066. ESC can be mapped
     * with a reson string to understand the failure cause, table of Ethereum status code will always reside off-chain
     * @param _to address The address which you want to transfer to
     * @param _value uint256 the amount of tokens to be transferred
     * @param _data The `bytes _data` allows arbitrary data to be submitted alongside the transfer.
     * @return bool It signifies whether the transaction will be executed or not.
     * @return byte Ethereum status code (ESC)
     * @return bytes32 Application specific reason code
     */
    function canTransfer(address _to, uint256 _value, bytes calldata _data) external view returns (bool, byte, bytes32) {
        return _canTransfer(msg.sender, _to, _value, _data);
    }

    /**
     * @notice Transfers of securities may fail for a number of reasons. So this function will used to understand the
     * cause of failure by getting the byte value. Which will be the ESC that follows the EIP 1066. ESC can be mapped
     * with a reson string to understand the failure cause, table of Ethereum status code will always reside off-chain
     * @param _from address The address which you want to send tokens from
     * @param _to address The address which you want to transfer to
     * @param _value uint256 the amount of tokens to be transferred
     * @param _data The `bytes _data` allows arbitrary data to be submitted alongside the transfer.
     * @return bool It signifies whether the transaction will be executed or not.
     * @return byte Ethereum status code (ESC)
     * @return bytes32 Application specific reason code
     */
    function canTransferFrom(address _from, address _to, uint256 _value, bytes calldata _data) external view returns (bool success, byte reasonCode, bytes32 appCode) {
        (success, reasonCode, appCode) = _canTransfer(_from, _to, _value, _data);
        if (success && _value > allowance(_from, msg.sender)) {
            return (false, 0x53, bytes32(0));
        }
    }

    function _canTransfer(address _from, address _to, uint256 _value, bytes memory _data) internal view returns (bool, byte, bytes32) {
        bytes32 appCode;
        bool success;
        if (_value % granularity != 0) {
            return (false, 0x50, bytes32(0));
        }
        (success, appCode) = TokenLib.verifyTransfer(modules[TRANSFER_KEY], modulesToData, _from, _to, _value, _data, transfersFrozen);
<<<<<<< HEAD
        if (!success)
            return (false, 0x50, appCode);

        else if (balanceOf(_from) < _value)
            return (false, 0x52, bytes32(0));

        else if (_to == address(0))
            return (false, 0x57, bytes32(0));
        // Balance overflow can never happen due to totalsupply being a uint256 as well
        // else if (!KindMath.checkAdd(balanceOf(_to), _value))
        //     return (false, 0x50, bytes32(0));
        return (true, 0x51, bytes32(0));
=======
        return TokenLib.canTransfer(success, appCode, _to, _value, balanceOf(_from), balanceOf(_to));
    }

    /**
     * @notice The standard provides an on-chain function to determine whether a transfer will succeed,
     * and return details indicating the reason if the transfer is not valid.
     * @param _from The address from whom the tokens get transferred.
     * @param _to The address to which to transfer tokens to.
     * @param _partition The partition from which to transfer tokens
     * @param _value The amount of tokens to transfer from `_partition`
     * @param _data Additional data attached to the transfer of tokens
     * @return ESC (Ethereum Status Code) following the EIP-1066 standard
     * @return Application specific reason codes with additional details
     * @return The partition to which the transferred tokens were allocated for the _to address
     */
    function canTransferByPartition(
        address _from,
        address _to,
        bytes32 _partition,
        uint256 _value,
        bytes calldata _data
    )
        external
        view
        returns (byte esc, bytes32 appStatusCode, bytes32 toPartition)
    {   
        if (_partition == UNLOCKED) {
            bool success;
            (success, esc, appStatusCode) = _canTransfer(_from, _to, _value, _data);
            if (success) {
                uint256 beforeBalance = _balanceOfByPartition(_partition, _to, 0);
                uint256 afterbalance = _balanceOfByPartition(_partition, _to, _value);
                toPartition = _returnPartition(beforeBalance, afterbalance, _value);
            }
            return (esc, appStatusCode, toPartition);
        }
        return (0x50, bytes32(0), bytes32(0));   
>>>>>>> 3d69cace
    }

    /**
     * @notice Used to attach a new document to the contract, or update the URI or hash of an existing attached document
     * @dev Can only be executed by the owner of the contract.
     * @param _name Name of the document. It should be unique always
     * @param _uri Off-chain uri of the document from where it is accessible to investors/advisors to read.
     * @param _documentHash hash (of the contents) of the document.
     */
    function setDocument(bytes32 _name, string calldata _uri, bytes32 _documentHash) external {
        _onlyOwner();
        TokenLib.setDocument(_documents, _docNames, _docIndexes, _name, _uri, _documentHash);
    }

    /**
     * @notice Used to remove an existing document from the contract by giving the name of the document.
     * @dev Can only be executed by the owner of the contract.
     * @param _name Name of the document. It should be unique always
     */
    function removeDocument(bytes32 _name) external {
        _onlyOwner();
        TokenLib.removeDocument(_documents, _docNames, _docIndexes, _name);
    }

    /**
     * @notice In order to provide transparency over whether `controllerTransfer` / `controllerRedeem` are useable
     * or not `isControllable` function will be used.
     * @dev If `isControllable` returns `false` then it always return `false` and
     * `controllerTransfer` / `controllerRedeem` will always revert.
     * @return bool `true` when controller address is non-zero otherwise return `false`.
     */
    function isControllable() public view returns (bool) {
        return !controllerDisabled;
    }

    /**
     * @notice This function allows an authorised address to transfer tokens between any two token holders.
     * The transfer must still respect the balances of the token holders (so the transfer must be for at most
     * `balanceOf(_from)` tokens) and potentially also need to respect other transfer restrictions.
     * @dev This function can only be executed by the `controller` address.
     * @param _from Address The address which you want to send tokens from
     * @param _to Address The address which you want to transfer to
     * @param _value uint256 the amount of tokens to be transferred
     * @param _data data to validate the transfer. (It is not used in this reference implementation
     * because use of `_data` parameter is implementation specific).
     * @param _operatorData data attached to the transfer by controller to emit in event. (It is more like a reason string
     * for calling this function (aka force transfer) which provides the transparency on-chain).
     */
    function controllerTransfer(address _from, address _to, uint256 _value, bytes calldata _data, bytes calldata _operatorData) external {
        _onlyController();
        _updateTransfer(_from, _to, _value, _data);
        _transfer(_from, _to, _value);
        emit ControllerTransfer(msg.sender, _from, _to, _value, _data, _operatorData);
    }

    /**
     * @notice This function allows an authorised address to redeem tokens for any token holder.
     * The redemption must still respect the balances of the token holder (so the redemption must be for at most
     * `balanceOf(_tokenHolder)` tokens) and potentially also need to respect other transfer restrictions.
     * @dev This function can only be executed by the `controller` address.
     * @param _tokenHolder The account whose tokens will be redeemed.
     * @param _value uint256 the amount of tokens need to be redeemed.
     * @param _data data to validate the transfer. (It is not used in this reference implementation
     * because use of `_data` parameter is implementation specific).
     * @param _operatorData data attached to the transfer by controller to emit in event. (It is more like a reason string
     * for calling this function (aka force transfer) which provides the transparency on-chain).
     */
    function controllerRedeem(address _tokenHolder, uint256 _value, bytes calldata _data, bytes calldata _operatorData) external {
        _onlyController();
        _checkAndBurn(_tokenHolder, _value, _data);
        emit ControllerRedemption(msg.sender, _tokenHolder, _value, _data, _operatorData);
    }

    function _implementation() internal view returns(address) {
        return getterDelegate;
    }

    function updateFromRegistry() public {
        _onlyOwner();
        moduleRegistry = PolymathRegistry(polymathRegistry).getAddress("ModuleRegistry");
        securityTokenRegistry = PolymathRegistry(polymathRegistry).getAddress("SecurityTokenRegistry");
        polyToken = PolymathRegistry(polymathRegistry).getAddress("PolyToken");
    }

    //Ownable Functions

    /**
     * @return the address of the owner.
     */
    function owner() public view returns (address) {
        return _owner;
    }

    /**
     * @return true if `msg.sender` is the owner of the contract.
     */
    function isOwner() public view returns (bool) {
        return msg.sender == _owner;
    }

    /**
     * @dev Allows the current owner to transfer control of the contract to a newOwner.
     * @param newOwner The address to transfer ownership to.
     */
    function transferOwnership(address newOwner) external {
        _onlyOwner();
        _transferOwnership(newOwner);
    }

    /**
     * @dev Transfers control of the contract to a newOwner.
     * @param newOwner The address to transfer ownership to.
     */
    function _transferOwnership(address newOwner) internal {
        require(newOwner != address(0));
        emit OwnershipTransferred(_owner, newOwner);
        _owner = newOwner;
    }
}<|MERGE_RESOLUTION|>--- conflicted
+++ resolved
@@ -272,16 +272,12 @@
     /**
     * @notice Upgrades security token
     */
-<<<<<<< HEAD
-    function upgradeToken() external onlyOwner {
+    function upgradeToken() external {
+        _onlyOwner();
         // 10 is the number of module types to check for incompatibilities before upgrading.
         // The number is hard coded and kept low to keep usage low.
         // We currently have 7 module types. If we ever create more than 3 new module types,
         // We will upgrade the implementation accordinly. We understand the limitations of this approach.
-=======
-    function upgradeToken() external {
-        _onlyOwner();
->>>>>>> 3d69cace
         IUpgradableTokenFactory(tokenFactory).upgradeToken(10);
         emit TokenUpgraded(securityTokenVersion.major, securityTokenVersion.minor, securityTokenVersion.patch);
     }
@@ -447,7 +443,7 @@
 
     function _transferWithData(address _from, address _to, uint256 _value, bytes memory _data) internal {
         _isValidTransfer(_updateTransfer(_from, _to, _value, _data));
-        // Using the internal function instead of super.transfer() in the favour of reducing the code size 
+        // Using the internal function instead of super.transfer() in the favour of reducing the code size
         _transfer(_from, _to, _value);
     }
 
@@ -522,12 +518,12 @@
         bytes memory _data,
         address _operator,
         bytes memory _operatorData
-    ) 
+    )
         internal
-        returns(bytes32 toPartition) 
+        returns(bytes32 toPartition)
     {
         _isValidPartition(_partition);
-        // Avoiding to add this check 
+        // Avoiding to add this check
         // require(balanceOfByPartition(_partition, msg.sender) >= _value);
         // NB - Above condition will be automatically checked using the executeTransfer() function execution.
         // NB - passing `_additionalBalance` value is 0 because accessing the balance before transfer
@@ -544,21 +540,21 @@
         // balance otherwise return UNLOCKED
         if (_afterBalance.sub(_beforeBalance) == _value)
             toPartition = LOCKED;
-        // Returning the same partition UNLOCKED 
+        // Returning the same partition UNLOCKED
         toPartition = UNLOCKED;
     }
 
     ///////////////////////
     /// Operator Management
     ///////////////////////
-    
+
     /**
      * @notice Authorises an operator for all partitions of `msg.sender`.
      * NB - Allowing investors to authorize an investor to be an operator of all partitions
      * but it doesn't mean we operator is allowed to transfer the LOCKED partition values.
      * Logic for this restriction is written in `operatorTransferByPartition()` function.
      * @param _operator An address which is being authorised.
-     */ 
+     */
     function authorizeOperator(address _operator) public {
         _approve(msg.sender, _operator, uint(-1));
         emit AuthorizedOperator(_operator, msg.sender);
@@ -615,9 +611,9 @@
         uint256 _value,
         bytes calldata _data,
         bytes calldata _operatorData
-    ) 
+    )
         external
-        returns (bytes32) 
+        returns (bytes32)
     {
         // For the current release we are only allowing UNLOCKED partition tokens to transact
         _validateOperatorAndPartition(_partition, _from, msg.sender);
@@ -726,7 +722,7 @@
         uint256 _value,
         bytes memory _data
     )
-        public // changed to public to save the code size and reuse the function 
+        public // changed to public to save the code size and reuse the function
     {
         _isIssuanceAllowed();
         _onlyModuleOrOwner(MINT_KEY);
@@ -753,31 +749,17 @@
      * @param _values A list of number of tokens get minted and transfer to corresponding address of the investor from _tokenHolders[] list
      * @return success
      */
-<<<<<<< HEAD
-    function issueMulti(address[] memory _tokenHolders, uint256[] memory _values) public isIssuanceAllowed {
-        _onlyModuleOrOwner(MINT_KEY);
-        require(_tokenHolders.length == _values.length, "Invalid input");
-=======
-    function issueMulti(address[] calldata _tokenHolders, uint256[] calldata _values) external {
+    function issueMulti(address[] memory _tokenHolders, uint256[] memory _values) public {
         _isIssuanceAllowed();
         _onlyModuleOrOwner(MINT_KEY);
-        // Remove reason string to reduce the code size 
+        // Remove reason string to reduce the code size
         require(_tokenHolders.length == _values.length);
->>>>>>> 3d69cace
         for (uint256 i = 0; i < _tokenHolders.length; i++) {
             _issue(_tokenHolders[i], _values[i], "");
         }
     }
 
     /**
-<<<<<<< HEAD
-     * @notice Checks if an address is a module of certain type
-     * @param _module Address to check
-     * @param _type type to check against
-     */
-    function isModule(address _module, uint8 _type) public view returns(bool) {
-        return _isModule(_module, _type);
-=======
      * @notice Increases totalSupply and the corresponding amount of the specified owners partition
      * @param _partition The partition to allocate the increase in balance
      * @param _tokenHolder The token holder whose balance should be increased
@@ -789,7 +771,6 @@
         //Use issue instead of _issue function in the favour to saving code size
         issue(_tokenHolder, _value, _data);
         emit IssuedByPartition(_partition, _tokenHolder, _value, _data);
->>>>>>> 3d69cace
     }
 
     /**
@@ -809,10 +790,6 @@
         _isValidRedeem(_checkAndBurn(_from, _value, _data));
     }
 
-<<<<<<< HEAD
-    function _checkAndBurn(address _from, uint256 _value, bytes memory _data) internal returns(bool) {
-        bool verified = _updateTransfer(_from, address(0), _value, _data);
-=======
     /**
      * @notice Decreases totalSupply and the corresponding amount of the specified partition of msg.sender
      * @param _partition The partition to allocate the decrease in balance
@@ -832,8 +809,8 @@
         address _operator,
         bytes memory _data,
         bytes memory _operatorData
-    )   
-        internal 
+    )
+        internal
     {
         _redeem(_from, _value, _data);
         emit RedeemedByPartition(_partition, _operator, _from, _value, _data, _operatorData);
@@ -854,10 +831,10 @@
         uint256 _value,
         bytes calldata _data,
         bytes calldata _operatorData
-    ) 
+    )
         external
     {
-        _onlyModule(BURN_KEY); 
+        _onlyModule(BURN_KEY);
         require(_operatorData[0] != 0);
         _zeroAddressCheck(_tokenHolder);
         _validateOperatorAndPartition(_partition, _tokenHolder, msg.sender);
@@ -866,7 +843,6 @@
 
     function _checkAndBurn(address _from, uint256 _value, bytes memory _data) internal returns(bool verified) {
         verified = _updateTransfer(_from, address(0), _value, _data);
->>>>>>> 3d69cace
         _burn(_from, _value);
         emit Redeemed(address(0), msg.sender, _value, _data);
     }
@@ -969,20 +945,6 @@
             return (false, 0x50, bytes32(0));
         }
         (success, appCode) = TokenLib.verifyTransfer(modules[TRANSFER_KEY], modulesToData, _from, _to, _value, _data, transfersFrozen);
-<<<<<<< HEAD
-        if (!success)
-            return (false, 0x50, appCode);
-
-        else if (balanceOf(_from) < _value)
-            return (false, 0x52, bytes32(0));
-
-        else if (_to == address(0))
-            return (false, 0x57, bytes32(0));
-        // Balance overflow can never happen due to totalsupply being a uint256 as well
-        // else if (!KindMath.checkAdd(balanceOf(_to), _value))
-        //     return (false, 0x50, bytes32(0));
-        return (true, 0x51, bytes32(0));
-=======
         return TokenLib.canTransfer(success, appCode, _to, _value, balanceOf(_from), balanceOf(_to));
     }
 
@@ -1008,7 +970,7 @@
         external
         view
         returns (byte esc, bytes32 appStatusCode, bytes32 toPartition)
-    {   
+    {
         if (_partition == UNLOCKED) {
             bool success;
             (success, esc, appStatusCode) = _canTransfer(_from, _to, _value, _data);
@@ -1019,8 +981,7 @@
             }
             return (esc, appStatusCode, toPartition);
         }
-        return (0x50, bytes32(0), bytes32(0));   
->>>>>>> 3d69cace
+        return (0x50, bytes32(0), bytes32(0));
     }
 
     /**
