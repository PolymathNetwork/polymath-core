pragma solidity ^0.5.0;

import "./STO.sol";
import "../../interfaces/ISecurityToken.sol";
import "../../interfaces/IOracle.sol";
import "../../RegistryUpdater.sol";
import "../../libraries/DecimalMath.sol";
import "openzeppelin-solidity/contracts/math/SafeMath.sol";
import "openzeppelin-solidity/contracts/utils/ReentrancyGuard.sol";
import "./USDTieredSTOStorage.sol";

/**
 * @title STO module for standard capped crowdsale
 */
contract USDTieredSTO is USDTieredSTOStorage, STO, ReentrancyGuard {
    using SafeMath for uint256;

    string public constant POLY_ORACLE = "PolyUsdOracle";
    string public constant ETH_ORACLE = "EthUsdOracle";

    ////////////
    // Events //
    ////////////

    event SetAllowBeneficialInvestments(bool _allowed);
    event SetNonAccreditedLimit(address _investor, uint256 _limit);
    event SetAccredited(address _investor, bool _accredited);
    event TokenPurchase(
        address indexed _purchaser,
        address indexed _beneficiary,
        uint256 _tokens,
        uint256 _usdAmount,
        uint256 _tierPrice,
        uint256 _tier
    );
    event FundsReceived(
        address indexed _purchaser,
        address indexed _beneficiary,
        uint256 _usdAmount,
        FundRaiseType _fundRaiseType,
        uint256 _receivedValue,
        uint256 _spentValue,
        uint256 _rate
    );
    event ReserveTokenMint(address indexed _owner, address indexed _wallet, uint256 _tokens, uint256 _latestTier);
    event SetAddresses(address indexed _wallet, address indexed _reserveWallet, address indexed _usdToken);
    event SetLimits(uint256 _nonAccreditedLimitUSD, uint256 _minimumInvestmentUSD);
    event SetTimes(uint256 _startTime, uint256 _endTime);
    event SetTiers(
        uint256[] _ratePerTier,
        uint256[] _ratePerTierDiscountPoly,
        uint256[] _tokensPerTierTotal,
        uint256[] _tokensPerTierDiscountPoly
    );

    ///////////////
    // Modifiers //
    ///////////////

    modifier validETH() {
        require(_getOracle(bytes32("ETH"), bytes32("USD")) != address(0), "Invalid Oracle");
        require(fundRaiseTypes[uint8(FundRaiseType.ETH)], "ETH not allowed");
        _;
    }

    modifier validPOLY() {
        require(_getOracle(bytes32("POLY"), bytes32("USD")) != address(0), "Invalid Oracle");
        require(fundRaiseTypes[uint8(FundRaiseType.POLY)], "POLY not allowed");
        _;
    }

    modifier validDAI() {
        require(fundRaiseTypes[uint8(FundRaiseType.DAI)], "DAI not allowed");
        _;
    }

    ///////////////////////
    // STO Configuration //
    ///////////////////////

    constructor(address _securityToken, address _polyAddress) public Module(_securityToken, _polyAddress) {

    }

    /**
     * @notice Function used to intialize the contract variables
     * @param _startTime Unix timestamp at which offering get started
     * @param _endTime Unix timestamp at which offering get ended
     * @param _ratePerTier Rate (in USD) per tier (* 10**18)
     * @param _tokensPerTierTotal Tokens available in each tier
     * @param _nonAccreditedLimitUSD Limit in USD (* 10**18) for non-accredited investors
     * @param _minimumInvestmentUSD Minimun investment in USD (* 10**18)
     * @param _fundRaiseTypes Types of currency used to collect the funds
     * @param _wallet Ethereum account address to hold the funds
     * @param _reserveWallet Ethereum account address to receive unsold tokens
     * @param _usdToken Contract address of the stable coin
     */
    function configure(
        uint256 _startTime,
        uint256 _endTime,
        uint256[] memory _ratePerTier,
        uint256[] memory _ratePerTierDiscountPoly,
        uint256[] memory _tokensPerTierTotal,
        uint256[] memory _tokensPerTierDiscountPoly,
        uint256 _nonAccreditedLimitUSD,
        uint256 _minimumInvestmentUSD,
        FundRaiseType[] memory _fundRaiseTypes,
        address payable _wallet,
        address _reserveWallet,
        address _usdToken
    ) public onlyFactory {
        oracleKeys[bytes32("ETH")][bytes32("USD")] = ETH_ORACLE;
        oracleKeys[bytes32("POLY")][bytes32("USD")] = POLY_ORACLE;
        require(endTime == 0, "Already configured");
        _modifyTimes(_startTime, _endTime);
        _modifyTiers(_ratePerTier, _ratePerTierDiscountPoly, _tokensPerTierTotal, _tokensPerTierDiscountPoly);
        // NB - _setFundRaiseType must come before modifyAddresses
        _setFundRaiseType(_fundRaiseTypes);
        _modifyAddresses(_wallet, _reserveWallet, _usdToken);
        _modifyLimits(_nonAccreditedLimitUSD, _minimumInvestmentUSD);
    }

    /**
     * @dev Modifies fund raise types
     * @param _fundRaiseTypes Array of fund raise types to allow
     */
    function modifyFunding(FundRaiseType[] calldata _fundRaiseTypes) external onlyOwner {
        /*solium-disable-next-line security/no-block-members*/
        require(now < startTime, "STO already started");
        _setFundRaiseType(_fundRaiseTypes);
    }

    /**
     * @dev modifies max non accredited invets limit and overall minimum investment limit
     * @param _nonAccreditedLimitUSD max non accredited invets limit
     * @param _minimumInvestmentUSD overall minimum investment limit
     */
    function modifyLimits(uint256 _nonAccreditedLimitUSD, uint256 _minimumInvestmentUSD) external onlyOwner {
        /*solium-disable-next-line security/no-block-members*/
        require(now < startTime, "STO already started");
        _modifyLimits(_nonAccreditedLimitUSD, _minimumInvestmentUSD);
    }

    /**
     * @dev modifiers STO tiers. All tiers must be passed, can not edit specific tiers.
     * @param _ratePerTier Array of rates per tier
     * @param _ratePerTierDiscountPoly Array of discounted poly rates per tier
     * @param _tokensPerTierTotal Array of total tokens per tier
     * @param _tokensPerTierDiscountPoly Array of discounted tokens per tier
     */
    function modifyTiers(
        uint256[] calldata _ratePerTier,
        uint256[] calldata _ratePerTierDiscountPoly,
        uint256[] calldata _tokensPerTierTotal,
        uint256[] calldata _tokensPerTierDiscountPoly
    ) external onlyOwner {
        /*solium-disable-next-line security/no-block-members*/
        require(now < startTime, "STO already started");
        _modifyTiers(_ratePerTier, _ratePerTierDiscountPoly, _tokensPerTierTotal, _tokensPerTierDiscountPoly);
    }

    /**
     * @dev Modifies STO start and end times
     * @param _startTime start time of sto
     * @param _endTime end time of sto
     */
    function modifyTimes(uint256 _startTime, uint256 _endTime) external onlyOwner {
        /*solium-disable-next-line security/no-block-members*/
        require(now < startTime, "STO already started");
        _modifyTimes(_startTime, _endTime);
    }

    /**
     * @dev Modifies addresses used as wallet, reserve wallet and usd token
     * @param _wallet Address of wallet where funds are sent
     * @param _reserveWallet Address of wallet where unsold tokens are sent
     * @param _usdToken Address of usd token (DAI)
     */
    function modifyAddresses(address payable _wallet, address _reserveWallet, address _usdToken) external onlyOwner {
        /*solium-disable-next-line security/no-block-members*/
        require(now < startTime, "STO already started");
        _modifyAddresses(_wallet, _reserveWallet, _usdToken);
    }

    function _modifyLimits(uint256 _nonAccreditedLimitUSD, uint256 _minimumInvestmentUSD) internal {
        minimumInvestmentUSD = _minimumInvestmentUSD;
        nonAccreditedLimitUSD = _nonAccreditedLimitUSD;
        emit SetLimits(minimumInvestmentUSD, nonAccreditedLimitUSD);
    }

    function _modifyTiers(
        uint256[] memory _ratePerTier,
        uint256[] memory _ratePerTierDiscountPoly,
        uint256[] memory _tokensPerTierTotal,
        uint256[] memory _tokensPerTierDiscountPoly
    ) internal {
        require(_tokensPerTierTotal.length > 0, "No tiers provided");
        require(
            _ratePerTier.length == _tokensPerTierTotal.length && _ratePerTierDiscountPoly.length == _tokensPerTierTotal.length && _tokensPerTierDiscountPoly.length == _tokensPerTierTotal.length,
            "Tier data length mismatch"
        );
        delete tiers;
        for (uint256 i = 0; i < _ratePerTier.length; i++) {
            require(_ratePerTier[i] > 0, "Invalid rate");
            require(_tokensPerTierTotal[i] > 0, "Invalid token amount");
            require(_tokensPerTierDiscountPoly[i] <= _tokensPerTierTotal[i], "Too many discounted tokens");
            require(_ratePerTierDiscountPoly[i] <= _ratePerTier[i], "Invalid discount");
            tiers.push(Tier(_ratePerTier[i], _ratePerTierDiscountPoly[i], _tokensPerTierTotal[i], _tokensPerTierDiscountPoly[i], 0, 0));
        }
        emit SetTiers(_ratePerTier, _ratePerTierDiscountPoly, _tokensPerTierTotal, _tokensPerTierDiscountPoly);
    }

    function _modifyTimes(uint256 _startTime, uint256 _endTime) internal {
        /*solium-disable-next-line security/no-block-members*/
        require((_endTime > _startTime) && (_startTime > now), "Invalid times");
        startTime = _startTime;
        endTime = _endTime;
        emit SetTimes(_startTime, _endTime);
    }

    function _modifyAddresses(address payable _wallet, address _reserveWallet, address _usdToken) internal {
        require(_wallet != address(0) && _reserveWallet != address(0), "Invalid wallet");
        if (fundRaiseTypes[uint8(FundRaiseType.DAI)]) {
            require(_usdToken != address(0), "Invalid usdToken");
        }
        wallet = _wallet;
        reserveWallet = _reserveWallet;
        usdToken = IERC20(_usdToken);
        emit SetAddresses(_wallet, _reserveWallet, _usdToken);
    }

    ////////////////////
    // STO Management //
    ////////////////////

    /**
     * @notice Finalizes the STO and mint remaining tokens to reserve address
     * @notice Reserve address must be whitelisted to successfully finalize
     */
    function finalize() public onlyOwner {
        require(!isFinalized, "STO is already finalized");
        isFinalized = true;
        uint256 tempReturned;
        uint256 tempSold;
        uint256 remainingTokens;
        for (uint256 i = 0; i < tiers.length; i++) {
            remainingTokens = tiers[i].tokenTotal.sub(tiers[i].mintedTotal);
            tempReturned = tempReturned.add(remainingTokens);
            tempSold = tempSold.add(tiers[i].mintedTotal);
            if (remainingTokens > 0) {
                tiers[i].mintedTotal = tiers[i].tokenTotal;
            }
        }
        require(ISecurityToken(securityToken).mint(reserveWallet, tempReturned), "Error in minting");
        emit ReserveTokenMint(msg.sender, reserveWallet, tempReturned, currentTier);
        finalAmountReturned = tempReturned;
        totalTokensSold = tempSold;
    }

    /**
     * @notice Modifies the list of accredited addresses
     * @param _investors Array of investor addresses to modify
     * @param _accredited Array of bools specifying accreditation status
     */
    function changeAccredited(address[] memory _investors, bool[] memory _accredited) public onlyOwner {
        require(_investors.length == _accredited.length, "Array length mismatch");
        for (uint256 i = 0; i < _investors.length; i++) {
            accredited[_investors[i]] = _accredited[i];
            emit SetAccredited(_investors[i], _accredited[i]);
        }
    }

    /**
     * @notice Modifies the list of overrides for non-accredited limits in USD
     * @param _investors Array of investor addresses to modify
     * @param _nonAccreditedLimit Array of uints specifying non-accredited limits
     */
    function changeNonAccreditedLimit(address[] memory _investors, uint256[] memory _nonAccreditedLimit) public onlyOwner {
        //nonAccreditedLimitUSDOverride
        require(_investors.length == _nonAccreditedLimit.length, "Array length mismatch");
        for (uint256 i = 0; i < _investors.length; i++) {
            require(_nonAccreditedLimit[i] > 0, "Limit = 0");
            nonAccreditedLimitUSDOverride[_investors[i]] = _nonAccreditedLimit[i];
            emit SetNonAccreditedLimit(_investors[i], _nonAccreditedLimit[i]);
        }
    }

    /**
     * @notice Function to set allowBeneficialInvestments (allow beneficiary to be different to funder)
     * @param _allowBeneficialInvestments Boolean to allow or disallow beneficial investments
     */
    function changeAllowBeneficialInvestments(bool _allowBeneficialInvestments) public onlyOwner {
        require(_allowBeneficialInvestments != allowBeneficialInvestments, "Value unchanged");
        allowBeneficialInvestments = _allowBeneficialInvestments;
        emit SetAllowBeneficialInvestments(allowBeneficialInvestments);
    }

    //////////////////////////
    // Investment Functions //
    //////////////////////////

    /**
    * @notice fallback function - assumes ETH being invested
    */
    function() external payable {
        buyWithETHRateLimited(msg.sender, 0);
    }

    // Buy functions without rate restriction
    function buyWithETH(address _beneficiary) external payable {
        buyWithETHRateLimited(_beneficiary, 0);
    }

    function buyWithPOLY(address _beneficiary, uint256 _investedPOLY) external {
        buyWithPOLYRateLimited(_beneficiary, _investedPOLY, 0);
    }

    function buyWithUSD(address _beneficiary, uint256 _investedDAI) external {
        buyWithUSDRateLimited(_beneficiary, _investedDAI, 0);
    }

    /**
      * @notice Purchase tokens using ETH
      * @param _beneficiary Address where security tokens will be sent
      * @param _minTokens Minumum number of tokens to buy or else revert
      */
    function buyWithETHRateLimited(address _beneficiary, uint256 _minTokens) public payable validETH {
        uint256 rate = getRate(FundRaiseType.ETH);
        uint256 initialMinted = getTokensMinted();
        (uint256 spentUSD, uint256 spentValue) = _buyTokens(_beneficiary, msg.value, rate, FundRaiseType.ETH);
        require(getTokensMinted().sub(initialMinted) >= _minTokens, "Insufficient tokens minted");
        // Modify storage
        investorInvested[_beneficiary][uint8(FundRaiseType.ETH)] = investorInvested[_beneficiary][uint8(FundRaiseType.ETH)].add(spentValue);
        fundsRaised[uint8(FundRaiseType.ETH)] = fundsRaised[uint8(FundRaiseType.ETH)].add(spentValue);
        // Forward ETH to issuer wallet
        wallet.transfer(spentValue);
        // Refund excess ETH to investor wallet
        msg.sender.transfer(msg.value.sub(spentValue));
        emit FundsReceived(msg.sender, _beneficiary, spentUSD, FundRaiseType.ETH, msg.value, spentValue, rate);
    }

    /**
      * @notice Purchase tokens using POLY
      * @param _beneficiary Address where security tokens will be sent
      * @param _investedPOLY Amount of POLY invested
      * @param _minTokens Minumum number of tokens to buy or else revert
      */
    function buyWithPOLYRateLimited(address _beneficiary, uint256 _investedPOLY, uint256 _minTokens) public validPOLY {
        _buyWithTokens(_beneficiary, _investedPOLY, FundRaiseType.POLY, _minTokens);
    }

    /**
      * @notice Purchase tokens using DAI
      * @param _beneficiary Address where security tokens will be sent
      * @param _investedDAI Amount of DAI invested
      * @param _minTokens Minumum number of tokens to buy or else revert
      */
    function buyWithUSDRateLimited(address _beneficiary, uint256 _investedDAI, uint256 _minTokens) public validDAI {
        _buyWithTokens(_beneficiary, _investedDAI, FundRaiseType.DAI, _minTokens);
    }

    function _buyWithTokens(address _beneficiary, uint256 _tokenAmount, FundRaiseType _fundRaiseType, uint256 _minTokens) internal {
        require(_fundRaiseType == FundRaiseType.POLY || _fundRaiseType == FundRaiseType.DAI, "Invalid raise type");
        uint256 initialMinted = getTokensMinted();
        uint256 rate = getRate(_fundRaiseType);
        (uint256 spentUSD, uint256 spentValue) = _buyTokens(_beneficiary, _tokenAmount, rate, _fundRaiseType);
        require(getTokensMinted().sub(initialMinted) >= _minTokens, "Insufficient tokens minted");
        // Modify storage
        investorInvested[_beneficiary][uint8(_fundRaiseType)] = investorInvested[_beneficiary][uint8(_fundRaiseType)].add(spentValue);
        fundsRaised[uint8(_fundRaiseType)] = fundsRaised[uint8(_fundRaiseType)].add(spentValue);
        // Forward DAI to issuer wallet
        IERC20 token = _fundRaiseType == FundRaiseType.POLY ? polyToken : usdToken;
        require(token.transferFrom(msg.sender, wallet, spentValue), "Transfer failed");
        emit FundsReceived(msg.sender, _beneficiary, spentUSD, _fundRaiseType, _tokenAmount, spentValue, rate);
    }

    /**
      * @notice Low level token purchase
      * @param _beneficiary Address where security tokens will be sent
      * @param _investmentValue Amount of POLY, ETH or DAI invested
      * @param _fundRaiseType Fund raise type (POLY, ETH, DAI)
      */
    function _buyTokens(
        address _beneficiary,
        uint256 _investmentValue,
        uint256 _rate,
        FundRaiseType _fundRaiseType
    ) internal nonReentrant whenNotPaused returns(uint256 spentUSD, uint256 spentValue) {
        if (!allowBeneficialInvestments) {
            require(_beneficiary == msg.sender, "Beneficiary != funder");
        }

        uint256 originalUSD = DecimalMath.mul(_rate, _investmentValue);
        uint256 allowedUSD = _buyTokensChecks(_beneficiary, _investmentValue, originalUSD);

        for (uint256 i = currentTier; i < tiers.length; i++) {
            bool gotoNextTier;
            uint256 tempSpentUSD;
            // Update current tier if needed
            if (currentTier != i) currentTier = i;
            // If there are tokens remaining, process investment
            if (tiers[i].mintedTotal < tiers[i].tokenTotal) {
                (tempSpentUSD, gotoNextTier) = _calculateTier(_beneficiary, i, allowedUSD.sub(spentUSD), _fundRaiseType);
                spentUSD = spentUSD.add(tempSpentUSD);
                // If all funds have been spent, exit the loop
                if (!gotoNextTier) break;
            }
        }

        // Modify storage
        if (spentUSD > 0) {
            if (investorInvestedUSD[_beneficiary] == 0) investorCount = investorCount + 1;
            investorInvestedUSD[_beneficiary] = investorInvestedUSD[_beneficiary].add(spentUSD);
            fundsRaisedUSD = fundsRaisedUSD.add(spentUSD);
        }

        spentValue = DecimalMath.div(spentUSD, _rate);
    }

    /**
      * @notice Getter function for buyer to calculate how many tokens will they get
      * @param _beneficiary Address where security tokens are to be sent
      * @param _investmentValue Amount of POLY, ETH or DAI invested
      * @param _fundRaiseType Fund raise type (POLY, ETH, DAI)
      */
    function buyTokensView(address _beneficiary, uint256 _investmentValue, FundRaiseType _fundRaiseType) public view returns(
        uint256 spentUSD,
        uint256 spentValue,
        uint256 tokensMinted
    ) {
        require(
            _fundRaiseType == FundRaiseType.POLY || _fundRaiseType == FundRaiseType.DAI || _fundRaiseType == FundRaiseType.ETH,
            "Invalid raise type"
        );
        uint256 rate = getRate(_fundRaiseType);
        uint256 originalUSD = DecimalMath.mul(rate, _investmentValue);
        uint256 allowedUSD = _buyTokensChecks(_beneficiary, _investmentValue, originalUSD);

        // Iterate over each tier and process payment
        for (uint256 i = currentTier; i < tiers.length; i++) {
            bool gotoNextTier;
            uint256 tempSpentUSD;
            uint256 tempTokensMinted;
            // If there are tokens remaining, process investment
            if (tiers[i].mintedTotal < tiers[i].tokenTotal) {
                (tempSpentUSD, gotoNextTier, tempTokensMinted) = _calculateTierView(i, allowedUSD.sub(spentUSD), _fundRaiseType);
                spentUSD = spentUSD.add(tempSpentUSD);
                tokensMinted = tokensMinted.add(tempTokensMinted);
                // If all funds have been spent, exit the loop
                if (!gotoNextTier) break;
            }
        }

        spentValue = DecimalMath.div(spentUSD, rate);
    }

    function _buyTokensChecks(address _beneficiary, uint256 _investmentValue, uint256 investedUSD) internal view returns(
        uint256 netInvestedUSD
    ) {
        require(isOpen(), "STO not open");
        require(_investmentValue > 0, "No funds were sent");

        // Check for minimum investment
        require(investedUSD.add(investorInvestedUSD[_beneficiary]) >= minimumInvestmentUSD, "Total investment < minimumInvestmentUSD");
        netInvestedUSD = investedUSD;
        // Check for non-accredited cap
        if (!accredited[_beneficiary]) {
            uint256 investorLimitUSD = (nonAccreditedLimitUSDOverride[_beneficiary] == 0) ? nonAccreditedLimitUSD : nonAccreditedLimitUSDOverride[_beneficiary];
            require(investorInvestedUSD[_beneficiary] < investorLimitUSD, "Over Non-accredited investor limit");
            if (investedUSD.add(investorInvestedUSD[_beneficiary]) > investorLimitUSD) netInvestedUSD = investorLimitUSD.sub(
                investorInvestedUSD[_beneficiary]
            );
        }
    }

    function _calculateTier(address _beneficiary, uint256 _tier, uint256 _investedUSD, FundRaiseType _fundRaiseType) internal returns(
        uint256 spentUSD,
        bool gotoNextTier
    ) {
        // First purchase any discounted tokens if POLY investment
        uint256 tierSpentUSD;
        uint256 tierPurchasedTokens;
        uint256 investedUSD = _investedUSD;
        Tier storage tierData = tiers[_tier];
        // Check whether there are any remaining discounted tokens
        if ((_fundRaiseType == FundRaiseType.POLY) && (tierData.tokensDiscountPoly > tierData.mintedDiscountPoly)) {
            uint256 discountRemaining = tierData.tokensDiscountPoly.sub(tierData.mintedDiscountPoly);
            uint256 totalRemaining = tierData.tokenTotal.sub(tierData.mintedTotal);
            if (totalRemaining < discountRemaining) (spentUSD, tierPurchasedTokens, gotoNextTier) = _purchaseTier(
                _beneficiary,
                tierData.rateDiscountPoly,
                totalRemaining,
                investedUSD,
                _tier
            );
            else (spentUSD, tierPurchasedTokens, gotoNextTier) = _purchaseTier(
                _beneficiary,
                tierData.rateDiscountPoly,
                discountRemaining,
                investedUSD,
                _tier
            );
            investedUSD = investedUSD.sub(spentUSD);
            tierData.mintedDiscountPoly = tierData.mintedDiscountPoly.add(tierPurchasedTokens);
            tierData.minted[uint8(_fundRaiseType)] = tierData.minted[uint8(_fundRaiseType)].add(tierPurchasedTokens);
            tierData.mintedTotal = tierData.mintedTotal.add(tierPurchasedTokens);
        }
        // Now, if there is any remaining USD to be invested, purchase at non-discounted rate
        if (investedUSD > 0 && tierData.tokenTotal.sub(
            tierData.mintedTotal
        ) > 0 && (_fundRaiseType != FundRaiseType.POLY || tierData.tokensDiscountPoly <= tierData.mintedDiscountPoly)) {
            (tierSpentUSD, tierPurchasedTokens, gotoNextTier) = _purchaseTier(
                _beneficiary,
                tierData.rate,
                tierData.tokenTotal.sub(tierData.mintedTotal),
                investedUSD,
                _tier
            );
            spentUSD = spentUSD.add(tierSpentUSD);
            tierData.minted[uint8(_fundRaiseType)] = tierData.minted[uint8(_fundRaiseType)].add(tierPurchasedTokens);
            tierData.mintedTotal = tierData.mintedTotal.add(tierPurchasedTokens);
        }
    }

    function _calculateTierView(uint256 _tier, uint256 _investedUSD, FundRaiseType _fundRaiseType) internal view returns(
        uint256 spentUSD,
        bool gotoNextTier,
        uint256 tokensMinted
    ) {
        // First purchase any discounted tokens if POLY investment
        uint256 tierSpentUSD;
        uint256 tierPurchasedTokens;
        Tier storage tierData = tiers[_tier];
        // Check whether there are any remaining discounted tokens
        if ((_fundRaiseType == FundRaiseType.POLY) && (tierData.tokensDiscountPoly > tierData.mintedDiscountPoly)) {
            uint256 discountRemaining = tierData.tokensDiscountPoly.sub(tierData.mintedDiscountPoly);
            uint256 totalRemaining = tierData.tokenTotal.sub(tierData.mintedTotal);
            if (totalRemaining < discountRemaining) (spentUSD, tokensMinted, gotoNextTier) = _purchaseTierAmount(
                tierData.rateDiscountPoly,
                totalRemaining,
                _investedUSD
            );
            else (spentUSD, tokensMinted, gotoNextTier) = _purchaseTierAmount(tierData.rateDiscountPoly, discountRemaining, _investedUSD);
            _investedUSD = _investedUSD.sub(spentUSD);
        }
        // Now, if there is any remaining USD to be invested, purchase at non-discounted rate
        if (_investedUSD > 0 && tierData.tokenTotal.sub(
            tierData.mintedTotal.add(tokensMinted)
        ) > 0 && (_fundRaiseType != FundRaiseType.POLY || tierData.tokensDiscountPoly <= tierData.mintedDiscountPoly)) {
            (tierSpentUSD, tierPurchasedTokens, gotoNextTier) = _purchaseTierAmount(
                tierData.rate,
                tierData.tokenTotal.sub(tierData.mintedTotal),
                _investedUSD
            );
            spentUSD = spentUSD.add(tierSpentUSD);
            tokensMinted = tokensMinted.add(tierPurchasedTokens);
        }
    }

    function _purchaseTier(
        address _beneficiary,
        uint256 _tierPrice,
        uint256 _tierRemaining,
        uint256 _investedUSD,
        uint256 _tier
    ) internal returns(uint256 spentUSD, uint256 purchasedTokens, bool gotoNextTier) {
        (spentUSD, purchasedTokens, gotoNextTier) = _purchaseTierAmount(_tierPrice, _tierRemaining, _investedUSD);
        if (purchasedTokens > 0) {
            require(ISecurityToken(securityToken).mint(_beneficiary, purchasedTokens), "Error in minting");
            emit TokenPurchase(msg.sender, _beneficiary, purchasedTokens, spentUSD, _tierPrice, _tier);
        }
    }

    function _purchaseTierAmount(uint256 _tierPrice, uint256 _tierRemaining, uint256 _investedUSD) internal view returns(
        uint256 spentUSD,
        uint256 purchasedTokens,
        bool gotoNextTier
    ) {
        uint256 maximumTokens = DecimalMath.div(_investedUSD, _tierPrice);
        uint256 granularity = ISecurityToken(securityToken).granularity();
        maximumTokens = maximumTokens.div(granularity);
        maximumTokens = maximumTokens.mul(granularity);
        if (maximumTokens > _tierRemaining) {
            spentUSD = DecimalMath.mul(_tierRemaining, _tierPrice);
            // In case of rounding issues, ensure that spentUSD is never more than investedUSD
            if (spentUSD > _investedUSD) {
                spentUSD = _investedUSD;
            }
            purchasedTokens = _tierRemaining;
            gotoNextTier = true;
        } else {
            spentUSD = DecimalMath.mul(maximumTokens, _tierPrice);
            purchasedTokens = maximumTokens;
        }
    }

    /////////////
    // Getters //
    /////////////

    /**
     * @notice This function returns whether or not the STO is in fundraising mode (open)
     * @return bool Whether the STO is accepting investments
     */
    function isOpen() public view returns(bool) {
        if (isFinalized) return false;
        /*solium-disable-next-line security/no-block-members*/
        if (now < startTime) return false;
        /*solium-disable-next-line security/no-block-members*/
        if (now >= endTime) return false;
        if (capReached()) return false;
        return true;
    }

    /**
     * @notice Checks whether the cap has been reached.
     * @return bool Whether the cap was reached
     */
    function capReached() public view returns(bool) {
        if (isFinalized) {
            return (finalAmountReturned == 0);
        }
        return (tiers[tiers.length - 1].mintedTotal == tiers[tiers.length - 1].tokenTotal);
    }

    /**
     * @dev returns current conversion rate of funds
     * @param _fundRaiseType Fund raise type to get rate of
     */
    function getRate(FundRaiseType _fundRaiseType) public view returns(uint256) {
        if (_fundRaiseType == FundRaiseType.ETH) {
            return IOracle(_getOracle(bytes32("ETH"), bytes32("USD"))).getPrice();
        } else if (_fundRaiseType == FundRaiseType.POLY) {
            return IOracle(_getOracle(bytes32("POLY"), bytes32("USD"))).getPrice();
        } else if (_fundRaiseType == FundRaiseType.DAI) {
            return 1 * 10 ** 18;
        } else {
            revert("Incorrect funding");
        }
    }

    /**
     * @notice This function converts from ETH or POLY to USD
     * @param _fundRaiseType Currency key
     * @param _amount Value to convert to USD
     * @return uint256 Value in USD
     */
    function convertToUSD(FundRaiseType _fundRaiseType, uint256 _amount) public view returns(uint256) {
        uint256 rate = getRate(_fundRaiseType);
        return DecimalMath.mul(_amount, rate);
    }

    /**
     * @notice This function converts from USD to ETH or POLY
     * @param _fundRaiseType Currency key
     * @param _amount Value to convert from USD
     * @return uint256 Value in ETH or POLY
     */
    function convertFromUSD(FundRaiseType _fundRaiseType, uint256 _amount) public view returns(uint256) {
        uint256 rate = getRate(_fundRaiseType);
        return DecimalMath.div(_amount, rate);
    }

    /**
     * @notice Return the total no. of tokens sold
     * @return uint256 Total number of tokens sold
     */
<<<<<<< HEAD
    function getTokensSold() public view returns(uint256) {
        if (isFinalized) return totalTokensSold;
        else return getTokensMinted();
=======
    function getTokensSold() external view returns (uint256) {
        return _getTokensSold();
    }

    function _getTokensSold() internal view returns (uint256) {
        if (isFinalized)
            return totalTokensSold;
        else
            return getTokensMinted();
>>>>>>> 68f1af95
    }

    /**
     * @notice Return the total no. of tokens minted
     * @return uint256 Total number of tokens minted
     */
    function getTokensMinted() public view returns(uint256) {
        uint256 tokensMinted;
        for (uint256 i = 0; i < tiers.length; i++) {
            tokensMinted = tokensMinted.add(tiers[i].mintedTotal);
        }
        return tokensMinted;
    }

    /**
     * @notice Return the total no. of tokens sold for the given fund raise type
     * param _fundRaiseType The fund raising currency (e.g. ETH, POLY, DAI) to calculate sold tokens for
     * @return uint256 Total number of tokens sold for ETH
     */
    function getTokensSoldFor(FundRaiseType _fundRaiseType) public view returns(uint256) {
        uint256 tokensSold;
        for (uint256 i = 0; i < tiers.length; i++) {
            tokensSold = tokensSold.add(tiers[i].minted[uint8(_fundRaiseType)]);
        }
        return tokensSold;
    }

    /**
     * @notice Return array of minted tokens in each fund raise type for given tier
     * param _tier The tier to return minted tokens for
     * @return uint256[] array of minted tokens in each fund raise type
     */
    function getTokensMintedByTier(uint256 _tier) public view returns(uint256[] memory) {
        require(_tier < tiers.length, "Invalid tier");
        uint256[] memory tokensMinted = new uint256[](3);
        tokensMinted[0] = tiers[_tier].minted[uint8(FundRaiseType.ETH)];
        tokensMinted[1] = tiers[_tier].minted[uint8(FundRaiseType.POLY)];
        tokensMinted[2] = tiers[_tier].minted[uint8(FundRaiseType.DAI)];
        return tokensMinted;
    }

    /**
     * @notice Return the total no. of tokens sold in a given tier
     * param _tier The tier to calculate sold tokens for
     * @return uint256 Total number of tokens sold in the tier
     */
    function getTokensSoldByTier(uint256 _tier) public view returns(uint256) {
        require(_tier < tiers.length, "Incorrect tier");
        uint256 tokensSold;
        tokensSold = tokensSold.add(tiers[_tier].minted[uint8(FundRaiseType.ETH)]);
        tokensSold = tokensSold.add(tiers[_tier].minted[uint8(FundRaiseType.POLY)]);
        tokensSold = tokensSold.add(tiers[_tier].minted[uint8(FundRaiseType.DAI)]);
        return tokensSold;
    }

    /**
     * @notice Return the total no. of tiers
     * @return uint256 Total number of tiers
     */
    function getNumberOfTiers() public view returns(uint256) {
        return tiers.length;
    }

    /**
     * @notice Return the permissions flag that are associated with STO
     */
    function getPermissions() public view returns(bytes32[] memory) {
        bytes32[] memory allPermissions = new bytes32[](0);
        return allPermissions;
    }

    /**
     * @notice Return the STO details
     * @return Unixtimestamp at which offering gets start.
     * @return Unixtimestamp at which offering ends.
     * @return Currently active tier
     * @return Array of Number of tokens this STO will be allowed to sell at different tiers.
     * @return Array Rate at which tokens are sold at different tiers
     * @return Amount of funds raised
     * @return Number of individual investors this STO have.
     * @return Amount of tokens sold.
     * @return Array of bools to show if funding is allowed in ETH, POLY, DAI respectively
     */
    function getSTODetails() public view returns(
        uint256,
        uint256,
        uint256,
        uint256[] memory,
        uint256[] memory,
        uint256,
        uint256,
        uint256,
        bool[] memory
    ) {
        uint256[] memory cap = new uint256[](tiers.length);
        uint256[] memory rate = new uint256[](tiers.length);
        for (uint256 i = 0; i < tiers.length; i++) {
            cap[i] = tiers[i].tokenTotal;
            rate[i] = tiers[i].rate;
        }
        bool[] memory _fundRaiseTypes = new bool[](3);
        _fundRaiseTypes[0] = fundRaiseTypes[uint8(FundRaiseType.ETH)];
        _fundRaiseTypes[1] = fundRaiseTypes[uint8(FundRaiseType.POLY)];
        _fundRaiseTypes[2] = fundRaiseTypes[uint8(FundRaiseType.DAI)];
<<<<<<< HEAD
        return (startTime, endTime, currentTier, cap, rate, fundsRaisedUSD, investorCount, getTokensSold(), _fundRaiseTypes);
=======
        return (
            startTime,
            endTime,
            currentTier,
            cap,
            rate,
            fundsRaisedUSD,
            investorCount,
            _getTokensSold(),
            _fundRaiseTypes
        );
>>>>>>> 68f1af95
    }

    /**
     * @notice This function returns the signature of configure function
     * @return bytes4 Configure function signature
     */
    function getInitFunction() public pure returns(bytes4) {
        return 0xb0ff041e;
    }

    function _getOracle(bytes32 _currency, bytes32 _denominatedCurrency) internal view returns(address) {
        return PolymathRegistry(RegistryUpdater(securityToken).polymathRegistry()).getAddress(oracleKeys[_currency][_denominatedCurrency]);
    }

}<|MERGE_RESOLUTION|>--- conflicted
+++ resolved
@@ -665,11 +665,6 @@
      * @notice Return the total no. of tokens sold
      * @return uint256 Total number of tokens sold
      */
-<<<<<<< HEAD
-    function getTokensSold() public view returns(uint256) {
-        if (isFinalized) return totalTokensSold;
-        else return getTokensMinted();
-=======
     function getTokensSold() external view returns (uint256) {
         return _getTokensSold();
     }
@@ -679,7 +674,6 @@
             return totalTokensSold;
         else
             return getTokensMinted();
->>>>>>> 68f1af95
     }
 
     /**
@@ -784,9 +778,6 @@
         _fundRaiseTypes[0] = fundRaiseTypes[uint8(FundRaiseType.ETH)];
         _fundRaiseTypes[1] = fundRaiseTypes[uint8(FundRaiseType.POLY)];
         _fundRaiseTypes[2] = fundRaiseTypes[uint8(FundRaiseType.DAI)];
-<<<<<<< HEAD
-        return (startTime, endTime, currentTier, cap, rate, fundsRaisedUSD, investorCount, getTokensSold(), _fundRaiseTypes);
-=======
         return (
             startTime,
             endTime,
@@ -798,7 +789,6 @@
             _getTokensSold(),
             _fundRaiseTypes
         );
->>>>>>> 68f1af95
     }
 
     /**
