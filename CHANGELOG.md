--- conflicted
+++ resolved
@@ -16,11 +16,8 @@
 * Issuer can prevent addresses from participating in the STO. To facilitate this, `_canBuyFromSTO` has been added to modifyWhitelist function.
 * Added multi-mint feature.
 * Event `LogGenerateModuleFromFactory` emitted at the level of ModuleFactory to log the creation of the module using the respective module factory.
-<<<<<<< HEAD
 * Added registration fee of `250 POLY` for registering ticker or security token with registry contracts, fee can be changed using `setPolyRegistrationFee`
 * Added ReclaimFunds helper contract and payable fallback function to withdraw funds sent to registry contracts
-=======
->>>>>>> 3b588690
 
 ## Changed
 
@@ -28,12 +25,8 @@
 * Added a new return type to verifyTransfer methods called FORCE_VALID which would override any INVALID returned by TransferManagers if needed. For example, this could be used if we wanted the Manual Approval TM to force a transfer to happen even if the CountTM said that the 2000 investor cap had been reached.
 * Burning tokens now respects TransferManagers and investorCount.  
 * Updated CLI with MultiMint process.  
-<<<<<<< HEAD
-* Change the `setupCost` of `cappedSTOFactory` from `0 POLY` to `20K POLY`.
-=======
 * Change the `setupCost` of `cappedSTOFactory` from `0 POLY` to `20K POLY`.      
-* Add one more parameter called the `_owner` in the `addCustomSecurityToken()`. 
->>>>>>> 3b588690
+* Add one more parameter called the `_owner` in the `addCustomSecurityToken()`.
 
 ## Removed
 
