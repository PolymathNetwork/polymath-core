--- conflicted
+++ resolved
@@ -13,12 +13,9 @@
 const GeneralTransferManagerFactory = artifacts.require("./GeneralTransferManagerFactory.sol");
 const GeneralPermissionManagerFactory = artifacts.require("./GeneralPermissionManagerFactory.sol");
 const GeneralPermissionManager = artifacts.require("./GeneralPermissionManager.sol");
-<<<<<<< HEAD
 const STGetter = artifacts.require("./STGetter.sol");
-=======
 const DataStoreLogic = artifacts.require('./DataStore.sol');
 const DataStoreFactory = artifacts.require('./DataStoreFactory.sol');
->>>>>>> 07fc1f2e
 
 const Web3 = require("web3");
 let BN = Web3.utils.BN;
@@ -160,14 +157,10 @@
             await I_MRProxied.verifyModule(I_GeneralTransferManagerFactory.address, true, { from: account_polymath });
 
             // Step 3: Deploy the STFactory contract
-<<<<<<< HEAD
             I_STGetter = await STGetter.new();
-            I_STFactory = await STFactory.new(I_GeneralTransferManagerFactory.address, I_STGetter.address, { from: account_polymath });
-=======
             let I_DataStoreLogic = await DataStoreLogic.new({ from: account_polymath });
             let I_DataStoreFactory = await DataStoreFactory.new(I_DataStoreLogic.address, { from: account_polymath });
-            I_STFactory = await STFactory.new(I_GeneralTransferManagerFactory.address, I_DataStoreFactory.address, { from: account_polymath });
->>>>>>> 07fc1f2e
+            I_STFactory = await STFactory.new(I_GeneralTransferManagerFactory.address, I_DataStoreFactory.address, I_STGetter.address, { from: account_polymath });
 
             assert.notEqual(I_STFactory.address.valueOf(), address_zero, "STFactory contract was not deployed");
         });
