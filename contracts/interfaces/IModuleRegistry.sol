pragma solidity ^0.5.0;

/**
 * @title Interface for the Polymath Module Registry contract
 */
interface IModuleRegistry {
    /**
     * @notice Called by a security token to notify the registry it is using a module
     * @param _moduleFactory is the address of the relevant module factory
     * @param _isUpgrade whether the use is part of an existing module upgrade
     */
    function useModule(address _moduleFactory, bool _isUpgrade) external;

    /**
     * @notice Called by the ModuleFactory owner to register new modules for SecurityToken to use
     * @param _moduleFactory is the address of the module factory to be registered
     */
    function registerModule(address _moduleFactory) external;

    /**
     * @notice Called by the ModuleFactory owner or registry curator to delete a ModuleFactory
     * @param _moduleFactory is the address of the module factory to be deleted
     */
    function removeModule(address _moduleFactory) external;

    /**
     * @notice Check that a module and its factory are compatible
     * @param _moduleFactory is the address of the relevant module factory
     * @param _securityToken is the address of the relevant security token
     * @return bool whether module and token are compatible
     */
    function isCompatibleModule(address _moduleFactory, address _securityToken) external view returns(bool isCompatible);

    /**
    * @notice Called by Polymath to verify modules for SecurityToken to use.
    * @notice A module can not be used by an ST unless first approved/verified by Polymath
    * @notice (The only exception to this is that the author of the module is the owner of the ST - Only if enabled by the FeatureRegistry)
    * @param _moduleFactory is the address of the module factory to be registered
    */
    function verifyModule(address _moduleFactory) external;

    /**
    * @notice Called by Polymath to unverify modules for SecurityToken to use.
    * @notice A module can not be used by an ST unless first approved/verified by Polymath
    * @notice (The only exception to this is that the author of the module is the owner of the ST - Only if enabled by the FeatureRegistry)
    * @param _moduleFactory is the address of the module factory to be registered
    */
    function unverifyModule(address _moduleFactory) external;

    /**
     * @notice Returns the verified status, and reputation of the entered Module Factory
     * @param _factoryAddress is the address of the module factory
     * @return bool indicating whether module factory is verified
     * @return address array which contains the list of securityTokens that use that module factory
     */
<<<<<<< HEAD
    function getFactoryDetails(address _factoryAddress) external view returns(bool isVerified, address[] memory usingTokens);
=======
    function getFactoryDetails(address _factoryAddress) external view returns(bool, address, address[] memory);
>>>>>>> 4dc6c5c8

    /**
     * @notice Returns all the tags related to the a module type which are valid for the given token
     * @param _moduleType is the module type
     * @param _securityToken is the token
     * @return list of tags
     * @return corresponding list of module factories
     */
    function getTagsByTypeAndToken(uint8 _moduleType, address _securityToken) external view returns(bytes32[] memory tags, address[] memory factories);

    /**
     * @notice Returns all the tags related to the a module type which are valid for the given token
     * @param _moduleType is the module type
     * @return list of tags
     * @return corresponding list of module factories
     */
    function getTagsByType(uint8 _moduleType) external view returns(bytes32[] memory tags, address[] memory factories);

    /**
     * @notice Returns the list of addresses of all Module Factory of a particular type
     * @param _moduleType Type of Module
     * @return address array that contains the list of addresses of module factory contracts.
     */
    function getAllModulesByType(uint8 _moduleType) external view returns(address[] memory);
    /**
     * @notice Returns the list of addresses of Module Factory of a particular type
     * @param _moduleType Type of Module
     * @return address array that contains the list of addresses of module factory contracts.
     */
    function getModulesByType(uint8 _moduleType) external view returns(address[] memory factories);

    /**
     * @notice Returns the list of available Module factory addresses of a particular type for a given token.
     * @param _moduleType is the module type to look for
     * @param _securityToken is the address of SecurityToken
     * @return address array that contains the list of available addresses of module factory contracts.
     */
    function getModulesByTypeAndToken(uint8 _moduleType, address _securityToken) external view returns(address[] memory factories);

    /**
     * @notice Use to get the latest contract address of the regstries
     */
    function updateFromRegistry() external;

    /**
     * @notice Get the owner of the contract
     * @return address owner
     */
    function owner() external view returns(address ownerAddress);

    /**
     * @notice Check whether the contract operations is paused or not
     * @return bool
     */
    function isPaused() external view returns(bool paused);

}<|MERGE_RESOLUTION|>--- conflicted
+++ resolved
@@ -53,11 +53,7 @@
      * @return bool indicating whether module factory is verified
      * @return address array which contains the list of securityTokens that use that module factory
      */
-<<<<<<< HEAD
     function getFactoryDetails(address _factoryAddress) external view returns(bool isVerified, address[] memory usingTokens);
-=======
-    function getFactoryDetails(address _factoryAddress) external view returns(bool, address, address[] memory);
->>>>>>> 4dc6c5c8
 
     /**
      * @notice Returns all the tags related to the a module type which are valid for the given token
