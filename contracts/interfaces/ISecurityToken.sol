--- conflicted
+++ resolved
@@ -342,13 +342,6 @@
         bytes calldata _operatorData
     ) external;
 
-<<<<<<< HEAD
-    // ERC1594 Issuance / Redemption Events
-    event Issued(address indexed _operator, address indexed _to, uint256 _value, bytes _data);
-    event Redeemed(address indexed _operator, address indexed _from, uint256 _value, bytes _data);
-
-=======
->>>>>>> 31a9a0ea
     /**
      * @notice Validate permissions with PermissionManager if it exists, If no Permission return false
      * @dev Note that IModule withPerm will allow ST owner all permissions anyway
