pragma solidity ^0.5.0;

import "../../proxy/EtherDividendCheckpointProxy.sol";
import "../../libraries/Util.sol";
import "../../interfaces/IBoot.sol";
import "../ModuleFactory.sol";

/**
 * @title Factory for deploying EtherDividendCheckpoint module
 */
contract EtherDividendCheckpointFactory is ModuleFactory {
    address public logicContract;

    /**
     * @notice Constructor
     * @param _setupCost Setup cost of the module
     * @param _usageCost Usage cost of the module
     * @param _subscriptionCost Subscription cost of the module
     * @param _logicContract Contract address that contains the logic related to `description`
     */
    constructor(
        uint256 _setupCost,
        uint256 _usageCost,
        uint256 _subscriptionCost,
        address _logicContract
    ) 
        public 
        ModuleFactory(_setupCost, _usageCost, _subscriptionCost) 
    {
        require(_logicContract != address(0), "Invalid logic contract");
        version = "2.1.0";
        name = "EtherDividendCheckpoint";
        title = "Ether Dividend Checkpoint";
        description = "Create ETH dividends for token holders at a specific checkpoint";
        compatibleSTVersionRange["lowerBound"] = VersionUtils.pack(uint8(0), uint8(0), uint8(0));
        compatibleSTVersionRange["upperBound"] = VersionUtils.pack(uint8(0), uint8(0), uint8(0));
        logicContract = _logicContract;
    }

    /**
     * @notice Used to launch the Module with the help of factory
     * @return address Contract address of the Module
     */
<<<<<<< HEAD
    function deploy(
        bytes calldata /* _data */
    ) 
        external 
        returns(address) 
    {
        address polyToken = _takeFee();
        address ethDividendCheckpoint = address(new EtherDividendCheckpointProxy(msg.sender, polyToken, logicContract));
=======
    function deploy(bytes _data) external returns(address) {
        if(setupCost > 0)
            require(polyToken.transferFrom(msg.sender, owner, setupCost), "Insufficent allowance or balance");
        address ethDividendCheckpoint = new EtherDividendCheckpointProxy(msg.sender, address(polyToken), logicContract);
        //Checks that _data is valid (not calling anything it shouldn't)
        require(Util.getSig(_data) == IBoot(ethDividendCheckpoint).getInitFunction(), "Invalid data");
        /*solium-disable-next-line security/no-low-level-calls*/
        require(ethDividendCheckpoint.call(_data), "Unsuccessfull call");
>>>>>>> 83f0afa3
        /*solium-disable-next-line security/no-block-members*/
        emit GenerateModuleFromFactory(ethDividendCheckpoint, getName(), address(this), msg.sender, setupCost, now);
        return ethDividendCheckpoint;
    }

    /**
     * @notice Type of the Module factory
     */
    function getTypes() external view returns(uint8[] memory) {
        uint8[] memory res = new uint8[](1);
        res[0] = 4;
        return res;
    }

    /**
     * @notice Returns the instructions associated with the module
     */
    function getInstructions() external view returns(string memory) {
        return "Create a dividend which will be paid out to token holders proportionally according to their balances at the point the dividend is created";
    }

    /**
     * @notice Get the tags related to the module factory
     */
    function getTags() external view returns(bytes32[] memory) {
        bytes32[] memory availableTags = new bytes32[](3);
        availableTags[0] = "ETH";
        availableTags[1] = "Checkpoint";
        availableTags[2] = "Dividend";
        return availableTags;
    }
}<|MERGE_RESOLUTION|>--- conflicted
+++ resolved
@@ -23,9 +23,9 @@
         uint256 _usageCost,
         uint256 _subscriptionCost,
         address _logicContract
-    ) 
-        public 
-        ModuleFactory(_setupCost, _usageCost, _subscriptionCost) 
+    )
+        public
+        ModuleFactory(_setupCost, _usageCost, _subscriptionCost)
     {
         require(_logicContract != address(0), "Invalid logic contract");
         version = "2.1.0";
@@ -41,25 +41,15 @@
      * @notice Used to launch the Module with the help of factory
      * @return address Contract address of the Module
      */
-<<<<<<< HEAD
-    function deploy(
-        bytes calldata /* _data */
-    ) 
-        external 
-        returns(address) 
-    {
+    function deploy(bytes calldata _data) external returns(address) {
         address polyToken = _takeFee();
-        address ethDividendCheckpoint = address(new EtherDividendCheckpointProxy(msg.sender, polyToken, logicContract));
-=======
-    function deploy(bytes _data) external returns(address) {
-        if(setupCost > 0)
-            require(polyToken.transferFrom(msg.sender, owner, setupCost), "Insufficent allowance or balance");
-        address ethDividendCheckpoint = new EtherDividendCheckpointProxy(msg.sender, address(polyToken), logicContract);
+        address ethDividendCheckpoint = address(new EtherDividendCheckpointProxy(msg.sender, address(polyToken), logicContract));
         //Checks that _data is valid (not calling anything it shouldn't)
         require(Util.getSig(_data) == IBoot(ethDividendCheckpoint).getInitFunction(), "Invalid data");
         /*solium-disable-next-line security/no-low-level-calls*/
-        require(ethDividendCheckpoint.call(_data), "Unsuccessfull call");
->>>>>>> 83f0afa3
+        bool success;
+        (success, ) = ethDividendCheckpoint.call(_data);
+        require(success, "Unsuccessful call");
         /*solium-disable-next-line security/no-block-members*/
         emit GenerateModuleFromFactory(ethDividendCheckpoint, getName(), address(this), msg.sender, setupCost, now);
         return ethDividendCheckpoint;
