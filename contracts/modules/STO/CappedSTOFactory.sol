--- conflicted
+++ resolved
@@ -28,12 +28,8 @@
         public 
         ModuleFactory(_setupCost, _usageCost, _subscriptionCost) 
     {
-<<<<<<< HEAD
         require(_logicContract != address(0), "Invalid address");
-        version = "1.0.0";
-=======
         version = "2.1.0";
->>>>>>> 7e050219
         name = "CappedSTO";
         title = "Capped STO";
         description = "This smart contract creates a maximum number of tokens (i.e. hard cap) which the total aggregate of tokens acquired by all investors cannot exceed. Security tokens are sent to the investor upon reception of the funds (ETH or POLY), and any security tokens left upon termination of the offering will not be minted.";
