--- conflicted
+++ resolved
@@ -1,10 +1,6 @@
 require('babel-register');
 require('babel-polyfill');
 require('dotenv').config();
-<<<<<<< HEAD
-=======
-const fs = require('fs');
->>>>>>> 1fe00928
 const NonceTrackerSubprovider = require("web3-provider-engine/subproviders/nonce-tracker")
 
 const HDWalletProvider = require("truffle-hdwallet-provider");
@@ -75,11 +71,7 @@
   },
   compilers: {
     solc: {
-<<<<<<< HEAD
-      version: "0.5.8",
-=======
       version: ver,
->>>>>>> 1fe00928
       settings: {
         optimizer: {
           enabled: true,
