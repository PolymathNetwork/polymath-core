--- conflicted
+++ resolved
@@ -15,13 +15,10 @@
      "semi": 0,
      "no-undef": 0,
      "key-spacing": 0,
-<<<<<<< HEAD
      "node":0,
      "spaced-comment":0,
      "node/no-deprecated-api":0
-=======
      "no-tabs": 0,
      "no-mixed-spaces-and-tabs":0
->>>>>>> d771ea46
 	}
 };