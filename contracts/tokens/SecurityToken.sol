pragma solidity ^0.5.0;

import "../proxy/Proxy.sol";
import "../PolymathRegistry.sol";
import "../libraries/KindMath.sol";
import "../interfaces/IModule.sol";
import "./SecurityTokenStorage.sol";
import "../libraries/TokenLib.sol";
import "../interfaces/IDataStore.sol";
import "../interfaces/IModuleFactory.sol";
import "../interfaces/token/IERC1594.sol";
import "../interfaces/token/IERC1643.sol";
import "../interfaces/token/IERC1644.sol";
import "../interfaces/IModuleRegistry.sol";
import "../interfaces/ITransferManager.sol";
import "openzeppelin-solidity/contracts/ownership/Ownable.sol";
import "openzeppelin-solidity/contracts/utils/ReentrancyGuard.sol";
import "openzeppelin-solidity/contracts/token/ERC20/ERC20.sol";
import "openzeppelin-solidity/contracts/token/ERC20/ERC20Detailed.sol";

/**
 * @title Security Token contract
 * @notice SecurityToken is an ERC1400 token with added capabilities:
 * @notice - Implements the ERC1400 Interface
 * @notice - Transfers are restricted
 * @notice - Modules can be attached to it to control its behaviour
 * @notice - ST should not be deployed directly, but rather the SecurityTokenRegistry should be used
 * @notice - ST does not inherit from ISecurityToken due to:
 * @notice - https://github.com/ethereum/solidity/issues/4847
 */
contract SecurityToken is ERC20, ERC20Detailed, Ownable, ReentrancyGuard, SecurityTokenStorage, IERC1594, IERC1643, IERC1644, Proxy {

    using SafeMath for uint256;

    // Emit at the time when module get added
    event ModuleAdded(
        uint8[] _types,
        bytes32 indexed _name,
        address indexed _moduleFactory,
        address _module,
        uint256 _moduleCost,
        uint256 _budget,
        bytes32 _label
    );

    // Emit when the token details get updated
    event UpdateTokenDetails(string _oldDetails, string _newDetails);
    // Emit when the granularity get changed
    event GranularityChanged(uint256 _oldGranularity, uint256 _newGranularity);
    // Emit when is permanently frozen by the issuer
    event FreezeIssuance();
    // Emit when transfers are frozen or unfrozen
    event FreezeTransfers(bool _status);
    // Emit when Module get archived from the securityToken
    event ModuleArchived(uint8[] _types, address _module);
    // Emit when Module get unarchived from the securityToken
    event ModuleUnarchived(uint8[] _types, address _module);
    // Emit when Module get removed from the securityToken
    event ModuleRemoved(uint8[] _types, address _module);
    // Emit when the budget allocated to a module is changed
    event ModuleBudgetChanged(uint8[] _moduleTypes, address _module, uint256 _oldBudget, uint256 _budget);
    // Emit when new checkpoint created
    event CheckpointCreated(uint256 indexed _checkpointId, uint256 _investorLength);
    // Events to log controller actions
    event SetController(address indexed _oldController, address indexed _newController);
    //Event emit when the global treasury wallet address get changed
    event TreasuryWalletChanged(address _oldTreasuryWallet, address _newTreasuryWallet);
    event DisableController();

    function _isModule(address _module, uint8 _type) internal view returns(bool) {
        if (modulesToData[_module].module != _module || modulesToData[_module].isArchived)
            return false;
        for (uint256 i = 0; i < modulesToData[_module].moduleTypes.length; i++) {
            if (modulesToData[_module].moduleTypes[i] == _type) {
                return true;
            }
        }
        return false;
    }

    // Require msg.sender to be the specified module type or the owner of the token
    function _onlyModuleOrOwner(uint8 _type) internal view {
        if (msg.sender != owner())
            require(_isModule(msg.sender, _type));
    }

    function _zeroAddressCheck(address _entity) internal pure {
        require(_entity != address(0), "Invalid address");
    }

    function _isValidTransfer(bool _isTransfer) internal pure {
        require(_isTransfer, "Transfer Invalid");
    }

    // Require msg.sender to be the specified module type
    modifier onlyModule(uint8 _type) {
        require(_isModule(msg.sender, _type));
        _;
    }

    modifier isIssuanceAllowed() {
        require(issuance, "Issuance frozen");
        _;
    }

    modifier checkGranularity(uint256 _value) {
        require(_value % granularity == 0, "Invalid granularity");
        _;
    }

    // Modifier to check whether the msg.sender is authorised or not
    modifier onlyController() {
        require(msg.sender == controller, "Not Authorised");
        _;
    }

    /**
     * @notice constructor
     * @param _name Name of the SecurityToken
     * @param _symbol Symbol of the Token
     * @param _decimals Decimals for the securityToken
     * @param _granularity granular level of the token
     * @param _tokenDetails Details of the token that are stored off-chain
     * @param _polymathRegistry Contract address of the polymath registry
     * @param _delegate Contract address of the delegate
     */
    constructor(
        string memory _name,
        string memory _symbol,
        uint8 _decimals,
        uint256 _granularity,
        string memory _tokenDetails,
        address _polymathRegistry,
        address _delegate
    )
        public
        ERC20Detailed(_name, _symbol, _decimals)
    {
        _zeroAddressCheck(_polymathRegistry);
        _zeroAddressCheck(_delegate);
        polymathRegistry = _polymathRegistry;
        //When it is created, the owner is the STR
        updateFromRegistry();
        delegate = _delegate;
        tokenDetails = _tokenDetails;
        granularity = _granularity;
        securityTokenVersion = SemanticVersion(3, 0, 0);
    }

    /**
      * @notice Attachs a module to the SecurityToken
      * @dev  E.G.: On deployment (through the STR) ST gets a TransferManager module attached to it
      * @dev to control restrictions on transfers.
      * @param _moduleFactory is the address of the module factory to be added
      * @param _data is data packed into bytes used to further configure the module (See STO usage)
      * @param _maxCost max amount of POLY willing to pay to the module.
      * @param _budget max amount of ongoing POLY willing to assign to the module.
      * @param _label custom module label.
      */
    function addModuleWithLabel(
        address _moduleFactory,
        bytes memory _data,
        uint256 _maxCost,
        uint256 _budget,
        bytes32 _label
    )
        public
        onlyOwner
        nonReentrant
    {
        //Check that the module factory exists in the ModuleRegistry - will throw otherwise
        IModuleRegistry(moduleRegistry).useModule(_moduleFactory);
        IModuleFactory moduleFactory = IModuleFactory(_moduleFactory);
        uint8[] memory moduleTypes = moduleFactory.types();
        uint256 moduleCost = moduleFactory.setupCostInPoly();
        require(moduleCost <= _maxCost, "Invalid cost");
        //Approve fee for module
        ERC20(polyToken).approve(_moduleFactory, moduleCost);
        //Creates instance of module from factory
        address module = moduleFactory.deploy(_data);
        require(modulesToData[module].module == address(0), "Module exists");
        //Approve ongoing budget
        ERC20(polyToken).approve(module, _budget);
        //Add to SecurityToken module map
        bytes32 moduleName = moduleFactory.name();
        uint256[] memory moduleIndexes = new uint256[](moduleTypes.length);
        uint256 i;
        for (i = 0; i < moduleTypes.length; i++) {
            moduleIndexes[i] = modules[moduleTypes[i]].length;
            modules[moduleTypes[i]].push(module);
        }
        modulesToData[module] = ModuleData(
            moduleName,
            module,
            _moduleFactory,
            false,
            moduleTypes,
            moduleIndexes,
            names[moduleName].length,
            _label
        );
        names[moduleName].push(module);
        //Emit log event
        /*solium-disable-next-line security/no-block-members*/
        emit ModuleAdded(moduleTypes, moduleName, _moduleFactory, module, moduleCost, _budget, _label);
    }

    /**
    * @notice addModule function will call addModuleWithLabel() with an empty label for backward compatible
    */
    function addModule(address _moduleFactory, bytes calldata _data, uint256 _maxCost, uint256 _budget) external {
        addModuleWithLabel(_moduleFactory, _data, _maxCost, _budget, "");
    }

    /**
    * @notice Archives a module attached to the SecurityToken
    * @param _module address of module to archive
    */
    function archiveModule(address _module) external onlyOwner {
        TokenLib.archiveModule(modulesToData[_module]);
    }

    function upgradeModule(address _module) external onlyOwner {
        TokenLib.upgradeModule(modulesToData[_module]);
    }

    /**
    * @notice Unarchives a module attached to the SecurityToken
    * @param _module address of module to unarchive
    */
    function unarchiveModule(address _module) external onlyOwner {
        TokenLib.unarchiveModule(modulesToData[_module]);
    }

    /**
    * @notice Removes a module attached to the SecurityToken
    * @param _module address of module to unarchive
    */
    function removeModule(address _module) external onlyOwner {
        TokenLib.removeModule(_module, modules, modulesToData, names);
    }

    /**
    * @notice Allows the owner to withdraw unspent POLY stored by them on the ST or any ERC20 token.
    * @dev Owner can transfer POLY to the ST which will be used to pay for modules that require a POLY fee.
    * @param _tokenContract Address of the ERC20Basic compliance token
    * @param _value amount of POLY to withdraw
    */
    function withdrawERC20(address _tokenContract, uint256 _value) external onlyOwner {
        IERC20 token = IERC20(_tokenContract);
        require(token.transfer(owner(), _value));
    }

    /**
    * @notice allows owner to increase/decrease POLY approval of one of the modules
    * @param _module module address
    * @param _change change in allowance
    * @param _increase true if budget has to be increased, false if decrease
    */
    function changeModuleBudget(address _module, uint256 _change, bool _increase) external onlyOwner {
        TokenLib.changeModuleBudget(_module, _change, _increase, polyToken, modulesToData);
    }

    /**
     * @notice updates the tokenDetails associated with the token
     * @param _newTokenDetails New token details
     */
    function updateTokenDetails(string calldata _newTokenDetails) external onlyOwner {
        emit UpdateTokenDetails(tokenDetails, _newTokenDetails);
        tokenDetails = _newTokenDetails;
    }

    /**
    * @notice Allows owner to change token granularity
    * @param _granularity granularity level of the token
    */
    function changeGranularity(uint256 _granularity) external onlyOwner {
        require(_granularity != 0, "Invalid granularity");
        emit GranularityChanged(granularity, _granularity);
        granularity = _granularity;
    }

    /**
    * @notice Allows owner to change data store
    * @param _dataStore Address of the token data store
    */
    function changeDataStore(address _dataStore) external onlyOwner {
        _zeroAddressCheck(_dataStore);
        dataStore = _dataStore;
    }

    /**
     * @notice Allows to change the treasury wallet address
     * @param _wallet Ethereum address of the treasury wallet
     */
    function changeTreasuryWallet(address _wallet) external onlyOwner {
        _zeroAddressCheck(_wallet);
        emit TreasuryWalletChanged(IDataStore(dataStore).getAddress(TREASURY), _wallet);
        IDataStore(dataStore).setAddress(TREASURY, _wallet);
    }

    /**
    * @notice Keeps track of the number of non-zero token holders
    * @param _from sender of transfer
    * @param _to receiver of transfer
    * @param _value value of transfer
    */
    function _adjustInvestorCount(address _from, address _to, uint256 _value) internal {
        holderCount = TokenLib.adjustInvestorCount(holderCount, _from, _to, _value, balanceOf(_to), balanceOf(_from), dataStore);
    }

    /**
     * @notice freezes transfers
     */
    function freezeTransfers() external onlyOwner {
        require(!transfersFrozen);
        transfersFrozen = true;
        /*solium-disable-next-line security/no-block-members*/
        emit FreezeTransfers(true);
    }

    /**
     * @notice Unfreeze transfers
     */
    function unfreezeTransfers() external onlyOwner {
        require(transfersFrozen);
        transfersFrozen = false;
        /*solium-disable-next-line security/no-block-members*/
        emit FreezeTransfers(false);
    }

    /**
     * @notice Internal - adjusts token holder balance at checkpoint before a token transfer
     * @param _investor address of the token holder affected
     */
    function _adjustBalanceCheckpoints(address _investor) internal {
        TokenLib.adjustCheckpoints(checkpointBalances[_investor], balanceOf(_investor), currentCheckpointId);
    }

    /**
     * @notice Overloaded version of the transfer function
     * @param _to receiver of transfer
     * @param _value value of transfer
     * @return bool success
     */
    function transfer(address _to, uint256 _value) public returns(bool success) {
        transferWithData(_to, _value, "");
        return true;
    }

    /**
     * @notice Transfer restrictions can take many forms and typically involve on-chain rules or whitelists.
     * However for many types of approved transfers, maintaining an on-chain list of approved transfers can be
     * cumbersome and expensive. An alternative is the co-signing approach, where in addition to the token holder
     * approving a token transfer, and authorised entity provides signed data which further validates the transfer.
     * @param _to address The address which you want to transfer to
     * @param _value uint256 the amount of tokens to be transferred
     * @param _data The `bytes _data` allows arbitrary data to be submitted alongside the transfer.
     * for the token contract to interpret or record. This could be signed data authorising the transfer
     * (e.g. a dynamic whitelist) but is flexible enough to accomadate other use-cases.
     */
    function transferWithData(address _to, uint256 _value, bytes memory _data) public {
        _isValidTransfer(_updateTransfer(msg.sender, _to, _value, _data));
        require(super.transfer(_to, _value));
    }

    /**
     * @notice Overloaded version of the transferFrom function
     * @param _from sender of transfer
     * @param _to receiver of transfer
     * @param _value value of transfer
     * @return bool success
     */
    function transferFrom(address _from, address _to, uint256 _value) public returns(bool) {
        transferFromWithData(_from, _to, _value, "");
        return true;
    }

    /**
     * @notice Transfer restrictions can take many forms and typically involve on-chain rules or whitelists.
     * However for many types of approved transfers, maintaining an on-chain list of approved transfers can be
     * cumbersome and expensive. An alternative is the co-signing approach, where in addition to the token holder
     * approving a token transfer, and authorised entity provides signed data which further validates the transfer.
     * @dev `msg.sender` MUST have a sufficient `allowance` set and this `allowance` must be debited by the `_value`.
     * @param _from address The address which you want to send tokens from
     * @param _to address The address which you want to transfer to
     * @param _value uint256 the amount of tokens to be transferred
     * @param _data The `bytes _data` allows arbitrary data to be submitted alongside the transfer.
     * for the token contract to interpret or record. This could be signed data authorising the transfer
     * (e.g. a dynamic whitelist) but is flexible enough to accomadate other use-cases.
     */
    function transferFromWithData(address _from, address _to, uint256 _value, bytes memory _data) public {
        _isValidTransfer(_updateTransfer(_from, _to, _value, _data));
        require(super.transferFrom(_from, _to, _value));
    }

    /**
     * @notice Updates internal variables when performing a transfer
     * @param _from sender of transfer
     * @param _to receiver of transfer
     * @param _value value of transfer
     * @param _data data to indicate validation
     * @return bool success
     */
    function _updateTransfer(address _from, address _to, uint256 _value, bytes memory _data) internal nonReentrant returns(bool) {
        // NB - the ordering in this function implies the following:
        //  - investor counts are updated before transfer managers are called - i.e. transfer managers will see
        //investor counts including the current transfer.
        //  - checkpoints are updated after the transfer managers are called. This allows TMs to create
        //checkpoints as though they have been created before the current transactions,
        //  - to avoid the situation where a transfer manager transfers tokens, and this function is called recursively,
        //the function is marked as nonReentrant. This means that no TM can transfer (or mint / burn) tokens.
        _adjustInvestorCount(_from, _to, _value);
        bool verified = _executeTransfer(_from, _to, _value, _data);
        _adjustBalanceCheckpoints(_from);
        _adjustBalanceCheckpoints(_to);
        return verified;
    }

    /**
     * @notice Validate transfer with TransferManager module if it exists
     * @dev TransferManager module has a key of 2
     * function (no change in the state).
     * @param _from sender of transfer
     * @param _to receiver of transfer
     * @param _value value of transfer
     * @param _data data to indicate validation
     * @return bool
     */
    function _executeTransfer(
        address _from,
        address _to,
        uint256 _value,
        bytes memory _data
    )
        internal
        checkGranularity(_value)
        returns(bool)
    {
        if (!transfersFrozen) {
            bool isInvalid;
            bool isValid;
            bool isForceValid;
            bool unarchived;
            address module;
            uint256 tmLength = modules[TRANSFER_KEY].length;
            for (uint256 i = 0; i < tmLength; i++) {
                module = modules[TRANSFER_KEY][i];
                if (!modulesToData[module].isArchived) {
                    unarchived = true;
                    ITransferManager.Result valid = ITransferManager(module).executeTransfer(_from, _to, _value, _data);
                    if (valid == ITransferManager.Result.INVALID) {
                        isInvalid = true;
                    } else if (valid == ITransferManager.Result.VALID) {
                        isValid = true;
                    } else if (valid == ITransferManager.Result.FORCE_VALID) {
                        isForceValid = true;
                    }
                }
            }
            // If no unarchived modules, return true by default
            return unarchived ? (isForceValid ? true : (isInvalid ? false : isValid)) : true;
        }
        return false;
    }

    /**
     * @notice A security token issuer can specify that issuance has finished for the token
     * (i.e. no new tokens can be minted or issued).
     * @dev If a token returns FALSE for `isIssuable()` then it MUST always return FALSE in the future.
     * If a token returns FALSE for `isIssuable()` then it MUST never allow additional tokens to be issued.
     * @return bool `true` signifies the minting is allowed. While `false` denotes the end of minting
     */
    function isIssuable() external view returns (bool) {
        return issuance;
    }

    /**
     * @notice Permanently freeze issuance of this security token.
     * @dev It MUST NOT be possible to increase `totalSuppy` after this function is called.
     */
    function freezeIssuance(bytes calldata _signature) external isIssuanceAllowed onlyOwner {
        require(owner() == TokenLib.recoverFreezeIssuanceAckSigner(_signature), "Owner did not sign");
        issuance = false;
        /*solium-disable-next-line security/no-block-members*/
        emit FreezeIssuance();
    }

    /**
     * @notice This function must be called to increase the total supply (Corresponds to mint function of ERC20).
     * @dev It only be called by the token issuer or the operator defined by the issuer. ERC1594 doesn't have
     * have the any logic related to operator but its superset ERC1400 have the operator logic and this function
     * is allowed to call by the operator.
     * @param _tokenHolder The account that will receive the created tokens (account should be whitelisted or KYCed).
     * @param _value The amount of tokens need to be issued
     * @param _data The `bytes _data` allows arbitrary data to be submitted alongside the transfer.
     */
    function issue(
        address _tokenHolder,
        uint256 _value,
        bytes calldata _data
    )
        external
        isIssuanceAllowed
    {
        _onlyModuleOrOwner(MINT_KEY);
<<<<<<< HEAD
=======
        _issue(_tokenHolder, _value, _data);
    }

    function _issue(
        address _tokenHolder,
        uint256 _value,
        bytes memory _data
    )
        internal
    {
>>>>>>> 735ab291
        // Add a function to validate the `_data` parameter
        _isValidTransfer(_updateTransfer(address(0), _tokenHolder, _value, _data));
        _mint(_tokenHolder, _value);
        emit Issued(msg.sender, _tokenHolder, _value, _data);
    }

    /**
     * @notice issue new tokens and assigns them to the target _tokenHolder.
     * @dev Can only be called by the issuer or STO attached to the token.
     * @param _tokenHolders A list of addresses to whom the minted tokens will be dilivered
     * @param _values A list of number of tokens get minted and transfer to corresponding address of the investor from _tokenHolders[] list
     * @return success
     */
    function issueMulti(address[] calldata _tokenHolders, uint256[] calldata _values) external isIssuanceAllowed {
        _onlyModuleOrOwner(MINT_KEY);
        require(_tokenHolders.length == _values.length, "Incorrect inputs");
        for (uint256 i = 0; i < _tokenHolders.length; i++) {
            _issue(_tokenHolders[i], _values[i], "");
        }
    }

    /**
     * @notice This function redeem an amount of the token of a msg.sender. For doing so msg.sender may incentivize
     * using different ways that could be implemented with in the `redeem` function definition. But those implementations
     * are out of the scope of the ERC1594.
     * @param _value The amount of tokens need to be redeemed
     * @param _data The `bytes _data` it can be used in the token contract to authenticate the redemption.
     */
    function redeem(uint256 _value, bytes calldata _data) external onlyModule(BURN_KEY) {
        // Add a function to validate the `_data` parameter
        require(_checkAndBurn(msg.sender, _value, _data), "Invalid redeem");
    }

    /**
     * @notice Checks if an address is a module of certain type
     * @param _module Address to check
     * @param _type type to check against
     */
    function isModule(address _module, uint8 _type) public view returns(bool) {
        return _isModule(_module, _type);
    }

    function _checkAndBurn(address _from, uint256 _value, bytes memory _data) internal returns(bool) {
        bool verified = _updateTransfer(_from, address(0), _value, _data);
        _burn(_from, _value);
        emit Redeemed(address(0), msg.sender, _value, _data);
        return verified;
    }

    /**
     * @notice This function redeem an amount of the token of a msg.sender. For doing so msg.sender may incentivize
     * using different ways that could be implemented with in the `redeem` function definition. But those implementations
     * are out of the scope of the ERC1594.
     * @dev It is analogy to `transferFrom`
     * @param _tokenHolder The account whose tokens gets redeemed.
     * @param _value The amount of tokens need to be redeemed
     * @param _data The `bytes _data` it can be used in the token contract to authenticate the redemption.
     */
    function redeemFrom(address _tokenHolder, uint256 _value, bytes calldata _data) external onlyModule(BURN_KEY) {
        // Add a function to validate the `_data` parameter
        require(_updateTransfer(_tokenHolder, address(0), _value, _data), "Invalid redeem");
        _burnFrom(_tokenHolder, _value);
        emit Redeemed(msg.sender, _tokenHolder, _value, _data);
    }

    /**
     * @notice Creates a checkpoint that can be used to query historical balances / totalSuppy
     * @return uint256
     */
    function createCheckpoint() external returns(uint256) {
        _onlyModuleOrOwner(CHECKPOINT_KEY);
        IDataStore dataStoreInstance = IDataStore(dataStore);
        // currentCheckpointId can only be incremented by 1 and hence it can not be overflowed
        currentCheckpointId = currentCheckpointId + 1;
        /*solium-disable-next-line security/no-block-members*/
        checkpointTimes.push(now);
        checkpointTotalSupply[currentCheckpointId] = totalSupply();
        emit CheckpointCreated(currentCheckpointId, dataStoreInstance.getAddressArrayLength(INVESTORSKEY));
        return currentCheckpointId;
    }

    /**
     * @notice Used by the issuer to set the controller addresses
     * @param _controller address of the controller
     */
    function setController(address _controller) public onlyOwner {
        require(isControllable());
        emit SetController(controller, _controller);
        controller = _controller;
    }

    /**
     * @notice Used by the issuer to permanently disable controller functionality
     * @dev enabled via feature switch "disableControllerAllowed"
     */
<<<<<<< HEAD
    function disableController(bytes calldata _signature) external onlyOwner {
        require(owner() == TokenLib.recoverDisableControllerAckSigner(_signature), "Owner did not sign");
        require(_isControllable());
=======
    function disableController() external isEnabled("disableControllerAllowed") onlyOwner {
        require(isControllable());
>>>>>>> 735ab291
        controllerDisabled = true;
        delete controller;
        emit DisableController();
    }

    /**
     * @notice Transfers of securities may fail for a number of reasons. So this function will used to understand the
     * cause of failure by getting the byte value. Which will be the ESC that follows the EIP 1066. ESC can be mapped
     * with a reson string to understand the failure cause, table of Ethereum status code will always reside off-chain
     * @param _to address The address which you want to transfer to
     * @param _value uint256 the amount of tokens to be transferred
     * @param _data The `bytes _data` allows arbitrary data to be submitted alongside the transfer.
     * @return bool It signifies whether the transaction will be executed or not.
     * @return byte Ethereum status code (ESC)
     * @return bytes32 Application specific reason code
     */
    function canTransfer(address _to, uint256 _value, bytes calldata _data) external view returns (bool, byte, bytes32) {
        return _canTransfer(msg.sender, _to, _value, _data);
    }

    /**
     * @notice Transfers of securities may fail for a number of reasons. So this function will used to understand the
     * cause of failure by getting the byte value. Which will be the ESC that follows the EIP 1066. ESC can be mapped
     * with a reson string to understand the failure cause, table of Ethereum status code will always reside off-chain
     * @param _from address The address which you want to send tokens from
     * @param _to address The address which you want to transfer to
     * @param _value uint256 the amount of tokens to be transferred
     * @param _data The `bytes _data` allows arbitrary data to be submitted alongside the transfer.
     * @return bool It signifies whether the transaction will be executed or not.
     * @return byte Ethereum status code (ESC)
     * @return bytes32 Application specific reason code
     */
    function canTransferFrom(address _from, address _to, uint256 _value, bytes calldata _data) external view returns (bool, byte, bytes32) {
        (bool success, byte reasonCode, bytes32 appCode) = _canTransfer(_from, _to, _value, _data);
        if (success && _value > allowance(_from, msg.sender)) {
            return (false, 0x53, bytes32(0));
        }
        return (success, reasonCode, appCode);
    }

    function _canTransfer(address _from, address _to, uint256 _value, bytes memory _data) internal view returns (bool, byte, bytes32) {
        bytes32 appCode;
        bool success;
        if (_value % granularity != 0) {
            return (false, 0x50, "Invalid granularity");
        }
        (success, appCode) = TokenLib.verifyTransfer(modules[TRANSFER_KEY], modulesToData, _from, _to, _value, _data, transfersFrozen);
        if (!success)
            return (false, 0x50, appCode);

        else if (balanceOf(_from) < _value)
            return (false, 0x52, bytes32(0));

        else if (_to == address(0))
            return (false, 0x57, bytes32(0));

        else if (!KindMath.checkAdd(balanceOf(_to), _value))
            return (false, 0x50, bytes32(0));
        return (true, 0x51, bytes32(0));
    }

    /**
     * @notice Used to attach a new document to the contract, or update the URI or hash of an existing attached document
     * @dev Can only be executed by the owner of the contract.
     * @param _name Name of the document. It should be unique always
     * @param _uri Off-chain uri of the document from where it is accessible to investors/advisors to read.
     * @param _documentHash hash (of the contents) of the document.
     */
    function setDocument(bytes32 _name, string calldata _uri, bytes32 _documentHash) external onlyOwner {
        require(_name != bytes32(0), "Bad name");
        require(bytes(_uri).length > 0, "Bad uri");
        if (_documents[_name].lastModified == uint256(0)) {
            _docNames.push(_name);
            _docIndexes[_name] = _docNames.length;
        }
        _documents[_name] = Document(_documentHash, now, _uri);
        emit DocumentUpdated(_name, _uri, _documentHash);
    }

    /**
     * @notice Used to remove an existing document from the contract by giving the name of the document.
     * @dev Can only be executed by the owner of the contract.
     * @param _name Name of the document. It should be unique always
     */
    function removeDocument(bytes32 _name) external onlyOwner {
        require(_documents[_name].lastModified != uint256(0), "Not existed");
        uint256 index = _docIndexes[_name] - 1;
        if (index != _docNames.length - 1) {
            _docNames[index] = _docNames[_docNames.length - 1];
            _docIndexes[_docNames[index]] = index + 1;
        }
        _docNames.length--;
        emit DocumentRemoved(_name, _documents[_name].uri, _documents[_name].docHash);
        delete _documents[_name];
    }

    /**
     * @notice In order to provide transparency over whether `controllerTransfer` / `controllerRedeem` are useable
     * or not `isControllable` function will be used.
     * @dev If `isControllable` returns `false` then it always return `false` and
     * `controllerTransfer` / `controllerRedeem` will always revert.
     * @return bool `true` when controller address is non-zero otherwise return `false`.
     */
    function isControllable() public view returns (bool) {
        return !controllerDisabled;
    }

    /**
     * @notice This function allows an authorised address to transfer tokens between any two token holders.
     * The transfer must still respect the balances of the token holders (so the transfer must be for at most
     * `balanceOf(_from)` tokens) and potentially also need to respect other transfer restrictions.
     * @dev This function can only be executed by the `controller` address.
     * @param _from Address The address which you want to send tokens from
     * @param _to Address The address which you want to transfer to
     * @param _value uint256 the amount of tokens to be transferred
     * @param _data data to validate the transfer. (It is not used in this reference implementation
     * because use of `_data` parameter is implementation specific).
     * @param _operatorData data attached to the transfer by controller to emit in event. (It is more like a reason string
     * for calling this function (aka force transfer) which provides the transparency on-chain).
     */
    function controllerTransfer(address _from, address _to, uint256 _value, bytes calldata _data, bytes calldata _operatorData) external onlyController {
        require(isControllable());
        _updateTransfer(_from, _to, _value, _data);
        _transfer(_from, _to, _value);
        emit ControllerTransfer(msg.sender, _from, _to, _value, _data, _operatorData);
    }

    /**
     * @notice This function allows an authorised address to redeem tokens for any token holder.
     * The redemption must still respect the balances of the token holder (so the redemption must be for at most
     * `balanceOf(_tokenHolder)` tokens) and potentially also need to respect other transfer restrictions.
     * @dev This function can only be executed by the `controller` address.
     * @param _tokenHolder The account whose tokens will be redeemed.
     * @param _value uint256 the amount of tokens need to be redeemed.
     * @param _data data to validate the transfer. (It is not used in this reference implementation
     * because use of `_data` parameter is implementation specific).
     * @param _operatorData data attached to the transfer by controller to emit in event. (It is more like a reason string
     * for calling this function (aka force transfer) which provides the transparency on-chain).
     */
    function controllerRedeem(address _tokenHolder, uint256 _value, bytes calldata _data, bytes calldata _operatorData) external onlyController {
        require(isControllable());
        _checkAndBurn(_tokenHolder, _value, _data);
        emit ControllerRedemption(msg.sender, _tokenHolder, _value, _data, _operatorData);
    }

    function _implementation() internal view returns(address) {
        return delegate;
    }

    function updateFromRegistry() public onlyOwner {
        moduleRegistry = PolymathRegistry(polymathRegistry).getAddress("ModuleRegistry");
        securityTokenRegistry = PolymathRegistry(polymathRegistry).getAddress("SecurityTokenRegistry");
        polyToken = PolymathRegistry(polymathRegistry).getAddress("PolyToken");
    }
}<|MERGE_RESOLUTION|>--- conflicted
+++ resolved
@@ -504,8 +504,6 @@
         isIssuanceAllowed
     {
         _onlyModuleOrOwner(MINT_KEY);
-<<<<<<< HEAD
-=======
         _issue(_tokenHolder, _value, _data);
     }
 
@@ -516,7 +514,6 @@
     )
         internal
     {
->>>>>>> 735ab291
         // Add a function to validate the `_data` parameter
         _isValidTransfer(_updateTransfer(address(0), _tokenHolder, _value, _data));
         _mint(_tokenHolder, _value);
@@ -612,14 +609,9 @@
      * @notice Used by the issuer to permanently disable controller functionality
      * @dev enabled via feature switch "disableControllerAllowed"
      */
-<<<<<<< HEAD
     function disableController(bytes calldata _signature) external onlyOwner {
         require(owner() == TokenLib.recoverDisableControllerAckSigner(_signature), "Owner did not sign");
         require(_isControllable());
-=======
-    function disableController() external isEnabled("disableControllerAllowed") onlyOwner {
-        require(isControllable());
->>>>>>> 735ab291
         controllerDisabled = true;
         delete controller;
         emit DisableController();
