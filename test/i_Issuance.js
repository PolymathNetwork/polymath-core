import latestTime from "./helpers/latestTime";
import { duration, ensureException, promisifyLogWatch, latestBlock } from "./helpers/utils";
import takeSnapshot, { increaseTime, revertToSnapshot } from "./helpers/time";
import { encodeProxyCall, encodeModuleCall } from "./helpers/encodeCall";
import { setUpPolymathNetwork, deployCappedSTOAndVerifyed, deployGPMAndVerifyed } from "./helpers/createInstances";

const CappedSTOFactory = artifacts.require("./CappedSTOFactory.sol");
const CappedSTO = artifacts.require("./CappedSTO.sol");
const SecurityToken = artifacts.require("./SecurityToken.sol");
const GeneralTransferManager = artifacts.require("./GeneralTransferManager");
const GeneralPermissionManager = artifacts.require("./GeneralPermissionManager");

const Web3 = require("web3");
const BigNumber = require("bignumber.js");
const web3 = new Web3(new Web3.providers.HttpProvider("http://localhost:8545")); // Hardcoded development port

contract("Issuance", accounts => {
    // Accounts Variable declaration
    let account_polymath;
    let account_investor1;
    let account_issuer;
    let token_owner;
    let account_investor2;
    let account_fundsReceiver;
    let account_delegate;
    let blockNo;
    let balanceOfReceiver;
    let message = "Transaction Should Fail!";
    const TM_Perm = "WHITELIST";
    const delegateDetails = "I am delegate";
    // investor Details
    let fromTime = latestTime();
    let toTime = latestTime() + duration.days(15);
    let expiryTime = toTime + duration.days(100);

    // Contract Instance Declaration
    let I_GeneralPermissionManagerFactory;
    let I_SecurityTokenRegistryProxy;
    let I_GeneralTransferManagerFactory;
    let I_GeneralPermissionManager;
    let I_GeneralTransferManager;
    let I_ModuleRegistryProxy;
    let I_ModuleRegistry;
    let I_FeatureRegistry;
    let I_SecurityTokenRegistry;
    let I_CappedSTOFactory;
    let I_MRProxied;
    let I_STRProxied;
    let I_STFactory;
    let I_SecurityToken;
    let I_CappedSTO;
    let I_PolyToken;
    let I_PolymathRegistry;

    // SecurityToken Details (Launched ST on the behalf of the issuer)
    const name = "Demo Token";
    const symbol = "DET";
    const tokenDetails = "This is equity type of issuance";
    const decimals = 18;

    // Module key
    const permissionManagerKey = 1;
    const transferManagerKey = 2;
    const stoKey = 3;
    const budget = 0;

    // Initial fee for ticker registry and security token registry
    const initRegFee = web3.utils.toWei("250");

    // Capped STO details
    //let startTime;           // Start time will be 5000 seconds more than the latest time
    //let endTime;                    // Add 30 days more
    const cap = web3.utils.toWei("10000");
    const rate = 1000;
    const fundRaiseType = [0];
    const cappedSTOSetupCost = web3.utils.toWei("20000", "ether");
    const maxCost = cappedSTOSetupCost;
    const STOParameters = ["uint256", "uint256", "uint256", "uint256", "uint8[]", "address"];
    const STRProxyParameters = ["address", "address", "uint256", "uint256", "address", "address"];
    const MRProxyParameters = ["address", "address"];

    before(async () => {
        // Accounts setup
        account_polymath = accounts[0];
        account_issuer = accounts[1];
        account_investor1 = accounts[3];
        account_investor2 = accounts[2];
        account_fundsReceiver = accounts[4];
        account_delegate = accounts[5];
        token_owner = account_issuer;

        // Step 1: Deploy the genral PM ecosystem
        let instances = await setUpPolymathNetwork(account_polymath, token_owner);

        [
            I_PolymathRegistry,
            I_PolyToken,
            I_FeatureRegistry,
            I_ModuleRegistry,
            I_ModuleRegistryProxy,
            I_MRProxied,
            I_GeneralTransferManagerFactory,
            I_STFactory,
            I_SecurityTokenRegistry,
            I_SecurityTokenRegistryProxy,
            I_STRProxied
        ] = instances;

        // STEP 5: Deploy the GeneralDelegateManagerFactory
        [I_GeneralPermissionManagerFactory] = await deployGPMAndVerifyed(account_polymath, I_MRProxied, I_PolyToken.address, 0);
        // STEP 6: Deploy the CappedSTOFactory
        [I_CappedSTOFactory] = await deployCappedSTOAndVerifyed(account_polymath, I_MRProxied, I_PolyToken.address, 0);

        // Printing all the contract addresses
        console.log(`
        --------------------- Polymath Network Smart Contracts: ---------------------
        PolymathRegistry:                  ${I_PolymathRegistry.address}
        SecurityTokenRegistryProxy:        ${I_SecurityTokenRegistryProxy.address}
        SecurityTokenRegistry:             ${I_SecurityTokenRegistry.address}
        ModuleRegistry:                    ${I_ModuleRegistry.address}
        ModuleRegistryProxy:               ${I_ModuleRegistryProxy.address}
        FeatureRegistry:                   ${I_FeatureRegistry.address}

        STFactory:                         ${I_STFactory.address}
        GeneralTransferManagerFactory:     ${I_GeneralTransferManagerFactory.address}
        GeneralPermissionManagerFactory:   ${I_GeneralPermissionManagerFactory.address}

        CappedSTOFactory:                  ${I_CappedSTOFactory.address}
        -----------------------------------------------------------------------------
        `);
    });

    describe("Launch SecurityToken & STO on the behalf of the issuer", async () => {

        describe("Create securityToken for the issuer by the polymath", async () => {

            it("POLYMATH: Should register the ticker before the generation of the security token", async () => {
                await I_PolyToken.getTokens(10000 * Math.pow(10, 18), account_polymath);
                await I_PolyToken.approve(I_STRProxied.address, initRegFee, { from: account_polymath });
                let tx = await I_STRProxied.registerTicker(account_polymath, symbol, name, { from: account_polymath });
                assert.equal(tx.logs[0].args._owner, account_polymath);
                assert.equal(tx.logs[0].args._ticker, symbol);
            });

            it("POLYMATH: Should generate the new security token with the same symbol as registered above", async () => {
                await I_PolyToken.approve(I_STRProxied.address, initRegFee, { from: account_polymath });
                let _blockNo = latestBlock();
                let tx = await I_STRProxied.generateSecurityToken(name, symbol, tokenDetails, false, { from: account_polymath });

                // Verify the successful generation of the security token
                assert.equal(tx.logs[1].args._ticker, symbol, "SecurityToken doesn't get deployed");

                I_SecurityToken = SecurityToken.at(tx.logs[1].args._securityTokenAddress);

                const log = await promisifyLogWatch(I_SecurityToken.ModuleAdded({ from: _blockNo }), 1);

                // Verify that GeneralTransferManager module get added successfully or not
                assert.equal(log.args._types[0].toNumber(), transferManagerKey);
                assert.equal(web3.utils.toAscii(log.args._name).replace(/\u0000/g, ""), "GeneralTransferManager");
            });

            it("POLYMATH: Should intialize the auto attached modules", async () => {
                let moduleData = (await I_SecurityToken.getModulesByType(transferManagerKey))[0];
                I_GeneralTransferManager = GeneralTransferManager.at(moduleData);
            });

            it("POLYMATH: Should successfully attach the STO factory with the security token", async () => {
                // STEP 4: Deploy the CappedSTOFactory

                I_CappedSTOFactory = await CappedSTOFactory.new(I_PolyToken.address, cappedSTOSetupCost, 0, 0, { from: account_polymath });

                assert.notEqual(
                    I_CappedSTOFactory.address.valueOf(),
                    "0x0000000000000000000000000000000000000000",
                    "CappedSTOFactory contract was not deployed"
                );

                // (C) : Register the STOFactory
                await I_MRProxied.registerModule(I_CappedSTOFactory.address, { from: account_polymath });
                await I_MRProxied.verifyModule(I_CappedSTOFactory.address, true, { from: account_polymath });

                let bytesSTO = encodeModuleCall(STOParameters, [
                    latestTime() + duration.seconds(5000),
                    latestTime() + duration.days(30),
                    cap,
                    rate,
                    fundRaiseType,
                    account_fundsReceiver
                ]);

                await I_PolyToken.getTokens(cappedSTOSetupCost, account_polymath);
                await I_PolyToken.transfer(I_SecurityToken.address, cappedSTOSetupCost, { from: account_polymath });

                const tx = await I_SecurityToken.addModule(I_CappedSTOFactory.address, bytesSTO, maxCost, 0, { from: account_polymath });

                assert.equal(tx.logs[3].args._types[0], stoKey, "CappedSTO doesn't get deployed");
                assert.equal(
                    web3.utils.toAscii(tx.logs[3].args._name).replace(/\u0000/g, ""),
                    "CappedSTO",
                    "CappedSTOFactory module was not added"
                );
                I_CappedSTO = CappedSTO.at(tx.logs[3].args._module);
            });
        });

        describe("Transfer Manager operations by the polymath_account", async () => {
            it("Should modify the whitelist", async () => {
                fromTime = latestTime();
                toTime = latestTime() + duration.days(15);
                expiryTime = toTime + duration.days(100);

                let tx = await I_GeneralTransferManager.modifyWhitelist(
                    account_investor1,
                    fromTime + duration.days(70),
                    toTime + duration.days(90),
                    expiryTime + duration.days(50),
                    true,
                    {
                        from: account_polymath
                    }
                );
                assert.equal(tx.logs[0].args._investor, account_investor1, "Failed in adding the investor in whitelist");
            });

<<<<<<< HEAD
            it("Should add the delegate with permission", async () => {
                //First attach a permission manager to the token
                await I_SecurityToken.addModule(I_GeneralPermissionManagerFactory.address, "", 0, 0, { from: account_polymath });
                let moduleData = (await I_SecurityToken.getModulesByType(permissionManagerKey))[0];
                I_GeneralPermissionManager = GeneralPermissionManager.at(moduleData);
                // Add permission to the deletgate (A regesteration process)
                await I_GeneralPermissionManager.addPermission(account_delegate, delegateDetails, { from: account_polymath });
                // Providing the permission to the delegate
                await I_GeneralPermissionManager.changePermission(account_delegate, I_GeneralTransferManager.address, TM_Perm, true, {
                    from: account_polymath
                });

                assert.isTrue(
                    await I_GeneralPermissionManager.checkPermission(account_delegate, I_GeneralTransferManager.address, TM_Perm)
                );
=======
            it("Should add the delegate with permission", async() => {
                 //First attach a permission manager to the token
                 await I_SecurityToken.addModule(I_GeneralPermissionManagerFactory.address, "", 0, 0, {from: account_polymath});
                 let moduleData = (await I_SecurityToken.getModulesByType(permissionManagerKey))[0];
                 I_GeneralPermissionManager = GeneralPermissionManager.at(moduleData);
                 // Add permission to the deletgate (A regesteration process)
                 await I_GeneralPermissionManager.addDelegate(account_delegate, delegateDetails, { from: account_polymath});
                 // Providing the permission to the delegate
                 await I_GeneralPermissionManager.changePermission(account_delegate, I_GeneralTransferManager.address, TM_Perm, true, { from: account_polymath });

                 assert.isTrue(await I_GeneralPermissionManager.checkPermission(account_delegate, I_GeneralTransferManager.address, TM_Perm));
>>>>>>> 6fcc8efd
            });

            it("POLYMATH: Should change the ownership of the SecurityToken", async () => {
                await I_SecurityToken.transferOwnership(token_owner, { from: account_polymath });

                assert.equal(await I_SecurityToken.owner.call(), token_owner);
            });
        });

        describe("Operations on the STO", async () => {
            it("Should Buy the tokens", async () => {
                balanceOfReceiver = await web3.eth.getBalance(account_fundsReceiver);
                blockNo = latestBlock();
                // Jump time
                await increaseTime(5000);
                // Fallback transaction
                await web3.eth.sendTransaction({
                    from: account_investor1,
                    to: I_CappedSTO.address,
                    gas: 6100000,
                    value: web3.utils.toWei("1", "ether")
                });

                assert.equal((await I_CappedSTO.getRaised.call(0)).dividedBy(new BigNumber(10).pow(18)).toNumber(), 1);

                assert.equal(await I_CappedSTO.investorCount.call(), 1);

                assert.equal((await I_SecurityToken.balanceOf(account_investor1)).dividedBy(new BigNumber(10).pow(18)).toNumber(), 1000);
            });

            it("Verification of the event Token Purchase", async () => {
                const log = await promisifyLogWatch(I_CappedSTO.TokenPurchase({ from: blockNo }), 1);
                assert.equal(log.args.purchaser, account_investor1, "Wrong address of the investor");
                assert.equal(log.args.amount.dividedBy(new BigNumber(10).pow(18)).toNumber(), 1000, "Wrong No. token get dilivered");
            });

            it("should add the investor into the whitelist by the delegate", async () => {
                let tx = await I_GeneralTransferManager.modifyWhitelist(account_investor2, fromTime, toTime, expiryTime, true, {
                    from: account_delegate,
                    gas: 7000000
                });
                assert.equal(tx.logs[0].args._investor, account_investor2, "Failed in adding the investor in whitelist");
            });

            it("Should buy the token", async () => {
                await web3.eth.sendTransaction({
                    from: account_investor2,
                    to: I_CappedSTO.address,
                    gas: 2100000,
                    value: web3.utils.toWei("1", "ether")
                });

                assert.equal((await I_CappedSTO.getRaised.call(0)).dividedBy(new BigNumber(10).pow(18)).toNumber(), 2);

                assert.equal(await I_CappedSTO.investorCount.call(), 2);

                assert.equal((await I_SecurityToken.balanceOf(account_investor2)).dividedBy(new BigNumber(10).pow(18)).toNumber(), 1000);
            });
        });
    });
});<|MERGE_RESOLUTION|>--- conflicted
+++ resolved
@@ -222,23 +222,6 @@
                 assert.equal(tx.logs[0].args._investor, account_investor1, "Failed in adding the investor in whitelist");
             });
 
-<<<<<<< HEAD
-            it("Should add the delegate with permission", async () => {
-                //First attach a permission manager to the token
-                await I_SecurityToken.addModule(I_GeneralPermissionManagerFactory.address, "", 0, 0, { from: account_polymath });
-                let moduleData = (await I_SecurityToken.getModulesByType(permissionManagerKey))[0];
-                I_GeneralPermissionManager = GeneralPermissionManager.at(moduleData);
-                // Add permission to the deletgate (A regesteration process)
-                await I_GeneralPermissionManager.addPermission(account_delegate, delegateDetails, { from: account_polymath });
-                // Providing the permission to the delegate
-                await I_GeneralPermissionManager.changePermission(account_delegate, I_GeneralTransferManager.address, TM_Perm, true, {
-                    from: account_polymath
-                });
-
-                assert.isTrue(
-                    await I_GeneralPermissionManager.checkPermission(account_delegate, I_GeneralTransferManager.address, TM_Perm)
-                );
-=======
             it("Should add the delegate with permission", async() => {
                  //First attach a permission manager to the token
                  await I_SecurityToken.addModule(I_GeneralPermissionManagerFactory.address, "", 0, 0, {from: account_polymath});
@@ -250,7 +233,6 @@
                  await I_GeneralPermissionManager.changePermission(account_delegate, I_GeneralTransferManager.address, TM_Perm, true, { from: account_polymath });
 
                  assert.isTrue(await I_GeneralPermissionManager.checkPermission(account_delegate, I_GeneralTransferManager.address, TM_Perm));
->>>>>>> 6fcc8efd
             });
 
             it("POLYMATH: Should change the ownership of the SecurityToken", async () => {
