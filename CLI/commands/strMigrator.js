--- conflicted
+++ resolved
@@ -54,7 +54,7 @@
     //       return web3.utils.isAddress(input);
     //     },
     //     limitMessage: "Must be a valid address"
-    // }); 
+    // });
     _toStrAddress = "0x240f9f86b1465bf1b8eb29bc88cbf65573dfdd97";
   }
 
@@ -81,7 +81,7 @@
     //       return web3.utils.isAddress(input);
     //     },
     //     limitMessage: "Must be a valid address"
-    // }); 
+    // });
     _fromTrAddress = "0xc31714e6759a1ee26db1d06af1ed276340cd4233";
   }
 
@@ -192,7 +192,7 @@
     //       return web3.utils.isAddress(input);
     //     },
     //     limitMessage: "Must be a valid address"
-    // }); 
+    // });
     _fromStrAddress = "0xef58491224958d978facf55d2120c55a24516b98";
   }
 
@@ -216,11 +216,7 @@
       let event = common.getEventFromLogs(securityTokenRegistry._jsonInterface, [log], 'LogNewSecurityToken');
       if (typeof singleTicker === 'undefined' || event._ticker == singleTicker) {
         let tokenAddress = event._securityTokenAddress;
-<<<<<<< HEAD
-        let securityTokenABI = JSON.parse(require('fs').readFileSync('./CLI/data/SecurityToken1-4-0.json').toString()).abi;
-=======
         let securityTokenABI = JSON.parse(require('fs').readFileSync(`${__dirname}/../data/SecurityToken1-4-0.json`).toString()).abi;
->>>>>>> 7e050219
         console.log(`Creating SecurityToken contract instance of address: ${tokenAddress}...`);
         let token = new web3.eth.Contract(securityTokenABI, tokenAddress);
         token.setProvider(web3.currentProvider);
@@ -234,13 +230,9 @@
 
 
         let gmtAddress = (await token.methods.getModule(2, 0).call())[1];
-<<<<<<< HEAD
-        let gtmABI = JSON.parse(require('fs').readFileSync('./CLI/data/GeneralTransferManager1-4-0.json').toString()).abi;
-=======
         let gtmABI = JSON.parse(require('fs').readFileSync(`${__dirname}/../data/GeneralTransferManager1-4-0.json`).toString()).abi;
->>>>>>> 7e050219
         let gmt = new web3.eth.Contract(gtmABI, gmtAddress);
-        //let gtmEvents = await gmt.getPastEvents('LogModifyWhitelist', { fromBlock: event.blockNumber}); 
+        //let gtmEvents = await gmt.getPastEvents('LogModifyWhitelist', { fromBlock: event.blockNumber});
         let gtmLogs = await getLogsFromEtherscan(gmt.options.address, 0, 'latest', 'LogModifyWhitelist(address,uint256,address,uint256,uint256,uint256,bool)');
         let gtmEvents = common.getMultipleEventsFromLogs(gmt._jsonInterface, gtmLogs, 'LogModifyWhitelist');
 
@@ -292,11 +284,7 @@
     let failed = [];
     let totalGas = new web3.utils.BN(0);
     let polymathRegistryAddress = await contracts.polymathRegistry();
-<<<<<<< HEAD
-    let STFactoryABI = JSON.parse(require('fs').readFileSync('./build/contracts/STFactory.json').toString()).abi;
-=======
     let STFactoryABI = JSON.parse(require('fs').readFileSync(`${__dirname}/../../build/contracts/STFactory.json`).toString()).abi;
->>>>>>> 7e050219
     let STFactoryAddress = await securityTokenRegistry.methods.getSTFactoryAddress().call();
     let STFactory = new web3.eth.Contract(STFactoryABI, STFactoryAddress);
     for (const t of tokens) {
