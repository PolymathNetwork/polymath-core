var NETWORKS = {
  GANACHE: 0,
  MAINNET: 1,
  ROPSTEN: 3,
  KOVAN:42
};
var SELECTED_NETWORK = NETWORKS.GANACHE;

module.exports = {
  tickerRegistryAddress: function() {
    if(SELECTED_NETWORK == NETWORKS.GANACHE)
<<<<<<< HEAD
      return "0x41a812df6f7797e22b4df355f1cdb05dc532edec";
=======
      return "0xd081231922797026d40d6164e4577ddc612854ef";
>>>>>>> f17288bb
    else if(SELECTED_NETWORK == NETWORKS.ROPSTEN)
      return "0x8cd431b23415d132b82d44252c69e3458eec1229";
    else if(SELECTED_NETWORK == NETWORKS.KOVAN)
      return "0xcf82d3f2abdf777f559e98d85f976283595f0d30";
  },
  securityTokenRegistryAddress: function() {
    if(SELECTED_NETWORK == NETWORKS.GANACHE)
<<<<<<< HEAD
      return "0x1e2c6aeb7c6b781c05b4d02b2b5166f89b4db0c0";
=======
      return "0xddc1cae1c8abd3e8c2d477a210c3173f08423347";
>>>>>>> f17288bb
    else if(SELECTED_NETWORK == NETWORKS.ROPSTEN)
      return "0x6487a0c9cc1c5f0d2ff70f0252e4bd2b8e1d014b";
    else if(SELECTED_NETWORK == NETWORKS.KOVAN)
      return "0x00d4671f8c00fcfc2256e008242f07c1428b5836";
  },
  cappedSTOFactoryAddress: function() {
    if(SELECTED_NETWORK == NETWORKS.GANACHE)
<<<<<<< HEAD
      return "0x3c583a80920327db6a520d30cb4aeac9a92d1ab6";
=======
      return "0x422a90edf120287f0b71163a27f806b04b81c904";
>>>>>>> f17288bb
    else if(SELECTED_NETWORK == NETWORKS.ROPSTEN)
      return "0x4f8de4146250f60075a8357243a1b67c5052d80c";
    else if(SELECTED_NETWORK == NETWORKS.KOVAN)
      return "0x30e2c3fa3297808a2e9f176be6cc587cb76259c4";
  },

};<|MERGE_RESOLUTION|>--- conflicted
+++ resolved
@@ -9,11 +9,7 @@
 module.exports = {
   tickerRegistryAddress: function() {
     if(SELECTED_NETWORK == NETWORKS.GANACHE)
-<<<<<<< HEAD
-      return "0x41a812df6f7797e22b4df355f1cdb05dc532edec";
-=======
       return "0xd081231922797026d40d6164e4577ddc612854ef";
->>>>>>> f17288bb
     else if(SELECTED_NETWORK == NETWORKS.ROPSTEN)
       return "0x8cd431b23415d132b82d44252c69e3458eec1229";
     else if(SELECTED_NETWORK == NETWORKS.KOVAN)
@@ -21,11 +17,7 @@
   },
   securityTokenRegistryAddress: function() {
     if(SELECTED_NETWORK == NETWORKS.GANACHE)
-<<<<<<< HEAD
-      return "0x1e2c6aeb7c6b781c05b4d02b2b5166f89b4db0c0";
-=======
       return "0xddc1cae1c8abd3e8c2d477a210c3173f08423347";
->>>>>>> f17288bb
     else if(SELECTED_NETWORK == NETWORKS.ROPSTEN)
       return "0x6487a0c9cc1c5f0d2ff70f0252e4bd2b8e1d014b";
     else if(SELECTED_NETWORK == NETWORKS.KOVAN)
@@ -33,11 +25,7 @@
   },
   cappedSTOFactoryAddress: function() {
     if(SELECTED_NETWORK == NETWORKS.GANACHE)
-<<<<<<< HEAD
-      return "0x3c583a80920327db6a520d30cb4aeac9a92d1ab6";
-=======
       return "0x422a90edf120287f0b71163a27f806b04b81c904";
->>>>>>> f17288bb
     else if(SELECTED_NETWORK == NETWORKS.ROPSTEN)
       return "0x4f8de4146250f60075a8357243a1b67c5052d80c";
     else if(SELECTED_NETWORK == NETWORKS.KOVAN)
