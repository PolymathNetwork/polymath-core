pragma solidity ^0.5.0;

import "../TransferManager.sol";
import "./CountTransferManagerStorage.sol";
import "../../../interfaces/ISecurityToken.sol";

/**
 * @title Transfer Manager for limiting maximum number of token holders
 */
contract CountTransferManager is CountTransferManagerStorage, TransferManager {

    event ModifyHolderCount(
        uint256 _oldHolderCount,
        uint256 _newHolderCount,
        uint256 _oldNonAccreditedHolderCount,
        uint256 _newNonAccreditedHolderCount
    );

    /**
     * @notice Constructor
     * @param _securityToken Address of the security token
     */
    constructor(address _securityToken, address _polyToken) public Module(_securityToken, _polyToken) {

    }

    /** @notice Used to verify the transfer transaction and prevent a transfer if it passes the allowed amount of token holders
     * @param _from Address of the sender
     * @param _to Address of the receiver
     * @param _amount Amount to send
     */
    function executeTransfer(
        address _from,
        address _to,
        uint256 _amount,
        bytes calldata /*_data*/
    )
        external
        returns(Result)
    {
        (Result success, ) = _verifyTransfer(_from, _to, _amount);
        return success;
    }

    /**
     * @notice Used to verify the transfer transaction and prevent a transfer if it passes the allowed amount of token holders
     * @param _from Address of the sender
     * @param _to Address of the receiver
     * @param _amount Amount to send
     */
    function verifyTransfer(
        address _from,
        address _to,
        uint256 _amount,
        bytes memory /* _data */
    )
        public
        view
        returns(Result, bytes32)
<<<<<<< HEAD
=======
    {
        return _verifyTransfer(_from, _to, _amount);
    }

    function _verifyTransfer(
        address _from,
        address _to,
        uint256 _amount
    )
        internal
        view
        returns(Result, bytes32)
>>>>>>> 7a70aa58
    {
        if (!paused) {
            if (maxHolderCount < ISecurityToken(securityToken).holderCount()) {
                // Allow transfers to existing maxHolders
                if (ISecurityToken(securityToken).balanceOf(_to) != 0 || ISecurityToken(securityToken).balanceOf(_from) == _amount) {
                    return (Result.NA, bytes32(0));
                }
                return (Result.INVALID, bytes32(uint256(address(this)) << 96));
            }
            if (maxNonAccreditedHolderCount < ISecurityToken(securityToken).nonAccreditedHolderCount()) {
                // Allow transfers to that do not increase the non accredited holders count
                if (ISecurityToken(securityToken).balanceOf(_to) != 0) {
                    return (Result.NA, bytes32(0));
                } else if (ISecurityToken(securityToken).balanceOf(_from) == _amount) {
                    IDataStore dataStore = getDataStore();
                    if (!_isAccredited(_from, dataStore) || _isAccredited(_to, dataStore)) {
                        return (Result.NA, bytes32(0));
                    }
                }
                return (Result.INVALID, bytes32(uint256(address(this)) << 96));
            }
            return (Result.NA, bytes32(0));
        }
        return (Result.NA, bytes32(0));
    }


    /**
     * @notice Used to initialize the variables of the contract
     * @param _maxHolderCount Maximum no. of holders this module allows the SecurityToken to have
     */
    function configure(uint256 _maxHolderCount, uint256 _maxNonAccreditedHolderCount) public onlyFactory {
        maxHolderCount = _maxHolderCount;
        maxNonAccreditedHolderCount = _maxNonAccreditedHolderCount;
    }

    /**
    * @notice Sets the cap for the amount of token holders there can be
    * @param _maxHolderCount is the new maximum amount of token holders
    */
    function changeHolderCount(uint256 _maxHolderCount, uint256 _maxNonAccreditedHolderCount) public withPerm(ADMIN) {
        emit ModifyHolderCount(maxHolderCount, _maxHolderCount,maxNonAccreditedHolderCount, _maxNonAccreditedHolderCount);
        maxHolderCount = _maxHolderCount;
        maxNonAccreditedHolderCount = _maxNonAccreditedHolderCount;
    }

    /**
     * @notice This function returns the signature of configure function
     */
    function getInitFunction() public pure returns(bytes4) {
        return this.configure.selector;
    }

    /**
<<<<<<< HEAD
     * @notice return the amount of tokens for a given user as per the partition
     */
    function getTokensByPartition(address /*_owner*/, bytes32 /*_partition*/) external view returns(uint256){
        return 0;
    }

    /**
=======
>>>>>>> 7a70aa58
     * @notice Returns the permissions flag that are associated with CountTransferManager
     */
    function getPermissions() public view returns(bytes32[] memory) {
        bytes32[] memory allPermissions = new bytes32[](1);
        allPermissions[0] = ADMIN;
        return allPermissions;
    }

    function _isAccredited(address _investor, IDataStore dataStore) internal view returns(bool) {
        uint256 flags = dataStore.getUint256(_getKey(INVESTORFLAGS, _investor));
        uint256 flag = flags & uint256(1); //isAccredited is flag 0 so we don't need to bit shift flags.
        return flag > 0 ? true : false;
    }

    function _getKey(bytes32 _key1, address _key2) internal pure returns(bytes32) {
        return bytes32(keccak256(abi.encodePacked(_key1, _key2)));
    }

}<|MERGE_RESOLUTION|>--- conflicted
+++ resolved
@@ -57,8 +57,6 @@
         public
         view
         returns(Result, bytes32)
-<<<<<<< HEAD
-=======
     {
         return _verifyTransfer(_from, _to, _amount);
     }
@@ -71,7 +69,6 @@
         internal
         view
         returns(Result, bytes32)
->>>>>>> 7a70aa58
     {
         if (!paused) {
             if (maxHolderCount < ISecurityToken(securityToken).holderCount()) {
@@ -126,16 +123,6 @@
     }
 
     /**
-<<<<<<< HEAD
-     * @notice return the amount of tokens for a given user as per the partition
-     */
-    function getTokensByPartition(address /*_owner*/, bytes32 /*_partition*/) external view returns(uint256){
-        return 0;
-    }
-
-    /**
-=======
->>>>>>> 7a70aa58
      * @notice Returns the permissions flag that are associated with CountTransferManager
      */
     function getPermissions() public view returns(bytes32[] memory) {
