--- conflicted
+++ resolved
@@ -104,13 +104,8 @@
             require(_beneficiary == msg.sender, "Beneficiary address does not match msg.sender");
         }
 
-<<<<<<< HEAD
         require(!paused, "Should not be paused");
-        require(fundRaiseTypes[uint8(FundRaiseType.ETH)], "ETH should be the mode of investment");
-=======
-        require(!paused);
-        require(fundRaiseTypes[uint8(FundRaiseType.ETH)], "Mode of investment is not ETH.");
->>>>>>> d1b74743
+        require(fundRaiseTypes[uint8(FundRaiseType.ETH)], "Mode of investment is not ETH");
 
         uint256 weiAmount = msg.value;
         _processTx(_beneficiary, weiAmount);
@@ -124,13 +119,8 @@
       * @param _investedPOLY Amount of POLY invested
       */
     function buyTokensWithPoly(uint256 _investedPOLY) public nonReentrant{
-<<<<<<< HEAD
         require(!paused, "Should not be paused");
-        require(fundRaiseTypes[uint8(FundRaiseType.POLY)], "POLY should be the mode of investment");
-=======
-        require(!paused);
-        require(fundRaiseTypes[uint8(FundRaiseType.POLY)], "Mode of investment is not POLY.");
->>>>>>> d1b74743
+        require(fundRaiseTypes[uint8(FundRaiseType.POLY)], "Mode of investment is not POLY");
         _processTx(msg.sender, _investedPOLY);
         _forwardPoly(msg.sender, wallet, _investedPOLY);
         _postValidatePurchase(msg.sender, _investedPOLY);
