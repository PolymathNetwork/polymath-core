pragma solidity ^0.5.0;

contract OZStorage {

    mapping (address => uint256) public _balances;

    mapping (address => mapping (address => uint256)) public _allowed;

    uint256 public _totalSupply;

<<<<<<< HEAD
    string public _name;
    string public _symbol;
    uint8 public _decimals;
=======
    address private _owner;
>>>>>>> 9a80c01f

    /// @dev counter to allow mutex lock with only one SSTORE operation
    uint256 private _guardCounter;

    function totalSupply() internal view returns (uint256) {
        return _totalSupply;
    }

    function balanceOf(address _investor) internal view returns(uint256) {
        return _balances[_investor];
    }

}<|MERGE_RESOLUTION|>--- conflicted
+++ resolved
@@ -7,14 +7,6 @@
     mapping (address => mapping (address => uint256)) public _allowed;
 
     uint256 public _totalSupply;
-
-<<<<<<< HEAD
-    string public _name;
-    string public _symbol;
-    uint8 public _decimals;
-=======
-    address private _owner;
->>>>>>> 9a80c01f
 
     /// @dev counter to allow mutex lock with only one SSTORE operation
     uint256 private _guardCounter;
