pragma solidity ^0.5.0;

import "./STO.sol";
import "../../interfaces/ISecurityToken.sol";
import "openzeppelin-solidity/contracts/math/SafeMath.sol";

/**
 * @title STO module for private presales
 */
contract PreSaleSTO is STO {
    using SafeMath for uint256;

    bytes32 public constant PRE_SALE_ADMIN = "PRE_SALE_ADMIN";

    event TokensAllocated(address _investor, uint256 _amount);

    mapping(address => uint256) public investors;

    /**
     * @notice Constructor
     * @param _securityToken Address of the security token
     */
    constructor(address _securityToken, address _polyToken) public Module(_securityToken, _polyToken) {

    }

    /**
     * @notice Function used to initialize the different variables
     * @param _endTime Unix timestamp at which offering ends
     */
    function configure(uint256 _endTime) public onlyFactory {
        require(_endTime != 0, "endTime should not be 0");
        endTime = _endTime;
    }

    /**
     * @notice This function returns the signature of the configure function
     */
    function getInitFunction() public pure returns(bytes4) {
        return bytes4(keccak256("configure(uint256)"));
    }

    /**
     * @notice Returns the total no. of investors
     */
    function getNumberInvestors() public view returns(uint256) {
        return investorCount;
    }

    /**
     * @notice Returns the total no. of tokens sold
     */
<<<<<<< HEAD
    function getTokensSold() public view returns(uint256) {
=======
    function getTokensSold() external view returns (uint256) {
>>>>>>> 68f1af95
        return totalTokensSold;
    }

    /**
     * @notice Returns the permissions flag that are associated with STO
     */
    function getPermissions() public view returns(bytes32[] memory) {
        bytes32[] memory allPermissions = new bytes32[](1);
        allPermissions[0] = PRE_SALE_ADMIN;
        return allPermissions;
    }

    /**
     * @notice Function used to allocate tokens to the investor
     * @param _investor Address of the investor
     * @param _amount No. of tokens to be transferred to the investor
     * @param _etherContributed How much ETH was contributed
     * @param _polyContributed How much POLY was contributed
     */
    function allocateTokens(
        address _investor,
        uint256 _amount,
        uint256 _etherContributed,
        uint256 _polyContributed
    ) public withPerm(PRE_SALE_ADMIN) {
        /*solium-disable-next-line security/no-block-members*/
        require(now <= endTime, "Already passed Endtime");
        require(_amount > 0, "No. of tokens provided should be greater the zero");
        ISecurityToken(securityToken).mint(_investor, _amount);
        if (investors[_investor] == uint256(0)) {
            investorCount = investorCount.add(1);
        }
        investors[_investor] = investors[_investor].add(_amount);
        fundsRaised[uint8(FundRaiseType.ETH)] = fundsRaised[uint8(FundRaiseType.ETH)].add(_etherContributed);
        fundsRaised[uint8(FundRaiseType.POLY)] = fundsRaised[uint8(FundRaiseType.POLY)].add(_polyContributed);
        totalTokensSold = totalTokensSold.add(_amount);
        emit TokensAllocated(_investor, _amount);
    }

    /**
     * @notice Function used to allocate tokens to multiple investors
     * @param _investors Array of address of the investors
     * @param _amounts Array of no. of tokens to be transferred to the investors
     * @param _etherContributed Array of amount of ETH contributed by each investor
     * @param _polyContributed Array of amount of POLY contributed by each investor
     */
    function allocateTokensMulti(
        address[] memory _investors,
        uint256[] memory _amounts,
        uint256[] memory _etherContributed,
        uint256[] memory _polyContributed
    ) public withPerm(PRE_SALE_ADMIN) {
        require(_investors.length == _amounts.length, "Mis-match in length of the arrays");
        require(_etherContributed.length == _polyContributed.length, "Mis-match in length of the arrays");
        require(_etherContributed.length == _investors.length, "Mis-match in length of the arrays");
        for (uint256 i = 0; i < _investors.length; i++) {
            allocateTokens(_investors[i], _amounts[i], _etherContributed[i], _polyContributed[i]);
        }
    }
}<|MERGE_RESOLUTION|>--- conflicted
+++ resolved
@@ -50,11 +50,7 @@
     /**
      * @notice Returns the total no. of tokens sold
      */
-<<<<<<< HEAD
-    function getTokensSold() public view returns(uint256) {
-=======
     function getTokensSold() external view returns (uint256) {
->>>>>>> 68f1af95
         return totalTokensSold;
     }
 
