import latestTime from "./helpers/latestTime";
import { duration, promisifyLogWatch, latestBlock } from "./helpers/utils";
import { takeSnapshot, increaseTime, revertToSnapshot } from "./helpers/time";
import { encodeProxyCall, encodeModuleCall } from "./helpers/encodeCall";
import { catchRevert } from "./helpers/exceptions";
import { setUpPolymathNetwork, deployDummySTOAndVerifyed } from "./helpers/createInstances";

const DummySTO = artifacts.require("./DummySTO.sol");
const SecurityToken = artifacts.require("./SecurityToken.sol");
const SecurityTokenRegistryProxy = artifacts.require("./SecurityTokenRegistryProxy.sol");
const SecurityTokenRegistry = artifacts.require("./SecurityTokenRegistry.sol");
const SecurityTokenRegistryMock = artifacts.require("./SecurityTokenRegistryMock.sol");
const STFactory = artifacts.require("./STFactory.sol");
const STRGetter = artifacts.require('./STRGetter.sol');

const Web3 = require("web3");
let BN = Web3.utils.BN;
const web3 = new Web3(new Web3.providers.HttpProvider("http://localhost:8545")); // Hardcoded development port

contract("SecurityTokenRegistry", async (accounts) => {
    // Accounts Variable declaration
    let account_polymath;
    let account_investor1;
    let account_issuer;
    let token_owner;
    let account_investor2;
    let account_fundsReceiver;
    let account_delegate;
    let account_temp;
    let dummy_token;

    let balanceOfReceiver;

    let ID_snap;
    const message = "Transaction Should Fail!!";

    // Contract Instance Declaration
    let I_GeneralTransferManagerFactory;
    let I_GeneralPermissionManager;
    let I_GeneralTransferManager;
    let I_ModuleRegistryProxy;
    let I_ModuleRegistry;
    let I_FeatureRegistry;
    let I_SecurityTokenRegistry;
    let I_SecurityTokenRegistryV2;
    let I_DummySTOFactory;
    let I_STVersion;
    let I_SecurityToken;
    let I_DummySTO;
    let I_PolyToken;
    let I_STFactory;
    let I_STFactory002;
    let I_SecurityToken002;
    let I_STFactory003;
    let I_PolymathRegistry;
    let I_SecurityTokenRegistryProxy;
    let I_STRProxied;
    let I_MRProxied;
    let I_STRGetter;
    let I_Getter;

    // SecurityToken Details (Launched ST on the behalf of the issuer)
    const name = "Demo Token";
    const symbol = "DET";
    const tokenDetails = "This is equity type of issuance";
    const decimals = 18;

    //Security Token Detials (Version 2)
    const name2 = "Demo2 Token";
    const symbol2 = "DET2";
    const tokenDetails2 = "This is equity type of issuance";
    const address_zero = "0x0000000000000000000000000000000000000000";
    const one_address = "0x0000000000000000000000000000000000000001";

    // Module key
    const permissionManagerKey = 1;
    const transferManagerKey = 2;
    const stoKey = 3;
    const budget = 0;

    // Initial fee for ticker registry and security token registry
    const initRegFee = new BN(web3.utils.toWei("250"));
    const newRegFee = new BN(web3.utils.toWei("300"));

    const STRProxyParameters = ["address", "address", "uint256", "uint256", "address", "address"];
    const STOParameters = ["uint256", "uint256", "uint256", "string"];

    // Capped STO details
    const cap = new BN(web3.utils.toWei("10000"));
    const someString = "Hello string";

    let currentTime;

    before(async () => {
        currentTime = new BN(await latestTime());
        account_polymath = accounts[0];
        account_issuer = accounts[1];
        account_investor1 = accounts[9];
        account_investor2 = accounts[6];
        account_fundsReceiver = accounts[4];
        account_delegate = accounts[5];
        account_temp = accounts[8];
        token_owner = account_issuer;
        dummy_token = accounts[3];

        let instances = await setUpPolymathNetwork(account_polymath, token_owner);

        [
            I_PolymathRegistry,
            I_PolyToken,
            I_FeatureRegistry,
            I_ModuleRegistry,
            I_ModuleRegistryProxy,
            I_MRProxied,
            I_GeneralTransferManagerFactory,
            I_STFactory,
            I_SecurityTokenRegistry,
            I_SecurityTokenRegistryProxy,
            I_STRProxied,
            I_STRGetter
        ] = instances;

        // STEP 8: Deploy the CappedSTOFactory

        [I_DummySTOFactory] = await deployDummySTOAndVerifyed(account_polymath, I_MRProxied, 0);
        // Step 9: Deploy the SecurityTokenRegistry
        console.log(I_SecurityTokenRegistry.address);
        I_SecurityTokenRegistry = await SecurityTokenRegistry.new({ from: account_polymath });
<<<<<<< HEAD

        assert.notEqual(I_SecurityTokenRegistry.address.valueOf(), address_zero, "SecurityTokenRegistry contract was not deployed");
=======
        console.log(I_SecurityTokenRegistry.address);
        
        assert.notEqual(
            I_SecurityTokenRegistry.address.valueOf(),
            address_zero,
            "SecurityTokenRegistry contract was not deployed"
        );
>>>>>>> 8655f870

        // Step 9 (a): Deploy the proxy
        I_SecurityTokenRegistryProxy = await SecurityTokenRegistryProxy.new({ from: account_polymath });
        // Step 10 : Deploy the getter contract
        I_STRGetter = await STRGetter.new({ from: account_polymath });
        //Step 11: update the registries addresses from the PolymathRegistry contract
        await I_PolymathRegistry.changeAddress("SecurityTokenRegistry", I_SecurityTokenRegistryProxy.address, { from: account_polymath });
        await I_MRProxied.updateFromRegistry({ from: account_polymath });

        console.log(`
        --------------------- Polymath Network Smart Contracts: ---------------------
        PolymathRegistry:                  ${I_PolymathRegistry.address}
        SecurityTokenRegistryProxy:        ${I_SecurityTokenRegistryProxy.address}
        SecurityTokenRegistry:             ${I_SecurityTokenRegistry.address}
        ModuleRegistry:                    ${I_ModuleRegistry.address}
        ModuleRegistryProxy:               ${I_ModuleRegistryProxy.address}
        FeatureRegistry:                   ${I_FeatureRegistry.address}

        STFactory:                         ${I_STFactory.address}
        GeneralTransferManagerFactory:     ${I_GeneralTransferManagerFactory.address}

        DummySTOFactory:                  ${I_DummySTOFactory.address}
        -----------------------------------------------------------------------------
        `);
    });

    describe("Test the initialize the function", async () => {
        it("Should successfully update the implementation address -- fail because polymathRegistry address is 0x", async () => {
            let bytesProxy = encodeProxyCall(STRProxyParameters, [
                address_zero,
                I_STFactory.address,
                initRegFee,
                initRegFee,
                account_polymath,
                I_STRGetter.address
            ]);
            await catchRevert(
                I_SecurityTokenRegistryProxy.upgradeToAndCall("1.0.0", I_SecurityTokenRegistry.address, bytesProxy, {
                    from: account_polymath
                }),
                "tx-> revert because polymathRegistry address is 0x"
            );
        });

        it("Should successfully update the implementation address -- fail because STFactory address is 0x", async () => {
            let bytesProxy = encodeProxyCall(STRProxyParameters, [
                I_PolymathRegistry.address,
                address_zero,
                initRegFee,
                initRegFee,
                account_polymath,
                I_STRGetter.address
            ]);
            await catchRevert(
                I_SecurityTokenRegistryProxy.upgradeToAndCall("1.0.0", I_SecurityTokenRegistry.address, bytesProxy, {
                    from: account_polymath
                }),
                "tx-> revert because STFactory address is 0x"
            );
        });

        it("Should successfully update the implementation address -- fail because STLaunch fee is 0", async () => {
            let bytesProxy = encodeProxyCall(STRProxyParameters, [
                I_PolymathRegistry.address,
                I_STFactory.address,
                new BN(0),
                initRegFee,
                account_polymath,
                I_STRGetter.address
            ]);
            await catchRevert(
                I_SecurityTokenRegistryProxy.upgradeToAndCall("1.0.0", I_SecurityTokenRegistry.address, bytesProxy, {
                    from: account_polymath
                }),
                "tx-> revert because STLaunch fee is 0"
            );
        });

        it("Should successfully update the implementation address -- fail because tickerRegFee fee is 0", async () => {
            let bytesProxy = encodeProxyCall(STRProxyParameters, [
                I_PolymathRegistry.address,
                I_STFactory.address,
                initRegFee,
<<<<<<< HEAD
                new BN(0),
                account_polymath
=======
                0,
                account_polymath,
                I_STRGetter.address
>>>>>>> 8655f870
            ]);
            await catchRevert(
                I_SecurityTokenRegistryProxy.upgradeToAndCall("1.0.0", I_SecurityTokenRegistry.address, bytesProxy, {
                    from: account_polymath
                }),
                "tx-> revert because tickerRegFee is 0"
            );
        });
        
        it("Should successfully update the implementation address -- fail because owner address is 0x", async () => {
            let bytesProxy = encodeProxyCall(STRProxyParameters, [
                I_PolymathRegistry.address,
                I_STFactory.address,
                initRegFee,
                initRegFee,
                address_zero,
                I_STRGetter.address
            ]);
            await catchRevert(
                I_SecurityTokenRegistryProxy.upgradeToAndCall("1.0.0", I_SecurityTokenRegistry.address, bytesProxy, {
                    from: account_polymath
                }),
                "tx-> revert because owner address is 0x"
            );
        });

        it("Should successfully update the implementation address -- fail because all params get 0", async () => {
<<<<<<< HEAD
            let bytesProxy = encodeProxyCall(STRProxyParameters, [address_zero, address_zero, new BN(0), new BN(0), address_zero]);
=======
            let bytesProxy = encodeProxyCall(STRProxyParameters, [
                address_zero,
                address_zero,
                0,
                0,
                address_zero,
                address_zero
            ]);
>>>>>>> 8655f870
            await catchRevert(
                I_SecurityTokenRegistryProxy.upgradeToAndCall("1.0.0", I_SecurityTokenRegistry.address, bytesProxy, {
                    from: account_polymath
                }),
                "tx-> revert because owner address is 0x"
            );
        });

        it("Should successfully update the implementation address", async () => {
            let bytesProxy = encodeProxyCall(STRProxyParameters, [
                I_PolymathRegistry.address,
                I_STFactory.address,
                initRegFee,
                initRegFee,
                account_polymath,
                I_STRGetter.address
            ]);
            await I_SecurityTokenRegistryProxy.upgradeToAndCall("1.0.0", I_SecurityTokenRegistry.address, bytesProxy, {
                from: account_polymath
            });
<<<<<<< HEAD
            I_STRProxied = await SecurityTokenRegistry.at(I_SecurityTokenRegistryProxy.address);
=======
            I_Getter = STRGetter.at(I_SecurityTokenRegistryProxy.address);
            I_STRProxied = SecurityTokenRegistry.at(I_SecurityTokenRegistryProxy.address);
>>>>>>> 8655f870
        });
    });

    describe(" Test cases of the registerTicker", async () => {
        it("verify the intial parameters", async () => {
            let intialised = await I_STRProxied.getBoolValues.call(web3.utils.soliditySha3("initialised"));
            assert.isTrue(intialised, "Should be true");

            let expiry = await I_STRProxied.getUintValues.call(web3.utils.soliditySha3("expiryLimit"));
            assert.equal(expiry.toNumber(), 5184000, "Expiry limit should be equal to 60 days");

            let polytoken = await I_STRProxied.getAddressValues.call(web3.utils.soliditySha3("polyToken"));
            assert.equal(polytoken, I_PolyToken.address, "Should be the polytoken address");

            let stlaunchFee = await I_STRProxied.getUintValues.call(web3.utils.soliditySha3("stLaunchFee"));
            assert.equal(stlaunchFee.toString(), initRegFee.toString(), "Should be provided reg fee");

            let tickerRegFee = await I_STRProxied.getUintValues.call(web3.utils.soliditySha3("tickerRegFee"));
            assert.equal(tickerRegFee.toString(), tickerRegFee.toString(), "Should be provided reg fee");

            let polymathRegistry = await I_STRProxied.getAddressValues.call(web3.utils.soliditySha3("polymathRegistry"));
            assert.equal(polymathRegistry, I_PolymathRegistry.address, "Should be the address of the polymath registry");

            let getterContract = await I_STRProxied.getAddressValues.call(web3.utils.soliditySha3("STRGetter"));
            assert.equal(getterContract, I_STRGetter.address, "Should be the address of the getter contract");

            let owner = await I_STRProxied.getAddressValues.call(web3.utils.soliditySha3("owner"));
            assert.equal(owner, account_polymath, "Should be the address of the registry owner");
        });

        it("Can't call the intialize function again", async () => {
            await catchRevert(
<<<<<<< HEAD
                I_STRProxied.initialize(I_PolymathRegistry.address, I_STFactory.address, initRegFee, initRegFee, account_polymath),
=======
                I_STRProxied.initialize(
                    I_PolymathRegistry.address,
                    I_STFactory.address,
                    initRegFee,
                    initRegFee,
                    account_polymath,
                    I_STRGetter.address
                ),
>>>>>>> 8655f870
                "tx revert -> Can't call the intialize function again"
            );
        });

        it("Should fail to register ticker if tickerRegFee not approved", async () => {
            await catchRevert(
                I_STRProxied.registerTicker(account_temp, symbol, name, { from: account_temp }),
                "tx revert -> POLY allowance not provided for registration fee"
            );
        });

        it("Should fail to register ticker if owner is 0x", async () => {
            await I_PolyToken.getTokens(initRegFee, account_temp);
            await I_PolyToken.approve(I_STRProxied.address, initRegFee, { from: account_temp });

            await catchRevert(
                I_STRProxied.registerTicker(address_zero, symbol, name, { from: account_temp }),
                "tx revert -> owner should not be 0x"
            );
        });

        it("Should fail to register ticker due to the symbol length is 0", async () => {
            await catchRevert(I_STRProxied.registerTicker(account_temp, "", name, { from: account_temp }), "tx revert -> Symbol Length is 0");
        });

        it("Should fail to register ticker due to the symbol length is greater than 10", async () => {
            await catchRevert(
                I_STRProxied.registerTicker(account_temp, "POLYMATHNET", name, { from: account_temp }),
                "tx revert -> Symbol Length is greater than 10"
            );
        });

        it("Should register the ticker before the generation of the security token", async () => {
            let tx = await I_STRProxied.registerTicker(account_temp, symbol, name, { from: account_temp });
            assert.equal(tx.logs[0].args._owner, account_temp, `Owner should be the ${account_temp}`);
            assert.equal(tx.logs[0].args._ticker, symbol, `Symbol should be ${symbol}`);
            let data = await I_Getter.getTickerDetails.call(symbol);
            assert.equal(data[0], account_temp);
            assert.equal(data[3], name);
            // trying to access the function data directly from the STRGetter then it should give all values zero
            data = await I_STRGetter.getTickerDetails.call(symbol);
            assert.equal(data[0], address_zero);
            assert.equal(data[3], "");
        });

        it("Should register the ticker when the tickerRegFee is 0", async () => {
            let snap_Id = await takeSnapshot();
            await I_STRProxied.changeTickerRegistrationFee(0, { from: account_polymath });
            let tx = await I_STRProxied.registerTicker(account_temp, "ZERO", name, { from: account_temp });
            assert.equal(tx.logs[0].args._owner, account_temp, `Owner should be the ${account_temp}`);
            assert.equal(tx.logs[0].args._ticker, "ZERO", `Symbol should be ZERO`);
            await revertToSnapshot(snap_Id);
        });

        it("Should fail to register same symbol again", async () => {
            // Give POLY to token issuer
            await I_PolyToken.getTokens(initRegFee, token_owner);
            await I_PolyToken.approve(I_STRProxied.address, initRegFee, { from: token_owner });
            // Call registration function
            await catchRevert(
                I_STRProxied.registerTicker(token_owner, symbol, name, { from: token_owner }),
                "tx revert -> Symbol is already alloted to someone else"
            );
        });

        it("Should successfully register pre registerd ticker if expiry is reached", async () => {
            await increaseTime(5184000 + 100); // 60(5184000) days of expiry + 100 sec for buffer
            await I_PolyToken.approve(I_STRProxied.address, initRegFee, { from: token_owner });
            let tx = await I_STRProxied.registerTicker(token_owner, symbol, name, { from: token_owner });
            assert.equal(tx.logs[0].args._owner, token_owner, `Owner should be the ${token_owner}`);
            assert.equal(tx.logs[0].args._ticker, symbol, `Symbol should be ${symbol}`);
        });

        it("Should fail to register ticker if registration is paused", async () => {
            await I_STRProxied.pause({ from: account_polymath });
            await I_PolyToken.approve(I_STRProxied.address, initRegFee, { from: token_owner });

            await catchRevert(
                I_STRProxied.registerTicker(token_owner, "AAA", name, { from: token_owner }),
                "tx revert -> Registration is paused"
            );
        });

        it("Should fail to pause if already paused", async () => {
            await catchRevert(I_STRProxied.pause({ from: account_polymath }), "tx revert -> Registration is already paused");
        });

        it("Should successfully register ticker if registration is unpaused", async () => {
            await I_STRProxied.unpause({ from: account_polymath });
            await I_PolyToken.approve(I_STRProxied.address, initRegFee, { from: token_owner });
            let tx = await I_STRProxied.registerTicker(token_owner, "AAA", name, { from: token_owner });
            assert.equal(tx.logs[0].args._owner, token_owner, `Owner should be the ${token_owner}`);
            assert.equal(tx.logs[0].args._ticker, "AAA", `Symbol should be AAA`);
        });

        it("Should fail to unpause if already unpaused", async () => {
            await catchRevert(I_STRProxied.unpause({ from: account_polymath }), "tx revert -> Registration is already unpaused");
        });
    });

    describe("Test cases for the expiry limit", async () => {
        it("Should fail to set the expiry limit because msg.sender is not owner", async () => {
            await catchRevert(I_STRProxied.changeExpiryLimit(duration.days(10), { from: account_temp }), "tx revert -> msg.sender is not owner");
        });

        it("Should successfully set the expiry limit", async () => {
            await I_STRProxied.changeExpiryLimit(duration.days(10), { from: account_polymath });
            assert.equal(
                (await I_STRProxied.getUintValues.call(web3.utils.soliditySha3("expiryLimit"))).toNumber(),
                duration.days(10),
                "Failed to change the expiry limit"
            );
        });

        it("Should fail to set the expiry limit because new expiry limit is lesser than one day", async () => {
            await catchRevert(
                I_STRProxied.changeExpiryLimit(duration.seconds(5000), { from: account_polymath }),
                "tx revert -> New expiry limit is lesser than one day"
            );
        });
    });

    describe("Test cases for the getTickerDetails", async () => {
        it("Should get the details of the symbol", async () => {
            let tx = await I_Getter.getTickerDetails.call(symbol);
            assert.equal(tx[0], token_owner, "Should equal to the rightful owner of the ticker");
            assert.equal(tx[3], name, `Name of the token should equal to ${name}`);
            assert.equal(tx[4], false, "Status if the symbol should be undeployed -- false");
        });

        it("Should get the details of unregistered token", async () => {
            let tx = await I_Getter.getTickerDetails.call("TORO");
            assert.equal(tx[0], address_zero, "Should be 0x as ticker is not exists in the registry");
            assert.equal(tx[3], "", "Should be an empty string");
            assert.equal(tx[4], false, "Status if the symbol should be undeployed -- false");
        });
    });

    describe("Generate SecurityToken", async () => {
        it("Should get the ticker details successfully and prove the data is not storing in to the logic contract", async () => {
            let data = await I_Getter.getTickerDetails(symbol, { from: token_owner });
            assert.equal(data[0], token_owner, "Token owner should be equal");
            assert.equal(data[3], name, "Name of the token should match with the registered symbol infor");
            assert.equal(data[4], false, "Token is not launched yet so it should return False");
            data = await I_STRGetter.getTickerDetails(symbol, { from: token_owner });
            console.log("This is the data from the original securityTokenRegistry contract");
            assert.equal(data[0], address_zero, "Token owner should be 0x");
        });

        it("Should fail to generate new security token if fee not provided", async () => {
            await I_PolyToken.approve(I_STRProxied.address, new BN(0), { from: token_owner });

            await catchRevert(
                I_STRProxied.generateSecurityToken(name, symbol, tokenDetails, false, { from: token_owner }),
                "tx revert -> POLY allowance not provided for registration fee"
            );
        });

        it("Should fail to generate token if registration is paused", async () => {
            await I_STRProxied.pause({ from: account_polymath });
            await I_PolyToken.approve(I_STRProxied.address, initRegFee, { from: token_owner });

            await catchRevert(
                I_STRProxied.generateSecurityToken(name, symbol, tokenDetails, false, { from: token_owner }),
                "tx revert -> Registration is paused"
            );
        });

        it("Should fail to generate the securityToken -- Because ticker length is 0", async () => {
            await I_STRProxied.unpause({ from: account_polymath });

            await catchRevert(
<<<<<<< HEAD
                I_STRProxied.generateSecurityToken(name, "0x0", tokenDetails, false, { from: token_owner }),
=======
                I_STRProxied.generateSecurityToken(name, "", tokenDetails, false, { from: token_owner }),
>>>>>>> 8655f870
                "tx revert -> Zero ticker length is not allowed"
            );
        });

        it("Should fail to generate the securityToken -- Because name length is 0", async () => {
            await catchRevert(
                I_STRProxied.generateSecurityToken("", symbol, tokenDetails, false, { from: token_owner }),
                "tx revert -> 0 name length is not allowed"
            );
        });

        it("Should fail to generate the securityToken -- Because msg.sender is not the rightful owner of the ticker", async () => {
            await catchRevert(
                I_STRProxied.generateSecurityToken(name, symbol, tokenDetails, false, { from: account_temp }),
                "tx revert -> Because msg.sender is not the rightful owner of the ticker"
            );
        });

        it("Should generate the new security token with the same symbol as registered above", async () => {
            
            let tx = await I_STRProxied.generateSecurityToken(name, symbol, tokenDetails, false, { from: token_owner });

            // Verify the successful generation of the security token
            assert.equal(tx.logs[2].args._ticker, symbol, "SecurityToken doesn't get deployed");

            I_SecurityToken = await SecurityToken.at(tx.logs[2].args._securityTokenAddress);

            const log = (await I_SecurityToken.getPastEvents('ModuleAdded', {filter: {transactionHash: tx.transactionHash}}))[0];

            // Verify that GeneralTrasnferManager module get added successfully or not
            assert.equal(log.args._types[0].toNumber(), transferManagerKey, `Should be equal to the ${transferManagerKey}`);
            assert.equal(web3.utils.toAscii(log.args._name).replace(/\u0000/g, ""), "GeneralTransferManager");
        });

        it("Should fail to generate the SecurityToken when token is already deployed with the same symbol", async () => {
            await catchRevert(
                I_STRProxied.generateSecurityToken(name, symbol, tokenDetails, false, { from: token_owner }),
                "tx revert -> Because ticker is already in use"
            );
        });

        it("Should fail to generate the SecurityToken because ticker gets expired", async () => {
            let snap_Id = await takeSnapshot();
            await I_PolyToken.approve(I_STRProxied.address, new BN(web3.utils.toWei("500")), { from: token_owner });
            let tx = await I_STRProxied.registerTicker(token_owner, "CCC", name, { from: token_owner });
            await increaseTime(duration.days(65));
            await catchRevert(
                I_STRProxied.generateSecurityToken(name, "CCC", tokenDetails, false, { from: token_owner }),
                "tx revert -> Because ticker is expired"
            );
            await revertToSnapshot(snap_Id);
        });

        it("Should generate the SecurityToken when launch fee is 0", async () => {
            let snap_Id = await takeSnapshot();
            await I_STRProxied.changeSecurityLaunchFee(0, { from: account_polymath });
            await I_PolyToken.approve(I_STRProxied.address, new BN(web3.utils.toWei("500")), { from: token_owner });
            let tx = await I_STRProxied.registerTicker(token_owner, "CCC", name, { from: token_owner });
            await I_STRProxied.generateSecurityToken(name, "CCC", tokenDetails, false, { from: token_owner }),
                await revertToSnapshot(snap_Id);
        });
    });

    describe("Generate SecurityToken v2", async () => {
        it("Should deploy the st version 2", async () => {
            // Step 7: Deploy the STFactory contract

            I_STFactory002 = await STFactory.new(I_GeneralTransferManagerFactory.address, { from: account_polymath });

<<<<<<< HEAD
            assert.notEqual(I_STFactory002.address.valueOf(), address_zero, "STFactory002 contract was not deployed");
            await I_STRProxied.setProtocolVersion(I_STFactory002.address, 2, 2, new BN(0), { from: account_polymath });
            let _protocol = await I_STRProxied.getProtocolVersion.call();
=======
            assert.notEqual(
                I_STFactory002.address.valueOf(),
                address_zero,
                "STFactory002 contract was not deployed"
            );
            await I_STRProxied.setProtocolVersion(I_STFactory002.address, 2, 2, 0, { from: account_polymath });
            let _protocol = await I_Getter.getProtocolVersion.call();
>>>>>>> 8655f870
            assert.equal(_protocol[0], 2);
            assert.equal(_protocol[1], 2);
            assert.equal(_protocol[2], 0);
        });

        it("Should register the ticker before the generation of the security token", async () => {
            await I_PolyToken.approve(I_STRProxied.address, initRegFee, { from: token_owner });
            let tx = await I_STRProxied.registerTicker(token_owner, symbol2, name2, { from: token_owner });
            assert.equal(tx.logs[0].args._owner, token_owner, `Token owner should be ${token_owner}`);
            assert.equal(tx.logs[0].args._ticker, symbol2, `Symbol should be ${symbol2}`);
        });

        it("Should generate the new security token with version 2", async () => {
            await I_PolyToken.approve(I_STRProxied.address, initRegFee, { from: token_owner });
            
            let tx = await I_STRProxied.generateSecurityToken(name2, symbol2, tokenDetails, false, { from: token_owner });

            // Verify the successful generation of the security token
            assert.equal(tx.logs[2].args._ticker, symbol2, "SecurityToken doesn't get deployed");

<<<<<<< HEAD
            I_SecurityToken002 = await SecurityToken.at(tx.logs[2].args._securityTokenAddress);
            let tokens = await I_STRProxied.getTokensByOwner.call(token_owner);
            // assert.equal(tokens[0], I_SecurityToken.address);
            // assert.equal(tokens[1], I_SecurityToken002.address);
            const log = (await I_SecurityToken002.getPastEvents('ModuleAdded'))[0];
=======
            I_SecurityToken002 = SecurityToken.at(tx.logs[2].args._securityTokenAddress);
            let tokens = await I_Getter.getTokensByOwner.call(token_owner);
            assert.equal(tokens[0], I_SecurityToken.address);
            assert.equal(tokens[1], I_SecurityToken002.address);

            const log = await promisifyLogWatch(I_SecurityToken002.ModuleAdded({ from: _blockNo }), 1);
>>>>>>> 8655f870
            // Verify that GeneralTransferManager module get added successfully or not
            assert.equal(log.args._types[0].toNumber(), transferManagerKey);
            assert.equal(web3.utils.toAscii(log.args._name).replace(/\u0000/g, ""), "GeneralTransferManager");
        });
    });

    describe("Deploy the new SecurityTokenRegistry", async () => {
        it("Should deploy the new SecurityTokenRegistry contract logic", async () => {
            I_SecurityTokenRegistryV2 = await SecurityTokenRegistryMock.new({ from: account_polymath });
            assert.notEqual(I_SecurityTokenRegistryV2.address.valueOf(), address_zero, "SecurityTokenRegistry contract was not deployed");
        });

        it("Should fail to upgrade the logic contract of the STRProxy -- bad owner", async () => {
            await I_STRProxied.pause({ from: account_polymath });

            await catchRevert(
                I_SecurityTokenRegistryProxy.upgradeTo("1.1.0", I_SecurityTokenRegistryV2.address, { from: account_temp }),
                "tx revert -> bad owner"
            );
        });

        it("Should upgrade the logic contract into the STRProxy", async () => {
            await I_SecurityTokenRegistryProxy.upgradeTo("1.1.0", I_SecurityTokenRegistryV2.address, { from: account_polymath });
            I_STRProxied = await SecurityTokenRegistry.at(I_SecurityTokenRegistryProxy.address);
            assert.isTrue(await I_STRProxied.getBoolValues.call(web3.utils.soliditySha3("paused")), "Paused value should be false");
        });

        it("Should check the old data persist or not", async () => {
            let data = await I_Getter.getTickerDetails.call(symbol);
            assert.equal(data[0], token_owner, "Should be equal to the token owner address");
            assert.equal(data[3], name, "Should be equal to the name of the token that is provided earlier");
            assert.isTrue(data[4], "Token status should be deployed == true");
        });

        it("Should unpause the logic contract", async () => {
            await I_STRProxied.unpause({ from: account_polymath });
            assert.isFalse(await I_STRProxied.getBoolValues.call(web3.utils.soliditySha3("paused")), "Paused value should be false");
        });
    });

    describe("Generate custom tokens", async () => {
        it("Should fail if msg.sender is not polymath", async () => {
            await catchRevert(
<<<<<<< HEAD
                I_STRProxied.modifySecurityToken("LOGAN", "LOG", account_temp, dummy_token, "I am custom ST", currentTime, {
=======
                I_STRProxied.modifySecurityToken("LOGAN", "LOG", account_temp, dummy_token, "I am custom ST", latestTime(), {
>>>>>>> 8655f870
                    from: account_delegate
                }),
                "tx revert -> msg.sender is not polymath account"
            );
        });

<<<<<<< HEAD
        it("Should fail to genrate the custom security token -- ticker length is greater than 10 chars", async () => {
            await catchRevert(
                I_STRProxied.modifySecurityToken("LOGAN", "LOGLOGLOGLOG", account_temp, dummy_token, "I am custom ST", currentTime, {
=======
        it("Should fail to genrate the custom security token -- ticker length is greater than 10 chars", async() => {
            await catchRevert(
                I_STRProxied.modifySecurityToken("LOGAN", "LOGLOGLOGLOG", account_temp, dummy_token, "I am custom ST", latestTime(), {
>>>>>>> 8655f870
                    from: account_polymath
                }),
                "tx revert -> ticker length is greater than 10 chars"
            );
        });

        it("Should fail to generate the custom security token -- name should not be 0 length ", async () => {
            await catchRevert(
<<<<<<< HEAD
                I_STRProxied.modifySecurityToken("", "LOG", account_temp, dummy_token, "I am custom ST", currentTime, {
=======
                I_STRProxied.modifySecurityToken("", "LOG", account_temp, dummy_token, "I am custom ST", latestTime(), {
>>>>>>> 8655f870
                    from: account_polymath
                }),
                "tx revert -> name should not be 0 length"
            );
        });

        it("Should fail if ST address is 0 address", async () => {
            await catchRevert(
<<<<<<< HEAD
                I_STRProxied.modifySecurityToken("LOGAN", "LOG", account_temp, address_zero, "I am custom ST", currentTime, {
=======
                I_STRProxied.modifySecurityToken("LOGAN", "LOG", account_temp, 0, "I am custom ST", latestTime(), {
>>>>>>> 8655f870
                    from: account_polymath
                }),
                "tx revert -> Security token address is 0"
            );
        });

        it("Should fail if symbol length is 0", async () => {
            await catchRevert(
<<<<<<< HEAD
                I_STRProxied.modifySecurityToken("", "0x0", account_temp, dummy_token, "I am custom ST", currentTime, {
=======
                I_STRProxied.modifySecurityToken("", "", account_temp, dummy_token, "I am custom ST", latestTime(), {
>>>>>>> 8655f870
                    from: account_polymath
                }),
                "tx revert -> zero length of the symbol is not allowed"
            );
        });

        it("Should fail to generate the custom ST -- deployedAt param is 0", async () => {
            await catchRevert(
<<<<<<< HEAD
                I_STRProxied.modifySecurityToken(name2, symbol2, token_owner, dummy_token, "I am custom ST", new BN(0), { from: account_polymath }),
=======
                I_STRProxied.modifySecurityToken(name2, symbol2, token_owner, dummy_token, "I am custom ST", 0, { from: account_polymath }),
>>>>>>> 8655f870
                "tx revert -> because deployedAt param is 0"
            );
        });

        it("Should successfully generate custom token", async () => {
            // Register the new ticker -- Fulfiling the TickerStatus.ON condition
            await I_PolyToken.getTokens(new BN(web3.utils.toWei("1000")), account_temp);
            await I_PolyToken.approve(I_STRProxied.address, initRegFee, { from: account_temp });
            let tickersListArray = await I_Getter.getTickersByOwner.call(account_temp);
            console.log(tickersListArray);
            await I_STRProxied.registerTicker(account_temp, "LOG", "LOGAN", { from: account_temp });
            tickersListArray = await I_Getter.getTickersByOwner.call(account_temp);
            console.log(tickersListArray);
            // Generating the ST
            let tx = await I_STRProxied.modifySecurityToken("LOGAN", "LOG", account_temp, dummy_token, "I am custom ST", currentTime, {
                from: account_polymath
            });
            tickersListArray = await I_Getter.getTickersByOwner.call(account_temp);
            console.log(tickersListArray);
            assert.equal(tx.logs[1].args._ticker, "LOG", "Symbol should match with the registered symbol");
            assert.equal(
                tx.logs[1].args._securityTokenAddress,
                dummy_token,
                `Address of the SecurityToken should be matched with the input value of addCustomSecurityToken`
            );
            let symbolDetails = await I_Getter.getTickerDetails("LOG");
            assert.equal(symbolDetails[0], account_temp, `Owner of the symbol should be ${account_temp}`);
            assert.equal(symbolDetails[3], "LOGAN", `Name of the symbol should be LOGAN`);
        });

        it("Should successfully generate the custom token", async () => {
            // Fulfilling the TickerStatus.NN condition
            //
            // await catchRevert(I_STRProxied.modifySecurityToken("LOGAN2", "LOG2", account_temp, dummy_token, "I am custom ST", await latestTime(), {from: account_polymath}));
            // await I_STRProxied.modifyTicker(account_temp, "LOG2", "LOGAN2", await latestTime(), currentTime.add(new BN(duration.days(10))), false, {from: account_polymath});
            // await increaseTime(duration.days(1));
            let tx = await I_STRProxied.modifySecurityToken("LOGAN2", "LOG2", account_temp, dummy_token, "I am custom ST", currentTime, {
                from: account_polymath
            });
            assert.equal(tx.logs[1].args._ticker, "LOG2", "Symbol should match with the registered symbol");
            assert.equal(
                tx.logs[1].args._securityTokenAddress,
                dummy_token,
                `Address of the SecurityToken should be matched with the input value of addCustomSecurityToken`
            );
            assert.equal(tx.logs[0].args._owner, account_temp, `Token owner should be ${account_temp}`);
            assert.equal(tx.logs[0].args._ticker, "LOG2", `Symbol should be LOG2`);
            let symbolDetails = await I_Getter.getTickerDetails("LOG2");
            assert.equal(symbolDetails[0], account_temp, `Owner of the symbol should be ${account_temp}`);
            assert.equal(symbolDetails[3], "LOGAN2", `Name of the symbol should be LOGAN`);
        });

        it("Should successfully modify the ticker", async () => {
            let snap_Id = await takeSnapshot();
            let tx = await I_STRProxied.modifyTicker(
                account_temp,
                "LOG2",
                "LOGAN2",
                currentTime,
                currentTime.add(new BN(duration.days(60))),
                false,
                { from: account_polymath }
            );
            await revertToSnapshot(snap_Id);
        });
    });

    describe("Test case for modifyTicker", async () => {
        it("Should add the custom ticker --failed because of bad owner", async () => {
<<<<<<< HEAD
            currentTime = new BN(await latestTime());
            await catchRevert(
                I_STRProxied.modifyTicker(token_owner, "ETH", "Ether", currentTime, currentTime.add(new BN(duration.days(10))), false, {
=======
            await catchRevert(
                I_STRProxied.modifyTicker(token_owner, "ETH", "Ether", latestTime(), latestTime() + duration.days(10), false, {
>>>>>>> 8655f870
                    from: account_temp
                }),
                "tx revert -> failed beacause of bad owner0"
            );
        });

        it("Should add the custom ticker --fail ticker length should not be 0", async () => {
            await catchRevert(
<<<<<<< HEAD
                I_STRProxied.modifyTicker(token_owner, "", "Ether", currentTime, currentTime.add(new BN(duration.days(10))), false, {
=======
                I_STRProxied.modifyTicker(token_owner, "", "Ether", latestTime(), latestTime() + duration.days(10), false, {
>>>>>>> 8655f870
                    from: account_polymath
                }),
                "tx revert -> failed beacause ticker length should not be 0"
            );
        });

        it("Should add the custom ticker --failed because time should not be 0", async () => {
            await catchRevert(
<<<<<<< HEAD
                I_STRProxied.modifyTicker(token_owner, "ETH", "Ether", new BN(0), currentTime.add(new BN(duration.days(10))), false, {
=======
                I_STRProxied.modifyTicker(token_owner, "ETH", "Ether", 0, latestTime() + duration.days(10), false, {
>>>>>>> 8655f870
                    from: account_polymath
                }),
                "tx revert -> failed because time should not be 0"
            );
        });

        it("Should add the custom ticker --failed because registeration date is greater than the expiryDate", async () => {
<<<<<<< HEAD
            let ctime = currentTime;
            await catchRevert(
                I_STRProxied.modifyTicker(token_owner, "ETH", "Ether", ctime, ctime.sub(new BN(duration.minutes(10))), false, {
=======
            await catchRevert(
                I_STRProxied.modifyTicker(token_owner, "ETH", "Ether", latestTime(), latestTime() - duration.minutes(10), false, {
>>>>>>> 8655f870
                    from: account_polymath
                }),
                "tx revert -> failed because registeration date is greater than the expiryDate"
            );
        });

        it("Should add the custom ticker --failed because owner should not be 0x", async () => {
<<<<<<< HEAD
            let ctime = currentTime;
=======
>>>>>>> 8655f870
            await catchRevert(
                I_STRProxied.modifyTicker(
                    address_zero,
                    "ETH",
                    "Ether",
                    ctime,
                    ctime.add(new BN(duration.minutes(10))),
                    false,
                    { from: account_polymath }
                ),
                "tx revert -> failed because owner should not be 0x"
            );
        });

        it("Should add the new custom ticker", async () => {
            let ctime = currentTime;
            let tx = await I_STRProxied.modifyTicker(
                account_temp,
                "ETH",
                "Ether",
                ctime,
                ctime.add(new BN(duration.minutes(10))),
                false,
                { from: account_polymath }
            );
            assert.equal(tx.logs[0].args._owner, account_temp, `Should be equal to the ${account_temp}`);
            assert.equal(tx.logs[0].args._ticker, "ETH", "Should be equal to ETH");
        });

        it("Should change the details of the existing ticker", async () => {
            let ctime = currentTime;
            let tx = await I_STRProxied.modifyTicker(
                token_owner,
                "ETH",
                "Ether",
                ctime,
                ctime.add(new BN(duration.minutes(10))),
                false,
                { from: account_polymath }
            );
            assert.equal(tx.logs[0].args._owner, token_owner);
        });
    });

    describe("Test cases for the transferTickerOwnership()", async () => {
        it("Should able to transfer the ticker ownership -- failed because token is not deployed having the same ticker", async () => {
            await catchRevert(
                I_STRProxied.transferTickerOwnership(account_issuer, "ETH", { from: account_temp }),
                "tx revert -> failed because token is not deployed having the same ticker"
            );
        });

        it("Should able to transfer the ticker ownership -- failed because new owner is 0x", async () => {
            await I_SecurityToken002.transferOwnership(account_temp, { from: token_owner });
            await catchRevert(
<<<<<<< HEAD
                I_STRProxied.transferTickerOwnership(address_zero, symbol2, { from: token_owner }),
=======
                I_STRProxied.transferTickerOwnership("0x00000000000000000000000000000000000000000", symbol2, { from: token_owner }),
>>>>>>> 8655f870
                "tx revert -> failed because new owner is 0x"
            );
        });

        it("Should able to transfer the ticker ownership -- failed because ticker is of zero length", async () => {
            await catchRevert(
                I_STRProxied.transferTickerOwnership(account_temp, "", { from: token_owner }),
                "tx revert -> failed because ticker is of zero length"
            );
        });

        it("Should able to transfer the ticker ownership", async () => {
            let tx = await I_STRProxied.transferTickerOwnership(account_temp, symbol2, { from: token_owner, gas: 5000000 });
            assert.equal(tx.logs[0].args._newOwner, account_temp);
            let symbolDetails = await I_Getter.getTickerDetails.call(symbol2);
            assert.equal(symbolDetails[0], account_temp, `Owner of the symbol should be ${account_temp}`);
            assert.equal(symbolDetails[3], name2, `Name of the symbol should be ${name2}`);
        });
    });

    describe("Test case for the changeSecurityLaunchFee()", async () => {
        it("Should able to change the STLaunchFee-- failed because of bad owner", async () => {
            await catchRevert(
<<<<<<< HEAD
                I_STRProxied.changeSecurityLaunchFee(new BN(web3.utils.toWei("500")), { from: account_temp }),
=======
                I_STRProxied.changeSecurityLaunchFee(web3.utils.toWei("500"), { from: account_temp }),
>>>>>>> 8655f870
                "tx revert -> failed because of bad owner"
            );
        });

        it("Should able to change the STLaunchFee-- failed because of putting the same fee", async () => {
            await catchRevert(
                I_STRProxied.changeSecurityLaunchFee(initRegFee, { from: account_polymath }),
                "tx revert -> failed because of putting the same fee"
            );
        });

        it("Should able to change the STLaunchFee", async () => {
            let tx = await I_STRProxied.changeSecurityLaunchFee(new BN(web3.utils.toWei("500")), { from: account_polymath });
            assert.equal(tx.logs[0].args._newFee.toString(), new BN(web3.utils.toWei("500")).toString());
            let stLaunchFee = await I_STRProxied.getUintValues(web3.utils.soliditySha3("stLaunchFee"));
            assert.equal(stLaunchFee.toString(), new BN(web3.utils.toWei("500")).toString());
        });
    });

    describe("Test cases for the changeExpiryLimit()", async () => {
        it("Should able to change the ExpiryLimit-- failed because of bad owner", async () => {
            await catchRevert(
                I_STRProxied.changeExpiryLimit(duration.days(15), { from: account_temp }),
                "tx revert -> failed because of bad owner"
            );
        });

        it("Should able to change the ExpiryLimit-- failed because expirylimit is less than 1 day", async () => {
            await catchRevert(
                I_STRProxied.changeExpiryLimit(duration.minutes(50), { from: account_polymath }),
                "tx revert -> failed because expirylimit is less than 1 day"
            );
        });

        it("Should able to change the ExpiryLimit", async () => {
            let tx = await I_STRProxied.changeExpiryLimit(duration.days(20), { from: account_polymath });
            assert.equal(tx.logs[0].args._newExpiry, duration.days(20));
            let expiry = await I_STRProxied.getUintValues(web3.utils.soliditySha3("expiryLimit"));
            assert.equal(expiry, duration.days(20));
        });
    });

    describe("Test cases for the changeTickerRegistrationFee()", async () => {
        it("Should able to change the TickerRegFee-- failed because of bad owner", async () => {
            await catchRevert(
<<<<<<< HEAD
                I_STRProxied.changeTickerRegistrationFee(new BN(web3.utils.toWei("500")), { from: account_temp }),
=======
                I_STRProxied.changeTickerRegistrationFee(web3.utils.toWei("500"), { from: account_temp }),
>>>>>>> 8655f870
                "tx revert -> failed because of bad owner"
            );
        });

        it("Should able to change the TickerRegFee-- failed because of putting the same fee", async () => {
            await catchRevert(
                I_STRProxied.changeTickerRegistrationFee(initRegFee, { from: account_polymath }),
                "tx revert -> failed because of putting the same fee"
            );
        });

        it("Should able to change the TickerRegFee", async () => {
            let tx = await I_STRProxied.changeTickerRegistrationFee(new BN(web3.utils.toWei("400")), { from: account_polymath });
            assert.equal(tx.logs[0].args._newFee.toString(), new BN(web3.utils.toWei("400")).toString());
            let tickerRegFee = await I_STRProxied.getUintValues(web3.utils.soliditySha3("tickerRegFee"));
            assert.equal(tickerRegFee.toString(), new BN(web3.utils.toWei("400")).toString());
        });

        it("Should fail to register the ticker with the old fee", async () => {
            await I_PolyToken.approve(I_STRProxied.address, initRegFee, { from: token_owner });
            await catchRevert(
                I_STRProxied.registerTicker(token_owner, "POLY", "Polymath", { from: token_owner }),
                "tx revert -> failed because of ticker registeration fee gets change"
            );
        });

        it("Should register the ticker with the new fee", async () => {
            await I_PolyToken.getTokens(new BN(web3.utils.toWei("1000")), token_owner);
            await I_PolyToken.approve(I_STRProxied.address, new BN(web3.utils.toWei("500")), { from: token_owner });
            let tx = await I_STRProxied.registerTicker(token_owner, "POLY", "Polymath", { from: token_owner });
            assert.equal(tx.logs[0].args._owner, token_owner, `Token owner should be ${token_owner}`);
            assert.equal(tx.logs[0].args._ticker, "POLY", `Symbol should be POLY`);
        });

        it("Should fail to launch the securityToken with the old launch fee", async () => {
            await I_PolyToken.approve(I_STRProxied.address, initRegFee, { from: token_owner });
            await catchRevert(
                I_STRProxied.generateSecurityToken("Polymath", "POLY", tokenDetails, false, { from: token_owner }),
                "tx revert -> failed because of old launch fee"
            );
        });

        it("Should launch the the securityToken", async () => {
            await I_PolyToken.approve(I_STRProxied.address, new BN(web3.utils.toWei("500")), { from: token_owner });
            let tx = await I_STRProxied.generateSecurityToken("Polymath", "POLY", tokenDetails, false, { from: token_owner });

            // Verify the successful generation of the security token
            assert.equal(tx.logs[2].args._ticker, "POLY", "SecurityToken doesn't get deployed");
        });
    });

    describe("Test cases for getters", async () => {
        it("Should get the security token address", async () => {
            let address = await I_Getter.getSecurityTokenAddress.call(symbol);
            assert.equal(address, I_SecurityToken.address);
        });

        it("Should get the security token data", async () => {
            let data = await I_Getter.getSecurityTokenData.call(I_SecurityToken.address);
            assert.equal(data[0], symbol);
            assert.equal(data[1], token_owner);
        });

<<<<<<< HEAD
        // it("Should get the tickers by owner", async () => {
        //     let tickersList = await I_STRProxied.getTickersByOwner.call(token_owner);
        //     console.log(tickersList);
        //     assert.equal(tickersList.length, 4);
        //     let tickersListArray = await I_STRProxied.getTickersByOwner.call(account_temp);
        //     console.log(tickersListArray);
        //     assert.equal(tickersListArray.length, 3);
        // });
=======
        it("Should get the tickers by owner", async () => {
            let tickersList = await I_Getter.getTickersByOwner.call(token_owner);
            console.log(tickersList);
            assert.equal(tickersList.length, 4);
            let tickersListArray = await I_Getter.getTickersByOwner.call(account_temp);
            console.log(tickersListArray);
            assert.equal(tickersListArray.length, 3);
        });
>>>>>>> 8655f870
    });

    describe("Test case for the Removing the ticker", async () => {
        it("Should remove the ticker from the polymath ecosystem -- bad owner", async () => {
            await catchRevert(
                I_STRProxied.removeTicker(symbol2, { from: account_investor1 }),
                "tx revert -> failed because msg.sender should be account_polymath"
            );
        });

        it("Should remove the ticker from the polymath ecosystem -- fail because ticker doesn't exist in the ecosystem", async () => {
            await catchRevert(
                I_STRProxied.removeTicker("HOLA", { from: account_polymath }),
                "tx revert -> failed because ticker doesn't exist in the polymath ecosystem"
            );
        });

        it("Should successfully remove the ticker from the polymath ecosystem", async () => {
            let tx = await I_STRProxied.removeTicker(symbol2, { from: account_polymath });
            assert.equal(tx.logs[0].args._ticker, symbol2, "Ticker doesn't get deleted successfully");
        });
    });

    describe(" Test cases of the registerTicker", async () => {
        it("Should register the ticker 1", async () => {
            await I_PolyToken.getTokens(new BN(web3.utils.toWei("1000")), account_temp);
            await I_PolyToken.approve(I_STRProxied.address, new BN(web3.utils.toWei("1000")), { from: account_temp });
            let tx = await I_STRProxied.registerTicker(account_temp, "TOK1", "0x0", { from: account_temp });
            assert.equal(tx.logs[0].args._owner, account_temp, `Owner should be the ${account_temp}`);
            assert.equal(tx.logs[0].args._ticker, "TOK1", `Symbol should be TOK1`);
            console.log((await I_Getter.getTickersByOwner.call(account_temp)).map(x => web3.utils.toUtf8(x)));
        });

        it("Should register the ticker 2", async () => {
            await I_PolyToken.getTokens(new BN(web3.utils.toWei("1000")), account_temp);
            await I_PolyToken.approve(I_STRProxied.address, new BN(web3.utils.toWei("1000")), { from: account_temp });
            let tx = await I_STRProxied.registerTicker(account_temp, "TOK2", "0x0", { from: account_temp });
            assert.equal(tx.logs[0].args._owner, account_temp, `Owner should be the ${account_temp}`);
            assert.equal(tx.logs[0].args._ticker, "TOK2", `Symbol should be TOK2`);
            console.log((await I_Getter.getTickersByOwner.call(account_temp)).map(x => web3.utils.toUtf8(x)));
        });

        it("Should register the ticker 3", async () => {
            await I_PolyToken.getTokens(new BN(web3.utils.toWei("1000")), account_temp);
            await I_PolyToken.approve(I_STRProxied.address, new BN(web3.utils.toWei("1000")), { from: account_temp });
            let tx = await I_STRProxied.registerTicker(account_temp, "TOK3", "0x0", { from: account_temp });
            assert.equal(tx.logs[0].args._owner, account_temp, `Owner should be the ${account_temp}`);
            assert.equal(tx.logs[0].args._ticker, "TOK3", `Symbol should be TOK3`);
            console.log((await I_Getter.getTickersByOwner.call(account_temp)).map(x => web3.utils.toUtf8(x)));
        });

        it("Should successfully remove the ticker 2", async () => {
            let tx = await I_STRProxied.removeTicker("TOK2", { from: account_polymath });
            assert.equal(tx.logs[0].args._ticker, "TOK2", "Ticker doesn't get deleted successfully");
            console.log((await I_Getter.getTickersByOwner.call(account_temp)).map(x => web3.utils.toUtf8(x)));
        });

        it("Should modify ticker 1", async () => {
            currentTime = new BN(await latestTime());
            let tx = await I_STRProxied.modifyTicker(
                account_temp,
                "TOK1",
                "TOKEN 1",
                currentTime,
                currentTime.add(new BN(duration.minutes(10))),
                false,
                { from: account_polymath }
            );
            assert.equal(tx.logs[0].args._owner, account_temp, `Should be equal to the ${account_temp}`);
            assert.equal(tx.logs[0].args._ticker, "TOK1", "Should be equal to TOK1");
            assert.equal(tx.logs[0].args._name, "TOKEN 1", "Should be equal to TOKEN 1");
            console.log((await I_Getter.getTickersByOwner.call(account_temp)).map(x => web3.utils.toUtf8(x)));
        });

        it("Should modify ticker 3", async () => {
            let tx = await I_STRProxied.modifyTicker(
                account_temp,
                "TOK3",
                "TOKEN 3",
                currentTime,
                currentTime.add(new BN(duration.minutes(10))),
                false,
                { from: account_polymath }
            );
            assert.equal(tx.logs[0].args._owner, account_temp, `Should be equal to the ${account_temp}`);
            assert.equal(tx.logs[0].args._ticker, "TOK3", "Should be equal to TOK3");
            assert.equal(tx.logs[0].args._name, "TOKEN 3", "Should be equal to TOKEN 3");
            console.log((await I_Getter.getTickersByOwner.call(account_temp)).map(x => web3.utils.toUtf8(x)));
        });
    });
    describe("Test cases for IRegistry functionality", async () => {
        describe("Test cases for reclaiming funds", async () => {
<<<<<<< HEAD
            it("Should successfully reclaim POLY tokens -- fail because token address will be 0x", async () => {
                I_PolyToken.transfer(I_STRProxied.address, new BN(web3.utils.toWei("1")), { from: token_owner });
                await catchRevert(I_STRProxied.reclaimERC20(address_zero, { from: account_polymath }));
            });

            it("Should successfully reclaim POLY tokens -- not authorised", async () => {
                await catchRevert(I_STRProxied.reclaimERC20(I_PolyToken.address, { from: account_temp }));
=======
            
            it("Should successfully reclaim POLY tokens -- fail because token address will be 0x", async() => {
                I_PolyToken.transfer(I_STRProxied.address, web3.utils.toWei("1"), { from: token_owner });
                await catchRevert(
                    I_STRProxied.reclaimERC20("0x000000000000000000000000000000000000000", { from: account_polymath })
                );
            });

            it("Should successfully reclaim POLY tokens -- not authorised", async() => {
                await catchRevert(
                    I_STRProxied.reclaimERC20(I_PolyToken.address, { from: account_temp })
                );
>>>>>>> 8655f870
            });

            it("Should successfully reclaim POLY tokens", async () => {
                let bal1 = await I_PolyToken.balanceOf.call(account_polymath);
                await I_STRProxied.reclaimERC20(I_PolyToken.address, { from: account_polymath });
                let bal2 = await I_PolyToken.balanceOf.call(account_polymath);
                assert.isAtLeast(
                    bal2.div(new BN(10).pow(new BN(18))).toNumber(),
                    bal2.div(new BN(10).pow(new BN(18))).toNumber()
                );
            });
        });

        describe("Test cases for pausing the contract", async () => {
            it("Should fail to pause if msg.sender is not owner", async () => {
                await catchRevert(I_STRProxied.pause({ from: account_temp }), "tx revert -> msg.sender should be account_polymath");
            });

            it("Should successfully pause the contract", async () => {
                await I_STRProxied.pause({ from: account_polymath });
                let status = await I_STRProxied.getBoolValues.call(web3.utils.soliditySha3("paused"));
                assert.isOk(status);
            });

            it("Should fail to unpause if msg.sender is not owner", async () => {
                await catchRevert(I_STRProxied.unpause({ from: account_temp }), "tx revert -> msg.sender should be account_polymath");
            });

            it("Should successfully unpause the contract", async () => {
                await I_STRProxied.unpause({ from: account_polymath });
                let status = await I_STRProxied.getBoolValues.call(web3.utils.soliditySha3("paused"));
                assert.isNotOk(status);
            });
        });

<<<<<<< HEAD
        describe("Test cases for the setProtocolVersion", async () => {
            it("Should successfully change the protocolVersion -- failed because of bad owner", async () => {
                await catchRevert(I_STRProxied.setProtocolVersion(accounts[8], 5, 6, 7, { from: account_temp }));
            });

            it("Should successfully change the protocolVersion -- failed because factory address is 0x", async () => {
                await catchRevert(
                    I_STRProxied.setProtocolVersion(address_zero, 5, 6, 7, { from: account_polymath })
                );
            });

            it("Should successfully change the protocolVersion -- not a valid vesrion", async () => {
                await catchRevert(I_STRProxied.setProtocolVersion(accounts[8], new BN(0), new BN(0), new BN(0), { from: account_polymath }));
=======
        describe("Test cases for the setProtocolVersion", async() => {

            it("Should successfully change the protocolVersion -- failed because of bad owner", async() => {
                await catchRevert(
                    I_STRProxied.setProtocolVersion(accounts[8], 5, 6, 7, { from: account_temp })
                );
            });
    
            it("Should successfully change the protocolVersion -- failed because factory address is 0x", async() => {
                await catchRevert(
                    I_STRProxied.setProtocolVersion("0x000000000000000000000000000000000000000", 5, 6, 7, { from: account_polymath })
                );
            });
    
            it("Should successfully change the protocolVersion -- not a valid vesrion", async() => {
                await catchRevert(
                    I_STRProxied.setProtocolVersion(accounts[8], 0, 0, 0, { from: account_polymath })
                );
>>>>>>> 8655f870
            });

            it("Should successfully change the protocolVersion -- fail in second attempt because of invalid version", async () => {
                let snap_Id = await takeSnapshot();
                await I_STRProxied.setProtocolVersion(accounts[8], 2, 3, 1, { from: account_polymath });
                await catchRevert(I_STRProxied.setProtocolVersion(accounts[8], 1, 3, 1, { from: account_polymath }));
                await revertToSnapshot(snap_Id);
            });
        });

<<<<<<< HEAD
        describe("Test cases for the transferOwnership", async () => {
            it("Should fail to transfer the ownership -- not authorised", async () => {
                await catchRevert(I_STRProxied.transferOwnership(account_temp, { from: account_issuer }));
            });

            it("Should fail to transfer the ownership -- 0x address is not allowed", async () => {
                await catchRevert(I_STRProxied.transferOwnership(address_zero, { from: account_polymath }));
=======
        describe("Test cases for the transferOwnership", async() => {

            it("Should fail to transfer the ownership -- not authorised", async() => {
                await catchRevert(
                    I_STRProxied.transferOwnership(account_temp, { from: account_issuer})
                );
            });

            it("Should fail to transfer the ownership -- 0x address is not allowed", async() => {
                await catchRevert(
                    I_STRProxied.transferOwnership("0x000000000000000000000000000000000000000", { from: account_polymath})
                );
>>>>>>> 8655f870
            });

            it("Should successfully transfer the ownership of the STR", async () => {
                let tx = await I_STRProxied.transferOwnership(account_temp, { from: account_polymath });
                assert.equal(tx.logs[0].args.previousOwner, account_polymath);
                assert.equal(tx.logs[0].args.newOwner, account_temp);
            });
        });
    });
});<|MERGE_RESOLUTION|>--- conflicted
+++ resolved
@@ -126,10 +126,6 @@
         // Step 9: Deploy the SecurityTokenRegistry
         console.log(I_SecurityTokenRegistry.address);
         I_SecurityTokenRegistry = await SecurityTokenRegistry.new({ from: account_polymath });
-<<<<<<< HEAD
-
-        assert.notEqual(I_SecurityTokenRegistry.address.valueOf(), address_zero, "SecurityTokenRegistry contract was not deployed");
-=======
         console.log(I_SecurityTokenRegistry.address);
         
         assert.notEqual(
@@ -137,7 +133,6 @@
             address_zero,
             "SecurityTokenRegistry contract was not deployed"
         );
->>>>>>> 8655f870
 
         // Step 9 (a): Deploy the proxy
         I_SecurityTokenRegistryProxy = await SecurityTokenRegistryProxy.new({ from: account_polymath });
@@ -221,14 +216,9 @@
                 I_PolymathRegistry.address,
                 I_STFactory.address,
                 initRegFee,
-<<<<<<< HEAD
                 new BN(0),
-                account_polymath
-=======
-                0,
                 account_polymath,
                 I_STRGetter.address
->>>>>>> 8655f870
             ]);
             await catchRevert(
                 I_SecurityTokenRegistryProxy.upgradeToAndCall("1.0.0", I_SecurityTokenRegistry.address, bytesProxy, {
@@ -256,18 +246,7 @@
         });
 
         it("Should successfully update the implementation address -- fail because all params get 0", async () => {
-<<<<<<< HEAD
-            let bytesProxy = encodeProxyCall(STRProxyParameters, [address_zero, address_zero, new BN(0), new BN(0), address_zero]);
-=======
-            let bytesProxy = encodeProxyCall(STRProxyParameters, [
-                address_zero,
-                address_zero,
-                0,
-                0,
-                address_zero,
-                address_zero
-            ]);
->>>>>>> 8655f870
+            let bytesProxy = encodeProxyCall(STRProxyParameters, [address_zero, address_zero, new BN(0), new BN(0), address_zero, address_zero]);
             await catchRevert(
                 I_SecurityTokenRegistryProxy.upgradeToAndCall("1.0.0", I_SecurityTokenRegistry.address, bytesProxy, {
                     from: account_polymath
@@ -288,12 +267,8 @@
             await I_SecurityTokenRegistryProxy.upgradeToAndCall("1.0.0", I_SecurityTokenRegistry.address, bytesProxy, {
                 from: account_polymath
             });
-<<<<<<< HEAD
-            I_STRProxied = await SecurityTokenRegistry.at(I_SecurityTokenRegistryProxy.address);
-=======
             I_Getter = STRGetter.at(I_SecurityTokenRegistryProxy.address);
             I_STRProxied = SecurityTokenRegistry.at(I_SecurityTokenRegistryProxy.address);
->>>>>>> 8655f870
         });
     });
 
@@ -326,9 +301,6 @@
 
         it("Can't call the intialize function again", async () => {
             await catchRevert(
-<<<<<<< HEAD
-                I_STRProxied.initialize(I_PolymathRegistry.address, I_STFactory.address, initRegFee, initRegFee, account_polymath),
-=======
                 I_STRProxied.initialize(
                     I_PolymathRegistry.address,
                     I_STFactory.address,
@@ -337,7 +309,6 @@
                     account_polymath,
                     I_STRGetter.address
                 ),
->>>>>>> 8655f870
                 "tx revert -> Can't call the intialize function again"
             );
         });
@@ -510,11 +481,7 @@
             await I_STRProxied.unpause({ from: account_polymath });
 
             await catchRevert(
-<<<<<<< HEAD
                 I_STRProxied.generateSecurityToken(name, "0x0", tokenDetails, false, { from: token_owner }),
-=======
-                I_STRProxied.generateSecurityToken(name, "", tokenDetails, false, { from: token_owner }),
->>>>>>> 8655f870
                 "tx revert -> Zero ticker length is not allowed"
             );
         });
@@ -584,19 +551,13 @@
 
             I_STFactory002 = await STFactory.new(I_GeneralTransferManagerFactory.address, { from: account_polymath });
 
-<<<<<<< HEAD
-            assert.notEqual(I_STFactory002.address.valueOf(), address_zero, "STFactory002 contract was not deployed");
-            await I_STRProxied.setProtocolVersion(I_STFactory002.address, 2, 2, new BN(0), { from: account_polymath });
-            let _protocol = await I_STRProxied.getProtocolVersion.call();
-=======
             assert.notEqual(
                 I_STFactory002.address.valueOf(),
                 address_zero,
                 "STFactory002 contract was not deployed"
             );
-            await I_STRProxied.setProtocolVersion(I_STFactory002.address, 2, 2, 0, { from: account_polymath });
+            await I_STRProxied.setProtocolVersion(I_STFactory002.address, new BN(2), new BN(2), new BN(0), { from: account_polymath });
             let _protocol = await I_Getter.getProtocolVersion.call();
->>>>>>> 8655f870
             assert.equal(_protocol[0], 2);
             assert.equal(_protocol[1], 2);
             assert.equal(_protocol[2], 0);
@@ -617,20 +578,11 @@
             // Verify the successful generation of the security token
             assert.equal(tx.logs[2].args._ticker, symbol2, "SecurityToken doesn't get deployed");
 
-<<<<<<< HEAD
             I_SecurityToken002 = await SecurityToken.at(tx.logs[2].args._securityTokenAddress);
             let tokens = await I_STRProxied.getTokensByOwner.call(token_owner);
-            // assert.equal(tokens[0], I_SecurityToken.address);
-            // assert.equal(tokens[1], I_SecurityToken002.address);
-            const log = (await I_SecurityToken002.getPastEvents('ModuleAdded'))[0];
-=======
-            I_SecurityToken002 = SecurityToken.at(tx.logs[2].args._securityTokenAddress);
-            let tokens = await I_Getter.getTokensByOwner.call(token_owner);
             assert.equal(tokens[0], I_SecurityToken.address);
             assert.equal(tokens[1], I_SecurityToken002.address);
-
-            const log = await promisifyLogWatch(I_SecurityToken002.ModuleAdded({ from: _blockNo }), 1);
->>>>>>> 8655f870
+            const log = (await I_SecurityToken002.getPastEvents('ModuleAdded'))[0];
             // Verify that GeneralTransferManager module get added successfully or not
             assert.equal(log.args._types[0].toNumber(), transferManagerKey);
             assert.equal(web3.utils.toAscii(log.args._name).replace(/\u0000/g, ""), "GeneralTransferManager");
@@ -674,26 +626,16 @@
     describe("Generate custom tokens", async () => {
         it("Should fail if msg.sender is not polymath", async () => {
             await catchRevert(
-<<<<<<< HEAD
                 I_STRProxied.modifySecurityToken("LOGAN", "LOG", account_temp, dummy_token, "I am custom ST", currentTime, {
-=======
-                I_STRProxied.modifySecurityToken("LOGAN", "LOG", account_temp, dummy_token, "I am custom ST", latestTime(), {
->>>>>>> 8655f870
                     from: account_delegate
                 }),
                 "tx revert -> msg.sender is not polymath account"
             );
         });
 
-<<<<<<< HEAD
         it("Should fail to genrate the custom security token -- ticker length is greater than 10 chars", async () => {
             await catchRevert(
                 I_STRProxied.modifySecurityToken("LOGAN", "LOGLOGLOGLOG", account_temp, dummy_token, "I am custom ST", currentTime, {
-=======
-        it("Should fail to genrate the custom security token -- ticker length is greater than 10 chars", async() => {
-            await catchRevert(
-                I_STRProxied.modifySecurityToken("LOGAN", "LOGLOGLOGLOG", account_temp, dummy_token, "I am custom ST", latestTime(), {
->>>>>>> 8655f870
                     from: account_polymath
                 }),
                 "tx revert -> ticker length is greater than 10 chars"
@@ -702,11 +644,7 @@
 
         it("Should fail to generate the custom security token -- name should not be 0 length ", async () => {
             await catchRevert(
-<<<<<<< HEAD
                 I_STRProxied.modifySecurityToken("", "LOG", account_temp, dummy_token, "I am custom ST", currentTime, {
-=======
-                I_STRProxied.modifySecurityToken("", "LOG", account_temp, dummy_token, "I am custom ST", latestTime(), {
->>>>>>> 8655f870
                     from: account_polymath
                 }),
                 "tx revert -> name should not be 0 length"
@@ -715,11 +653,7 @@
 
         it("Should fail if ST address is 0 address", async () => {
             await catchRevert(
-<<<<<<< HEAD
                 I_STRProxied.modifySecurityToken("LOGAN", "LOG", account_temp, address_zero, "I am custom ST", currentTime, {
-=======
-                I_STRProxied.modifySecurityToken("LOGAN", "LOG", account_temp, 0, "I am custom ST", latestTime(), {
->>>>>>> 8655f870
                     from: account_polymath
                 }),
                 "tx revert -> Security token address is 0"
@@ -728,11 +662,7 @@
 
         it("Should fail if symbol length is 0", async () => {
             await catchRevert(
-<<<<<<< HEAD
                 I_STRProxied.modifySecurityToken("", "0x0", account_temp, dummy_token, "I am custom ST", currentTime, {
-=======
-                I_STRProxied.modifySecurityToken("", "", account_temp, dummy_token, "I am custom ST", latestTime(), {
->>>>>>> 8655f870
                     from: account_polymath
                 }),
                 "tx revert -> zero length of the symbol is not allowed"
@@ -741,11 +671,7 @@
 
         it("Should fail to generate the custom ST -- deployedAt param is 0", async () => {
             await catchRevert(
-<<<<<<< HEAD
                 I_STRProxied.modifySecurityToken(name2, symbol2, token_owner, dummy_token, "I am custom ST", new BN(0), { from: account_polymath }),
-=======
-                I_STRProxied.modifySecurityToken(name2, symbol2, token_owner, dummy_token, "I am custom ST", 0, { from: account_polymath }),
->>>>>>> 8655f870
                 "tx revert -> because deployedAt param is 0"
             );
         });
@@ -815,14 +741,9 @@
 
     describe("Test case for modifyTicker", async () => {
         it("Should add the custom ticker --failed because of bad owner", async () => {
-<<<<<<< HEAD
             currentTime = new BN(await latestTime());
             await catchRevert(
                 I_STRProxied.modifyTicker(token_owner, "ETH", "Ether", currentTime, currentTime.add(new BN(duration.days(10))), false, {
-=======
-            await catchRevert(
-                I_STRProxied.modifyTicker(token_owner, "ETH", "Ether", latestTime(), latestTime() + duration.days(10), false, {
->>>>>>> 8655f870
                     from: account_temp
                 }),
                 "tx revert -> failed beacause of bad owner0"
@@ -831,11 +752,7 @@
 
         it("Should add the custom ticker --fail ticker length should not be 0", async () => {
             await catchRevert(
-<<<<<<< HEAD
                 I_STRProxied.modifyTicker(token_owner, "", "Ether", currentTime, currentTime.add(new BN(duration.days(10))), false, {
-=======
-                I_STRProxied.modifyTicker(token_owner, "", "Ether", latestTime(), latestTime() + duration.days(10), false, {
->>>>>>> 8655f870
                     from: account_polymath
                 }),
                 "tx revert -> failed beacause ticker length should not be 0"
@@ -844,11 +761,7 @@
 
         it("Should add the custom ticker --failed because time should not be 0", async () => {
             await catchRevert(
-<<<<<<< HEAD
                 I_STRProxied.modifyTicker(token_owner, "ETH", "Ether", new BN(0), currentTime.add(new BN(duration.days(10))), false, {
-=======
-                I_STRProxied.modifyTicker(token_owner, "ETH", "Ether", 0, latestTime() + duration.days(10), false, {
->>>>>>> 8655f870
                     from: account_polymath
                 }),
                 "tx revert -> failed because time should not be 0"
@@ -856,14 +769,9 @@
         });
 
         it("Should add the custom ticker --failed because registeration date is greater than the expiryDate", async () => {
-<<<<<<< HEAD
             let ctime = currentTime;
             await catchRevert(
                 I_STRProxied.modifyTicker(token_owner, "ETH", "Ether", ctime, ctime.sub(new BN(duration.minutes(10))), false, {
-=======
-            await catchRevert(
-                I_STRProxied.modifyTicker(token_owner, "ETH", "Ether", latestTime(), latestTime() - duration.minutes(10), false, {
->>>>>>> 8655f870
                     from: account_polymath
                 }),
                 "tx revert -> failed because registeration date is greater than the expiryDate"
@@ -871,10 +779,7 @@
         });
 
         it("Should add the custom ticker --failed because owner should not be 0x", async () => {
-<<<<<<< HEAD
             let ctime = currentTime;
-=======
->>>>>>> 8655f870
             await catchRevert(
                 I_STRProxied.modifyTicker(
                     address_zero,
@@ -930,11 +835,7 @@
         it("Should able to transfer the ticker ownership -- failed because new owner is 0x", async () => {
             await I_SecurityToken002.transferOwnership(account_temp, { from: token_owner });
             await catchRevert(
-<<<<<<< HEAD
                 I_STRProxied.transferTickerOwnership(address_zero, symbol2, { from: token_owner }),
-=======
-                I_STRProxied.transferTickerOwnership("0x00000000000000000000000000000000000000000", symbol2, { from: token_owner }),
->>>>>>> 8655f870
                 "tx revert -> failed because new owner is 0x"
             );
         });
@@ -958,11 +859,7 @@
     describe("Test case for the changeSecurityLaunchFee()", async () => {
         it("Should able to change the STLaunchFee-- failed because of bad owner", async () => {
             await catchRevert(
-<<<<<<< HEAD
                 I_STRProxied.changeSecurityLaunchFee(new BN(web3.utils.toWei("500")), { from: account_temp }),
-=======
-                I_STRProxied.changeSecurityLaunchFee(web3.utils.toWei("500"), { from: account_temp }),
->>>>>>> 8655f870
                 "tx revert -> failed because of bad owner"
             );
         });
@@ -1008,11 +905,7 @@
     describe("Test cases for the changeTickerRegistrationFee()", async () => {
         it("Should able to change the TickerRegFee-- failed because of bad owner", async () => {
             await catchRevert(
-<<<<<<< HEAD
                 I_STRProxied.changeTickerRegistrationFee(new BN(web3.utils.toWei("500")), { from: account_temp }),
-=======
-                I_STRProxied.changeTickerRegistrationFee(web3.utils.toWei("500"), { from: account_temp }),
->>>>>>> 8655f870
                 "tx revert -> failed because of bad owner"
             );
         });
@@ -1076,16 +969,6 @@
             assert.equal(data[1], token_owner);
         });
 
-<<<<<<< HEAD
-        // it("Should get the tickers by owner", async () => {
-        //     let tickersList = await I_STRProxied.getTickersByOwner.call(token_owner);
-        //     console.log(tickersList);
-        //     assert.equal(tickersList.length, 4);
-        //     let tickersListArray = await I_STRProxied.getTickersByOwner.call(account_temp);
-        //     console.log(tickersListArray);
-        //     assert.equal(tickersListArray.length, 3);
-        // });
-=======
         it("Should get the tickers by owner", async () => {
             let tickersList = await I_Getter.getTickersByOwner.call(token_owner);
             console.log(tickersList);
@@ -1094,7 +977,6 @@
             console.log(tickersListArray);
             assert.equal(tickersListArray.length, 3);
         });
->>>>>>> 8655f870
     });
 
     describe("Test case for the Removing the ticker", async () => {
@@ -1187,7 +1069,6 @@
     });
     describe("Test cases for IRegistry functionality", async () => {
         describe("Test cases for reclaiming funds", async () => {
-<<<<<<< HEAD
             it("Should successfully reclaim POLY tokens -- fail because token address will be 0x", async () => {
                 I_PolyToken.transfer(I_STRProxied.address, new BN(web3.utils.toWei("1")), { from: token_owner });
                 await catchRevert(I_STRProxied.reclaimERC20(address_zero, { from: account_polymath }));
@@ -1195,20 +1076,6 @@
 
             it("Should successfully reclaim POLY tokens -- not authorised", async () => {
                 await catchRevert(I_STRProxied.reclaimERC20(I_PolyToken.address, { from: account_temp }));
-=======
-            
-            it("Should successfully reclaim POLY tokens -- fail because token address will be 0x", async() => {
-                I_PolyToken.transfer(I_STRProxied.address, web3.utils.toWei("1"), { from: token_owner });
-                await catchRevert(
-                    I_STRProxied.reclaimERC20("0x000000000000000000000000000000000000000", { from: account_polymath })
-                );
-            });
-
-            it("Should successfully reclaim POLY tokens -- not authorised", async() => {
-                await catchRevert(
-                    I_STRProxied.reclaimERC20(I_PolyToken.address, { from: account_temp })
-                );
->>>>>>> 8655f870
             });
 
             it("Should successfully reclaim POLY tokens", async () => {
@@ -1244,7 +1111,6 @@
             });
         });
 
-<<<<<<< HEAD
         describe("Test cases for the setProtocolVersion", async () => {
             it("Should successfully change the protocolVersion -- failed because of bad owner", async () => {
                 await catchRevert(I_STRProxied.setProtocolVersion(accounts[8], 5, 6, 7, { from: account_temp }));
@@ -1258,26 +1124,6 @@
 
             it("Should successfully change the protocolVersion -- not a valid vesrion", async () => {
                 await catchRevert(I_STRProxied.setProtocolVersion(accounts[8], new BN(0), new BN(0), new BN(0), { from: account_polymath }));
-=======
-        describe("Test cases for the setProtocolVersion", async() => {
-
-            it("Should successfully change the protocolVersion -- failed because of bad owner", async() => {
-                await catchRevert(
-                    I_STRProxied.setProtocolVersion(accounts[8], 5, 6, 7, { from: account_temp })
-                );
-            });
-    
-            it("Should successfully change the protocolVersion -- failed because factory address is 0x", async() => {
-                await catchRevert(
-                    I_STRProxied.setProtocolVersion("0x000000000000000000000000000000000000000", 5, 6, 7, { from: account_polymath })
-                );
-            });
-    
-            it("Should successfully change the protocolVersion -- not a valid vesrion", async() => {
-                await catchRevert(
-                    I_STRProxied.setProtocolVersion(accounts[8], 0, 0, 0, { from: account_polymath })
-                );
->>>>>>> 8655f870
             });
 
             it("Should successfully change the protocolVersion -- fail in second attempt because of invalid version", async () => {
@@ -1288,7 +1134,6 @@
             });
         });
 
-<<<<<<< HEAD
         describe("Test cases for the transferOwnership", async () => {
             it("Should fail to transfer the ownership -- not authorised", async () => {
                 await catchRevert(I_STRProxied.transferOwnership(account_temp, { from: account_issuer }));
@@ -1296,20 +1141,6 @@
 
             it("Should fail to transfer the ownership -- 0x address is not allowed", async () => {
                 await catchRevert(I_STRProxied.transferOwnership(address_zero, { from: account_polymath }));
-=======
-        describe("Test cases for the transferOwnership", async() => {
-
-            it("Should fail to transfer the ownership -- not authorised", async() => {
-                await catchRevert(
-                    I_STRProxied.transferOwnership(account_temp, { from: account_issuer})
-                );
-            });
-
-            it("Should fail to transfer the ownership -- 0x address is not allowed", async() => {
-                await catchRevert(
-                    I_STRProxied.transferOwnership("0x000000000000000000000000000000000000000", { from: account_polymath})
-                );
->>>>>>> 8655f870
             });
 
             it("Should successfully transfer the ownership of the STR", async () => {
