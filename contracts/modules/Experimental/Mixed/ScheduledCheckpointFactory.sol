--- conflicted
+++ resolved
@@ -11,20 +11,15 @@
      * @notice Constructor
      * @param _setupCost Setup cost of the module
      * @param _usageCost Usage cost of the module
-     * @param _subscriptionCost Subscription cost of the module
+     * @param _polymathRegistry Address of the Polymath registry
      */
-<<<<<<< HEAD
     constructor(
         uint256 _setupCost,
         uint256 _usageCost,
-        uint256 _subscriptionCost
-    ) 
-        public 
-        ModuleFactory(_setupCost, _usageCost, _subscriptionCost) 
-=======
-    constructor (address _polyAddress, uint256 _setupCost, uint256 _usageCost, uint256 _subscriptionCost, address _polymathRegistry) public
-    ModuleFactory(_polyAddress, _setupCost, _usageCost, _subscriptionCost, _polymathRegistry)
->>>>>>> c3336b54
+        address _polymathRegistry
+    )
+        public
+        ModuleFactory(_setupCost, _usageCost, _polymathRegistry)
     {
         version = "1.0.0";
         name = "ScheduledCheckpoint";
@@ -38,22 +33,15 @@
      * @notice used to launch the Module with the help of factory
      * @return address Contract address of the Module
      */
-<<<<<<< HEAD
     function deploy(
         bytes calldata /* _data */
-    ) 
-        external 
-        returns(address) 
+    )
+        external
+        returns(address)
     {
         address polyToken = _takeFee();
         address scheduledCheckpoint = address(new ScheduledCheckpoint(msg.sender, polyToken));
-        emit GenerateModuleFromFactory(scheduledCheckpoint, getName(), address(this), msg.sender, setupCost, now);
-=======
-    function deploy(bytes /* _data */) external returns(address) {
-        _takeSetupCost();
-        address scheduledCheckpoint = new ScheduledCheckpoint(msg.sender, address(polyToken));
         emit GenerateModuleFromFactory(scheduledCheckpoint, getName(), address(this), msg.sender, getSetupCost(), getSetupCostInPoly(), now);
->>>>>>> c3336b54
         return scheduledCheckpoint;
     }
 
@@ -66,46 +54,7 @@
         res[1] = 2;
         return res;
     }
-<<<<<<< HEAD
 
-    /**
-     * @notice Get the name of the Module
-     */
-    function getName() public view returns(bytes32) {
-        return name;
-    }
-
-    /**
-     * @notice Get the description of the Module
-     */
-    function getDescription() external view returns(string memory) {
-        return description;
-    }
-
-    /**
-     * @notice Get the title of the Module
-     */
-    function getTitle() external view returns(string memory) {
-        return title;
-    }
-
-    /**
-     * @notice Get the version of the Module
-     */
-    function getVersion() external view returns(string memory) {
-        return version;
-    }
-
-    /**
-     * @notice Get the setup cost of the module
-     */
-    function getSetupCost() external view returns(uint256) {
-        return setupCost;
-    }
-
-=======
-    
->>>>>>> c3336b54
     /**
      * @notice Get the Instructions that helped to used the module
      */
