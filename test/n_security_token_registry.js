--- conflicted
+++ resolved
@@ -62,14 +62,11 @@
     let I_MRProxied;
     let I_STRGetter;
     let I_Getter;
-<<<<<<< HEAD
     let I_STGetter;
     let stGetter;
-=======
     let I_USDOracle;
     let I_POLYOracle;
     let I_StablePOLYOracle;
->>>>>>> 3ca3b9b4
 
     // SecurityToken Details (Launched ST on the behalf of the issuer)
     const name = "Demo Token";
@@ -130,13 +127,10 @@
             I_SecurityTokenRegistryProxy,
             I_STRProxied,
             I_STRGetter,
-<<<<<<< HEAD
-            I_STGetter
-=======
+            I_STGetter,
             I_USDOracle,
             I_POLYOracle,
             I_StablePOLYOracle
->>>>>>> 3ca3b9b4
         ] = instances;
 
         // STEP 8: Deploy the CappedSTOFactory
