--- conflicted
+++ resolved
@@ -14,22 +14,17 @@
      * @notice Constructor
      * @param _setupCost Setup cost of the module
      * @param _usageCost Usage cost of the module
-     * @param _subscriptionCost Subscription cost of the module
      * @param _logicContract Contract address that contains the logic related to `description`
+     * @param _polymathRegistry Address of the Polymath registry
      */
-<<<<<<< HEAD
     constructor(
         uint256 _setupCost,
         uint256 _usageCost,
-        uint256 _subscriptionCost,
-        address _logicContract
-    ) 
-        public 
-        ModuleFactory(_setupCost, _usageCost, _subscriptionCost) 
-=======
-    constructor (address _polyAddress, uint256 _setupCost, uint256 _usageCost, uint256 _subscriptionCost, address _polymathRegistry) public
-    ModuleFactory(_polyAddress, _setupCost, _usageCost, _subscriptionCost, _polymathRegistry)
->>>>>>> c3336b54
+        address _logicContract,
+        address _polymathRegistry
+    )
+        public
+        ModuleFactory(_setupCost, _usageCost, _polymathRegistry)
     {
         require(_logicContract != address(0), "Invalid address");
         version = "1.0.0";
@@ -45,22 +40,16 @@
      * @notice Used to launch the Module with the help of factory
      * @return address Contract address of the Module
      */
-<<<<<<< HEAD
     function deploy(
         bytes calldata /* _data */
-    ) 
-        external 
-        returns(address) 
+    )
+        external
+        returns(address)
     {
         address polyToken = _takeFee();
         address permissionManager = address(new GeneralPermissionManagerProxy(msg.sender, polyToken, logicContract));
-=======
-    function deploy(bytes /* _data */) external returns(address) {
-        _takeSetupCost();
-        address permissionManager = new GeneralPermissionManager(msg.sender, address(polyToken));
->>>>>>> c3336b54
         /*solium-disable-next-line security/no-block-members*/
-        emit GenerateModuleFromFactory(address(permissionManager), getName(), address(this), msg.sender, getSetupCost(), getSetupCostInPoly(), now);
+        emit GenerateModuleFromFactory(permissionManager, getName(), address(this), msg.sender, getSetupCost(), getSetupCostInPoly(), now);
         return permissionManager;
     }
 
