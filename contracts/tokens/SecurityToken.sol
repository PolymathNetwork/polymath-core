pragma solidity ^0.5.0;

import "../proxy/Proxy.sol";
import "../PolymathRegistry.sol";
import "../libraries/KindMath.sol";
import "../interfaces/IModule.sol";
import "./SecurityTokenStorage.sol";
import "../libraries/TokenLib.sol";
import "../interfaces/IModuleFactory.sol";
import "../interfaces/token/IERC1594.sol";
import "../interfaces/token/IERC1643.sol";
import "../interfaces/token/IERC1644.sol";
import "../interfaces/IModuleRegistry.sol";
import "../interfaces/IFeatureRegistry.sol";
import "../interfaces/ITransferManager.sol";
import "openzeppelin-solidity/contracts/ownership/Ownable.sol";
import "openzeppelin-solidity/contracts/utils/ReentrancyGuard.sol";
import "openzeppelin-solidity/contracts/token/ERC20/ERC20.sol";
import "openzeppelin-solidity/contracts/utils/ReentrancyGuard.sol";
import "openzeppelin-solidity/contracts/token/ERC20/ERC20Detailed.sol";

/**
 * @title Security Token contract
 * @notice SecurityToken is an ERC1400 token with added capabilities:
 * @notice - Implements the ERC1400 Interface
 * @notice - Transfers are restricted
 * @notice - Modules can be attached to it to control its behaviour
 * @notice - ST should not be deployed directly, but rather the SecurityTokenRegistry should be used
 * @notice - ST does not inherit from ISecurityToken due to:
 * @notice - https://github.com/ethereum/solidity/issues/4847
 */
contract SecurityToken is ERC20, ERC20Detailed, Ownable, ReentrancyGuard, SecurityTokenStorage, IERC1594, IERC1643, IERC1644, Proxy {
    
    using SafeMath for uint256;

    // Emit when transfers are frozen or unfrozen
    event FreezeTransfers(bool _status);
    // Emit when is permanently frozen by the issuer
    event FreezeIssuance();
    // Emit when the token details get updated
    event UpdateTokenDetails(string _oldDetails, string _newDetails);
    // Emit when the granularity get changed
    event GranularityChanged(uint256 _oldGranularity, uint256 _newGranularity);
    // Emit at the time when module get added
    event ModuleAdded(
        uint8[] _types,
        bytes32 indexed _name,
        address indexed _moduleFactory,
        address _module,
        uint256 _moduleCost,
        uint256 _budget,
        bytes32 _label
    );
<<<<<<< HEAD

    // Emit when the token details get updated
    event UpdateTokenDetails(string _oldDetails, string _newDetails);
    // Emit when the granularity get changed
    event GranularityChanged(uint256 _oldGranularity, uint256 _newGranularity);
    // Emit when transfers are frozen or unfrozen
    event FreezeTransfers(bool _status);
=======
    // Emit when Module get archived from the securityToken
    event ModuleArchived(uint8[] _types, address _module);
    // Emit when Module get unarchived from the securityToken
    event ModuleUnarchived(uint8[] _types, address _module);
    // Emit when Module get removed from the securityToken
    event ModuleRemoved(uint8[] _types, address _module);
    // Emit when the budget allocated to a module is changed
    event ModuleBudgetChanged(uint8[] _moduleTypes, address _module, uint256 _oldBudget, uint256 _budget);
>>>>>>> 3375bca0
    // Emit when new checkpoint created
    event CheckpointCreated(uint256 indexed _checkpointId);
    // Events to log controller actions
    event SetController(address indexed _oldController, address indexed _newController);
    event DisableController();
    
    function _isModule(address _module, uint8 _type) internal view returns(bool) {
        if (modulesToData[_module].module != _module || modulesToData[_module].isArchived)
            return false;
        for (uint256 i = 0; i < modulesToData[_module].moduleTypes.length; i++) {
            if (modulesToData[_module].moduleTypes[i] == _type) {
                return true;
            }
        }
        return false;
    }

    // Require msg.sender to be the specified module type
    modifier onlyModule(uint8 _type) {
        require(_isModule(msg.sender, _type));
        _;
    }

    // Require msg.sender to be the specified module type or the owner of the token
    modifier onlyModuleOrOwner(uint8 _type) {
        if (msg.sender == owner()) {
            _;
        } else {
            require(_isModule(msg.sender, _type));
            _;
        }
    }

    modifier isIssuanceAllowed() {
        require(issuance, "Issuance frozen");
        _;
    }

    modifier checkGranularity(uint256 _value) {
        require(_value % granularity == 0, "Invalid granularity");
        _;
    }
    
    // Modifier to check whether the msg.sender is authorised or not 
    modifier onlyController() {
        require(msg.sender == controller, "Not Authorised");
        _;
    }

    modifier isEnabled(string memory _nameKey) {
        require(IFeatureRegistry(featureRegistry).getFeatureStatus(_nameKey));
        _;
    }
    
    /**
     * @notice constructor 
     * @param _name Name of the SecurityToken
     * @param _symbol Symbol of the Token
     * @param _decimals Decimals for the securityToken
     * @param _granularity granular level of the token
     * @param _tokenDetails Details of the token that are stored off-chain
     * @param _polymathRegistry Contract address of the polymath registry
     * @param _delegate Contract address of the delegate
     */
    constructor(
        string memory _name,
        string memory _symbol,
        uint8 _decimals,
        uint256 _granularity,
        string memory _tokenDetails,
        address _polymathRegistry,
        address _delegate
    ) 
        public
        ERC20Detailed(_name, _symbol, _decimals)
    {
        require(_polymathRegistry != address(0), "Invalid address");
        require(_delegate != address(0), "Invalid address");
        polymathRegistry = _polymathRegistry;
        //When it is created, the owner is the STR
        updateFromRegistry();
        delegate = _delegate;
        tokenDetails = _tokenDetails;
        granularity = _granularity;
        securityTokenVersion = SemanticVersion(2, 0, 0);
    }

    /**
      * @notice Attachs a module to the SecurityToken
      * @dev  E.G.: On deployment (through the STR) ST gets a TransferManager module attached to it
      * @dev to control restrictions on transfers.
      * @param _moduleFactory is the address of the module factory to be added
      * @param _data is data packed into bytes used to further configure the module (See STO usage)
      * @param _maxCost max amount of POLY willing to pay to the module.
      * @param _budget max amount of ongoing POLY willing to assign to the module.
      * @param _label custom module label.
      */
    function addModuleWithLabel(
        address _moduleFactory,
        bytes memory _data,
        uint256 _maxCost,
        uint256 _budget,
        bytes32 _label
    ) 
        public 
        onlyOwner 
        nonReentrant 
    {
        //Check that the module factory exists in the ModuleRegistry - will throw otherwise
        IModuleRegistry(moduleRegistry).useModule(_moduleFactory);
        IModuleFactory moduleFactory = IModuleFactory(_moduleFactory);
        uint8[] memory moduleTypes = moduleFactory.types();
        uint256 moduleCost = moduleFactory.setupCostInPoly();
        require(moduleCost <= _maxCost, "Invalid cost");
        //Approve fee for module
        ERC20(polyToken).approve(_moduleFactory, moduleCost);
        //Creates instance of module from factory
        address module = moduleFactory.deploy(_data);
        require(modulesToData[module].module == address(0), "Module exists");
        //Approve ongoing budget
        ERC20(polyToken).approve(module, _budget);
        //Add to SecurityToken module map
        bytes32 moduleName = moduleFactory.name();
        uint256[] memory moduleIndexes = new uint256[](moduleTypes.length);
        uint256 i;
        for (i = 0; i < moduleTypes.length; i++) {
            moduleIndexes[i] = modules[moduleTypes[i]].length;
            modules[moduleTypes[i]].push(module);
        }
        modulesToData[module] = ModuleData(
            moduleName,
            module,
            _moduleFactory,
            false,
            moduleTypes,
            moduleIndexes,
            names[moduleName].length,
            _label
        );
        names[moduleName].push(module);
        //Emit log event
        /*solium-disable-next-line security/no-block-members*/
        emit ModuleAdded(moduleTypes, moduleName, _moduleFactory, module, moduleCost, _budget, _label);
    }

    /**
    * @notice addModule function will call addModuleWithLabel() with an empty label for backward compatible
    */
    function addModule(address _moduleFactory, bytes calldata _data, uint256 _maxCost, uint256 _budget) external {
        addModuleWithLabel(_moduleFactory, _data, _maxCost, _budget, "");
    }

    /**
    * @notice Archives a module attached to the SecurityToken
    * @param _module address of module to archive
    */
    function archiveModule(address _module) external onlyOwner {
        TokenLib.archiveModule(modulesToData[_module]);
    }

    function upgradeModule(address _module) external onlyOwner {
        TokenLib.upgradeModule(modulesToData[_module]);
    }

    /**
    * @notice Unarchives a module attached to the SecurityToken
    * @param _module address of module to unarchive
    */
    function unarchiveModule(address _module) external onlyOwner {
        TokenLib.unarchiveModule(modulesToData[_module]);
    }

    /**
    * @notice Removes a module attached to the SecurityToken
    * @param _module address of module to unarchive
    */
    function removeModule(address _module) external onlyOwner {
        TokenLib.removeModule(_module, modules, modulesToData, names);
    }

    /**
    * @notice Allows the owner to withdraw unspent POLY stored by them on the ST or any ERC20 token.
    * @dev Owner can transfer POLY to the ST which will be used to pay for modules that require a POLY fee.
    * @param _tokenContract Address of the ERC20Basic compliance token
    * @param _value amount of POLY to withdraw
    */
    function withdrawERC20(address _tokenContract, uint256 _value) external onlyOwner {
        require(_tokenContract != address(0));
        IERC20 token = IERC20(_tokenContract);
        require(token.transfer(owner(), _value));
    }

    /**
    * @notice allows owner to increase/decrease POLY approval of one of the modules
    * @param _module module address
    * @param _change change in allowance
    * @param _increase true if budget has to be increased, false if decrease
    */
    function changeModuleBudget(address _module, uint256 _change, bool _increase) external onlyOwner {
        TokenLib.changeModuleBudget(_module, _change, _increase, polyToken, modulesToData);
    }

    /**
     * @notice updates the tokenDetails associated with the token
     * @param _newTokenDetails New token details
     */
    function updateTokenDetails(string calldata _newTokenDetails) external onlyOwner {
        emit UpdateTokenDetails(tokenDetails, _newTokenDetails);
        tokenDetails = _newTokenDetails;
    }

    /**
    * @notice Allows owner to change token granularity
    * @param _granularity granularity level of the token
    */
    function changeGranularity(uint256 _granularity) external onlyOwner {
        require(_granularity != 0, "Invalid granularity");
        emit GranularityChanged(granularity, _granularity);
        granularity = _granularity;
    }

    /**
    * @notice Allows owner to change data store
    * @param _dataStore Address of the token data store
    */
    function changeDataStore(address _dataStore) external onlyOwner {
        require(_dataStore != address(0), "Invalid address");
        dataStore = _dataStore;
    }

    /**
    * @notice Keeps track of the number of non-zero token holders
    * @param _from sender of transfer
    * @param _to receiver of transfer
    * @param _value value of transfer
    */
    function _adjustInvestorCount(address _from, address _to, uint256 _value) internal {
        holderCount = TokenLib.adjustInvestorCount(holderCount, _from, _to, _value, balanceOf(_to), balanceOf(_from), dataStore);
    }

    /**
     * @notice freezes transfers
     */
    function freezeTransfers() external onlyOwner {
        require(!transfersFrozen, "Already frozen");
        transfersFrozen = true;
        /*solium-disable-next-line security/no-block-members*/
        emit FreezeTransfers(true);
    }

    /**
     * @notice Unfreeze transfers
     */
    function unfreezeTransfers() external onlyOwner {
        require(transfersFrozen, "Not frozen");
        transfersFrozen = false;
        /*solium-disable-next-line security/no-block-members*/
        emit FreezeTransfers(false);
    }

    /**
     * @notice Internal - adjusts token holder balance at checkpoint before a token transfer
     * @param _investor address of the token holder affected
     */
    function _adjustBalanceCheckpoints(address _investor) internal {
        TokenLib.adjustCheckpoints(checkpointBalances[_investor], balanceOf(_investor), currentCheckpointId);
    }

    /**
     * @notice Overloaded version of the transfer function
     * @param _to receiver of transfer
     * @param _value value of transfer
     * @return bool success
     */
    function transfer(address _to, uint256 _value) public returns(bool success) {
        transferWithData(_to, _value, "");
        return true;
    }
    
    /**
     * @notice Transfer restrictions can take many forms and typically involve on-chain rules or whitelists.
     * However for many types of approved transfers, maintaining an on-chain list of approved transfers can be
     * cumbersome and expensive. An alternative is the co-signing approach, where in addition to the token holder
     * approving a token transfer, and authorised entity provides signed data which further validates the transfer.
     * @param _to address The address which you want to transfer to
     * @param _value uint256 the amount of tokens to be transferred
     * @param _data The `bytes _data` allows arbitrary data to be submitted alongside the transfer.
     * for the token contract to interpret or record. This could be signed data authorising the transfer
     * (e.g. a dynamic whitelist) but is flexible enough to accomadate other use-cases.
     */
    function transferWithData(address _to, uint256 _value, bytes memory _data) public {
        require(_updateTransfer(msg.sender, _to, _value, _data), "Transfer invalid");
        require(super.transfer(_to, _value));
    }

    /**
     * @notice Overloaded version of the transferFrom function
     * @param _from sender of transfer
     * @param _to receiver of transfer
     * @param _value value of transfer
     * @return bool success
     */
    function transferFrom(address _from, address _to, uint256 _value) public returns(bool) {
        transferFromWithData(_from, _to, _value, "");
        return true;
    }

    /**
     * @notice Transfer restrictions can take many forms and typically involve on-chain rules or whitelists.
     * However for many types of approved transfers, maintaining an on-chain list of approved transfers can be
     * cumbersome and expensive. An alternative is the co-signing approach, where in addition to the token holder
     * approving a token transfer, and authorised entity provides signed data which further validates the transfer.
     * @dev `msg.sender` MUST have a sufficient `allowance` set and this `allowance` must be debited by the `_value`.
     * @param _from address The address which you want to send tokens from
     * @param _to address The address which you want to transfer to
     * @param _value uint256 the amount of tokens to be transferred
     * @param _data The `bytes _data` allows arbitrary data to be submitted alongside the transfer.
     * for the token contract to interpret or record. This could be signed data authorising the transfer
     * (e.g. a dynamic whitelist) but is flexible enough to accomadate other use-cases.
     */
    function transferFromWithData(address _from, address _to, uint256 _value, bytes memory _data) public {
        require(_updateTransfer(_from, _to, _value, _data), "Transfer invalid");
        require(super.transferFrom(_from, _to, _value));
    }

    /**
     * @notice Updates internal variables when performing a transfer
     * @param _from sender of transfer
     * @param _to receiver of transfer
     * @param _value value of transfer
     * @param _data data to indicate validation
     * @return bool success
     */
    function _updateTransfer(address _from, address _to, uint256 _value, bytes memory _data) internal nonReentrant returns(bool) {
        // NB - the ordering in this function implies the following:
        //  - investor counts are updated before transfer managers are called - i.e. transfer managers will see
        //investor counts including the current transfer.
        //  - checkpoints are updated after the transfer managers are called. This allows TMs to create
        //checkpoints as though they have been created before the current transactions,
        //  - to avoid the situation where a transfer manager transfers tokens, and this function is called recursively,
        //the function is marked as nonReentrant. This means that no TM can transfer (or mint / burn) tokens.
        _adjustInvestorCount(_from, _to, _value);
        bool verified = _executeTransfer(_from, _to, _value, _data);
        _adjustBalanceCheckpoints(_from);
        _adjustBalanceCheckpoints(_to);
        return verified;
    }

    /**
     * @notice Validate transfer with TransferManager module if it exists
     * @dev TransferManager module has a key of 2
     * function (no change in the state).
     * @param _from sender of transfer
     * @param _to receiver of transfer
     * @param _value value of transfer
     * @param _data data to indicate validation
     * @return bool
     */
    function _executeTransfer(
        address _from,
        address _to,
        uint256 _value,
        bytes memory _data
    ) 
        internal 
        checkGranularity(_value) 
        returns(bool) 
    {   
        if (!transfersFrozen) {
            bool isInvalid = false;
            bool isValid = false;
            bool isForceValid = false;
            bool unarchived = false;
            address module;
            for (uint256 i = 0; i < modules[TRANSFER_KEY].length; i++) {
                module = modules[TRANSFER_KEY][i];
                if (!modulesToData[module].isArchived) {
                    unarchived = true;
                    ITransferManager.Result valid = ITransferManager(module).executeTransfer(_from, _to, _value, _data);
                    if (valid == ITransferManager.Result.INVALID) {
                        isInvalid = true;
                    } else if (valid == ITransferManager.Result.VALID) {
                        isValid = true;
                    } else if (valid == ITransferManager.Result.FORCE_VALID) {
                        isForceValid = true;
                    }
                }
            }
            // If no unarchived modules, return true by default
            return unarchived ? (isForceValid ? true : (isInvalid ? false : isValid)) : true;
        }
        return false;
    }

    /**
     * @notice A security token issuer can specify that issuance has finished for the token
     * (i.e. no new tokens can be minted or issued).
     * @dev If a token returns FALSE for `isIssuable()` then it MUST always return FALSE in the future.
     * If a token returns FALSE for `isIssuable()` then it MUST never allow additional tokens to be issued.
     * @return bool `true` signifies the minting is allowed. While `false` denotes the end of minting
     */
    function isIssuable() external view returns (bool) {
        return issuance;
    }

    /**
     * @notice Permanently freeze issuance of this security token.
     * @dev It MUST NOT be possible to increase `totalSuppy` after this function is called.
     */
    function freezeIssuance() external isIssuanceAllowed isEnabled("freezeIssuanceAllowed") onlyOwner {
        issuance = false;
        /*solium-disable-next-line security/no-block-members*/
        emit FreezeIssuance();
    }

    /**
     * @notice This function must be called to increase the total supply (Corresponds to mint function of ERC20).
     * @dev It only be called by the token issuer or the operator defined by the issuer. ERC1594 doesn't have
     * have the any logic related to operator but its superset ERC1400 have the operator logic and this function
     * is allowed to call by the operator.
     * @param _tokenHolder The account that will receive the created tokens (account should be whitelisted or KYCed).
     * @param _value The amount of tokens need to be issued
     * @param _data The `bytes _data` allows arbitrary data to be submitted alongside the transfer.
     */
    function issue(
        address _tokenHolder,
        uint256 _value,
        bytes memory _data
    ) 
        public 
        isIssuanceAllowed
        onlyModuleOrOwner(MINT_KEY) 
    {
        // Add a function to validate the `_data` parameter
        require(_updateTransfer(address(0), _tokenHolder, _value, _data), "Transfer invalid");
        _mint(_tokenHolder, _value);
        emit Issued(msg.sender, _tokenHolder, _value, _data);
    }

    /**
     * @notice issue new tokens and assigns them to the target _tokenHolder.
     * @dev Can only be called by the issuer or STO attached to the token.
     * @param _tokenHolders A list of addresses to whom the minted tokens will be dilivered
     * @param _values A list of number of tokens get minted and transfer to corresponding address of the investor from _tokenHolders[] list
     * @return success
     */
    function issueMulti(address[] calldata _tokenHolders, uint256[] calldata _values) external {
        require(_tokenHolders.length == _values.length, "Incorrect inputs");
        for (uint256 i = 0; i < _tokenHolders.length; i++) {
            issue(_tokenHolders[i], _values[i], "");
        }
    }

    /**
     * @notice This function redeem an amount of the token of a msg.sender. For doing so msg.sender may incentivize
     * using different ways that could be implemented with in the `redeem` function definition. But those implementations
     * are out of the scope of the ERC1594. 
     * @param _value The amount of tokens need to be redeemed
     * @param _data The `bytes _data` it can be used in the token contract to authenticate the redemption.
     */
    function redeem(uint256 _value, bytes calldata _data) external onlyModule(BURN_KEY) {
        // Add a function to validate the `_data` parameter
        require(_checkAndBurn(msg.sender, _value, _data), "Invalid redeem");
    }

    /**
     * @notice Checks if an address is a module of certain type
     * @param _module Address to check
     * @param _type type to check against
     */
    function isModule(address _module, uint8 _type) public view returns(bool) {
        return _isModule(_module, _type);
    }

    function _checkAndBurn(address _from, uint256 _value, bytes memory _data) internal returns(bool) {
        bool verified = _updateTransfer(_from, address(0), _value, _data);
        _burn(_from, _value);
        emit Redeemed(address(0), msg.sender, _value, _data);
        return verified;
    }

    /**
     * @notice This function redeem an amount of the token of a msg.sender. For doing so msg.sender may incentivize
     * using different ways that could be implemented with in the `redeem` function definition. But those implementations
     * are out of the scope of the ERC1594. 
     * @dev It is analogy to `transferFrom`
     * @param _tokenHolder The account whose tokens gets redeemed.
     * @param _value The amount of tokens need to be redeemed
     * @param _data The `bytes _data` it can be used in the token contract to authenticate the redemption.
     */
    function redeemFrom(address _tokenHolder, uint256 _value, bytes calldata _data) external onlyModule(BURN_KEY) {
        // Add a function to validate the `_data` parameter
        require(_updateTransfer(_tokenHolder, address(0), _value, _data), "Invalid redeem");
        _burnFrom(_tokenHolder, _value);
        emit Redeemed(msg.sender, _tokenHolder, _value, _data);
    }

    /**
     * @notice Creates a checkpoint that can be used to query historical balances / totalSuppy
     * @return uint256
     */
    function createCheckpoint() external onlyModuleOrOwner(CHECKPOINT_KEY) returns(uint256) {
        require(currentCheckpointId < 2 ** 256 - 1);
        currentCheckpointId = currentCheckpointId + 1;
        /*solium-disable-next-line security/no-block-members*/
        checkpointTimes.push(now);
        /*solium-disable-next-line security/no-block-members*/
        checkpointTotalSupply[currentCheckpointId] = totalSupply();
        emit CheckpointCreated(currentCheckpointId);
        return currentCheckpointId;
    }

    /**
     * @notice Used by the issuer to set the controller addresses
     * @param _controller address of the controller
     */
    function setController(address _controller) public onlyOwner {
        require(_isControllable());
        // Below condition is to restrict the owner/issuer to become the controller(In an ideal world).
        // But for non ideal case issuer could set another address which is not the owner of the token
        // but issuer holds its private key.
        require(_controller != msg.sender);
        emit SetController(controller, _controller);
        controller = _controller;
    }

    /**
     * @notice Used by the issuer to permanently disable controller functionality
     * @dev enabled via feature switch "disableControllerAllowed"
     */
    function disableController() external isEnabled("disableControllerAllowed") onlyOwner {
        require(_isControllable());
        controllerDisabled = true;
        delete controller;
        emit DisableController();
    }

    /**
     * @notice Transfers of securities may fail for a number of reasons. So this function will used to understand the
     * cause of failure by getting the byte value. Which will be the ESC that follows the EIP 1066. ESC can be mapped 
     * with a reson string to understand the failure cause, table of Ethereum status code will always reside off-chain
     * @param _to address The address which you want to transfer to
     * @param _value uint256 the amount of tokens to be transferred
     * @param _data The `bytes _data` allows arbitrary data to be submitted alongside the transfer.
     * @return bool It signifies whether the transaction will be executed or not.
     * @return byte Ethereum status code (ESC)
     * @return bytes32 Application specific reason code 
     */
    function canTransfer(address _to, uint256 _value, bytes calldata _data) external view returns (bool, byte, bytes32) {
        return _canTransfer(msg.sender, _to, _value, _data);
    }

    /**
     * @notice Transfers of securities may fail for a number of reasons. So this function will used to understand the
     * cause of failure by getting the byte value. Which will be the ESC that follows the EIP 1066. ESC can be mapped 
     * with a reson string to understand the failure cause, table of Ethereum status code will always reside off-chain
     * @param _from address The address which you want to send tokens from
     * @param _to address The address which you want to transfer to
     * @param _value uint256 the amount of tokens to be transferred
     * @param _data The `bytes _data` allows arbitrary data to be submitted alongside the transfer.
     * @return bool It signifies whether the transaction will be executed or not.
     * @return byte Ethereum status code (ESC)
     * @return bytes32 Application specific reason code 
     */
    function canTransferFrom(address _from, address _to, uint256 _value, bytes calldata _data) external view returns (bool, byte, bytes32) {
        (bool success, byte reasonCode, bytes32 appCode) = _canTransfer(_from, _to, _value, _data);
        if (success && _value > allowance(_from, msg.sender)) {
            return (false, 0x53, bytes32(0));
        } else 
            return (success, reasonCode, appCode); 
    }

    function _canTransfer(address _from, address _to, uint256 _value, bytes memory _data) internal view returns (bool, byte, bytes32) {
        bytes32 appCode;
        bool success;
        if (_value % granularity != 0) {
            return (false, 0x50, "Invalid granularity");
        }
        (success, appCode) = TokenLib.verifyTransfer(modules[TRANSFER_KEY], modulesToData, _from, _to, _value, _data, transfersFrozen);
        if (!success)
            return (false, 0x50, appCode);

        else if (balanceOf(_from) < _value)
            return (false, 0x52, bytes32(0));

        else if (_to == address(0))
            return (false, 0x57, bytes32(0));

        else if (!KindMath.checkAdd(balanceOf(_to), _value))
            return (false, 0x50, bytes32(0));
        return (true, 0x51, bytes32(0));
    }

    /**
     * @notice Used to attach a new document to the contract, or update the URI or hash of an existing attached document
     * @dev Can only be executed by the owner of the contract.
     * @param _name Name of the document. It should be unique always
     * @param _uri Off-chain uri of the document from where it is accessible to investors/advisors to read.
     * @param _documentHash hash (of the contents) of the document.
     */
    function setDocument(bytes32 _name, string calldata _uri, bytes32 _documentHash) external onlyOwner {
        require(_name != bytes32(0), "Zero value is not allowed");
        require(bytes(_uri).length > 0, "Should not be a empty uri");
        if (_documents[_name].lastModified == uint256(0)) {
            _docNames.push(_name);
            _docIndexes[_name] = _docNames.length;
        }
        _documents[_name] = Document(_documentHash, now, _uri);
        emit DocumentUpdated(_name, _uri, _documentHash);
    }

    /**
     * @notice Used to remove an existing document from the contract by giving the name of the document.
     * @dev Can only be executed by the owner of the contract.
     * @param _name Name of the document. It should be unique always
     */
    function removeDocument(bytes32 _name) external onlyOwner {
        require(_documents[_name].lastModified != uint256(0), "Document should be existed");
        uint256 index = _docIndexes[_name] - 1;
        if (index != _docNames.length - 1) {
            _docNames[index] = _docNames[_docNames.length - 1];
            _docIndexes[_docNames[index]] = index + 1; 
        }
        _docNames.length--;
        emit DocumentRemoved(_name, _documents[_name].uri, _documents[_name].docHash);
        delete _documents[_name];
    }

    /**
     * @notice Internal function to know whether the controller functionality
     * allowed or not.
     * @return bool `true` when controller address is non-zero otherwise return `false`.
     */
    function _isControllable() internal view returns (bool) {
        return !controllerDisabled;
    }

    /**
     * @notice In order to provide transparency over whether `controllerTransfer` / `controllerRedeem` are useable
     * or not `isControllable` function will be used.
     * @dev If `isControllable` returns `false` then it always return `false` and
     * `controllerTransfer` / `controllerRedeem` will always revert.
     * @return bool `true` when controller address is non-zero otherwise return `false`.
     */
    function isControllable() external view returns (bool) {
        return _isControllable();
    }

    /**
     * @notice This function allows an authorised address to transfer tokens between any two token holders.
     * The transfer must still respect the balances of the token holders (so the transfer must be for at most
     * `balanceOf(_from)` tokens) and potentially also need to respect other transfer restrictions.
     * @dev This function can only be executed by the `controller` address.
     * @param _from Address The address which you want to send tokens from
     * @param _to Address The address which you want to transfer to
     * @param _value uint256 the amount of tokens to be transferred
     * @param _data data to validate the transfer. (It is not used in this reference implementation
     * because use of `_data` parameter is implementation specific).
     * @param _operatorData data attached to the transfer by controller to emit in event. (It is more like a reason string 
     * for calling this function (aka force transfer) which provides the transparency on-chain). 
     */
    function controllerTransfer(address _from, address _to, uint256 _value, bytes calldata _data, bytes calldata _operatorData) external onlyController {
        require(_isControllable());
        _updateTransfer(_from, _to, _value, _data);
        _transfer(_from, _to, _value);
        emit ControllerTransfer(msg.sender, _from, _to, _value, _data, _operatorData);
    }

    /**
     * @notice This function allows an authorised address to redeem tokens for any token holder.
     * The redemption must still respect the balances of the token holder (so the redemption must be for at most
     * `balanceOf(_tokenHolder)` tokens) and potentially also need to respect other transfer restrictions.
     * @dev This function can only be executed by the `controller` address.
     * @param _tokenHolder The account whose tokens will be redeemed.
     * @param _value uint256 the amount of tokens need to be redeemed.
     * @param _data data to validate the transfer. (It is not used in this reference implementation
     * because use of `_data` parameter is implementation specific).
     * @param _operatorData data attached to the transfer by controller to emit in event. (It is more like a reason string 
     * for calling this function (aka force transfer) which provides the transparency on-chain). 
     */
    function controllerRedeem(address _tokenHolder, uint256 _value, bytes calldata _data, bytes calldata _operatorData) external onlyController {
        require(_isControllable());
        _checkAndBurn(_tokenHolder, _value, _data);
        emit ControllerRedemption(msg.sender, _tokenHolder, _value, _data, _operatorData);
    }

    function _implementation() internal view returns(address) {
        return delegate;
    }

    function updateFromRegistry() public onlyOwner {
        moduleRegistry = PolymathRegistry(polymathRegistry).getAddress("ModuleRegistry");
        securityTokenRegistry = PolymathRegistry(polymathRegistry).getAddress("SecurityTokenRegistry");
        featureRegistry = PolymathRegistry(polymathRegistry).getAddress("FeatureRegistry");
        polyToken = PolymathRegistry(polymathRegistry).getAddress("PolyToken");
    }
}<|MERGE_RESOLUTION|>--- conflicted
+++ resolved
@@ -30,17 +30,9 @@
  * @notice - https://github.com/ethereum/solidity/issues/4847
  */
 contract SecurityToken is ERC20, ERC20Detailed, Ownable, ReentrancyGuard, SecurityTokenStorage, IERC1594, IERC1643, IERC1644, Proxy {
-    
+
     using SafeMath for uint256;
 
-    // Emit when transfers are frozen or unfrozen
-    event FreezeTransfers(bool _status);
-    // Emit when is permanently frozen by the issuer
-    event FreezeIssuance();
-    // Emit when the token details get updated
-    event UpdateTokenDetails(string _oldDetails, string _newDetails);
-    // Emit when the granularity get changed
-    event GranularityChanged(uint256 _oldGranularity, uint256 _newGranularity);
     // Emit at the time when module get added
     event ModuleAdded(
         uint8[] _types,
@@ -51,15 +43,15 @@
         uint256 _budget,
         bytes32 _label
     );
-<<<<<<< HEAD
 
     // Emit when the token details get updated
     event UpdateTokenDetails(string _oldDetails, string _newDetails);
     // Emit when the granularity get changed
     event GranularityChanged(uint256 _oldGranularity, uint256 _newGranularity);
+    // Emit when is permanently frozen by the issuer
+    event FreezeIssuance();
     // Emit when transfers are frozen or unfrozen
     event FreezeTransfers(bool _status);
-=======
     // Emit when Module get archived from the securityToken
     event ModuleArchived(uint8[] _types, address _module);
     // Emit when Module get unarchived from the securityToken
@@ -68,13 +60,12 @@
     event ModuleRemoved(uint8[] _types, address _module);
     // Emit when the budget allocated to a module is changed
     event ModuleBudgetChanged(uint8[] _moduleTypes, address _module, uint256 _oldBudget, uint256 _budget);
->>>>>>> 3375bca0
     // Emit when new checkpoint created
     event CheckpointCreated(uint256 indexed _checkpointId);
     // Events to log controller actions
     event SetController(address indexed _oldController, address indexed _newController);
     event DisableController();
-    
+
     function _isModule(address _module, uint8 _type) internal view returns(bool) {
         if (modulesToData[_module].module != _module || modulesToData[_module].isArchived)
             return false;
@@ -111,8 +102,8 @@
         require(_value % granularity == 0, "Invalid granularity");
         _;
     }
-    
-    // Modifier to check whether the msg.sender is authorised or not 
+
+    // Modifier to check whether the msg.sender is authorised or not
     modifier onlyController() {
         require(msg.sender == controller, "Not Authorised");
         _;
@@ -122,9 +113,9 @@
         require(IFeatureRegistry(featureRegistry).getFeatureStatus(_nameKey));
         _;
     }
-    
-    /**
-     * @notice constructor 
+
+    /**
+     * @notice constructor
      * @param _name Name of the SecurityToken
      * @param _symbol Symbol of the Token
      * @param _decimals Decimals for the securityToken
@@ -141,7 +132,7 @@
         string memory _tokenDetails,
         address _polymathRegistry,
         address _delegate
-    ) 
+    )
         public
         ERC20Detailed(_name, _symbol, _decimals)
     {
@@ -172,10 +163,10 @@
         uint256 _maxCost,
         uint256 _budget,
         bytes32 _label
-    ) 
-        public 
-        onlyOwner 
-        nonReentrant 
+    )
+        public
+        onlyOwner
+        nonReentrant
     {
         //Check that the module factory exists in the ModuleRegistry - will throw otherwise
         IModuleRegistry(moduleRegistry).useModule(_moduleFactory);
@@ -347,7 +338,7 @@
         transferWithData(_to, _value, "");
         return true;
     }
-    
+
     /**
      * @notice Transfer restrictions can take many forms and typically involve on-chain rules or whitelists.
      * However for many types of approved transfers, maintaining an on-chain list of approved transfers can be
@@ -432,11 +423,11 @@
         address _to,
         uint256 _value,
         bytes memory _data
-    ) 
-        internal 
-        checkGranularity(_value) 
-        returns(bool) 
-    {   
+    )
+        internal
+        checkGranularity(_value)
+        returns(bool)
+    {
         if (!transfersFrozen) {
             bool isInvalid = false;
             bool isValid = false;
@@ -497,10 +488,10 @@
         address _tokenHolder,
         uint256 _value,
         bytes memory _data
-    ) 
-        public 
+    )
+        public
         isIssuanceAllowed
-        onlyModuleOrOwner(MINT_KEY) 
+        onlyModuleOrOwner(MINT_KEY)
     {
         // Add a function to validate the `_data` parameter
         require(_updateTransfer(address(0), _tokenHolder, _value, _data), "Transfer invalid");
@@ -525,7 +516,7 @@
     /**
      * @notice This function redeem an amount of the token of a msg.sender. For doing so msg.sender may incentivize
      * using different ways that could be implemented with in the `redeem` function definition. But those implementations
-     * are out of the scope of the ERC1594. 
+     * are out of the scope of the ERC1594.
      * @param _value The amount of tokens need to be redeemed
      * @param _data The `bytes _data` it can be used in the token contract to authenticate the redemption.
      */
@@ -553,7 +544,7 @@
     /**
      * @notice This function redeem an amount of the token of a msg.sender. For doing so msg.sender may incentivize
      * using different ways that could be implemented with in the `redeem` function definition. But those implementations
-     * are out of the scope of the ERC1594. 
+     * are out of the scope of the ERC1594.
      * @dev It is analogy to `transferFrom`
      * @param _tokenHolder The account whose tokens gets redeemed.
      * @param _value The amount of tokens need to be redeemed
@@ -608,14 +599,14 @@
 
     /**
      * @notice Transfers of securities may fail for a number of reasons. So this function will used to understand the
-     * cause of failure by getting the byte value. Which will be the ESC that follows the EIP 1066. ESC can be mapped 
+     * cause of failure by getting the byte value. Which will be the ESC that follows the EIP 1066. ESC can be mapped
      * with a reson string to understand the failure cause, table of Ethereum status code will always reside off-chain
      * @param _to address The address which you want to transfer to
      * @param _value uint256 the amount of tokens to be transferred
      * @param _data The `bytes _data` allows arbitrary data to be submitted alongside the transfer.
      * @return bool It signifies whether the transaction will be executed or not.
      * @return byte Ethereum status code (ESC)
-     * @return bytes32 Application specific reason code 
+     * @return bytes32 Application specific reason code
      */
     function canTransfer(address _to, uint256 _value, bytes calldata _data) external view returns (bool, byte, bytes32) {
         return _canTransfer(msg.sender, _to, _value, _data);
@@ -623,7 +614,7 @@
 
     /**
      * @notice Transfers of securities may fail for a number of reasons. So this function will used to understand the
-     * cause of failure by getting the byte value. Which will be the ESC that follows the EIP 1066. ESC can be mapped 
+     * cause of failure by getting the byte value. Which will be the ESC that follows the EIP 1066. ESC can be mapped
      * with a reson string to understand the failure cause, table of Ethereum status code will always reside off-chain
      * @param _from address The address which you want to send tokens from
      * @param _to address The address which you want to transfer to
@@ -631,14 +622,14 @@
      * @param _data The `bytes _data` allows arbitrary data to be submitted alongside the transfer.
      * @return bool It signifies whether the transaction will be executed or not.
      * @return byte Ethereum status code (ESC)
-     * @return bytes32 Application specific reason code 
+     * @return bytes32 Application specific reason code
      */
     function canTransferFrom(address _from, address _to, uint256 _value, bytes calldata _data) external view returns (bool, byte, bytes32) {
         (bool success, byte reasonCode, bytes32 appCode) = _canTransfer(_from, _to, _value, _data);
         if (success && _value > allowance(_from, msg.sender)) {
             return (false, 0x53, bytes32(0));
-        } else 
-            return (success, reasonCode, appCode); 
+        } else
+            return (success, reasonCode, appCode);
     }
 
     function _canTransfer(address _from, address _to, uint256 _value, bytes memory _data) internal view returns (bool, byte, bytes32) {
@@ -690,7 +681,7 @@
         uint256 index = _docIndexes[_name] - 1;
         if (index != _docNames.length - 1) {
             _docNames[index] = _docNames[_docNames.length - 1];
-            _docIndexes[_docNames[index]] = index + 1; 
+            _docIndexes[_docNames[index]] = index + 1;
         }
         _docNames.length--;
         emit DocumentRemoved(_name, _documents[_name].uri, _documents[_name].docHash);
@@ -727,8 +718,8 @@
      * @param _value uint256 the amount of tokens to be transferred
      * @param _data data to validate the transfer. (It is not used in this reference implementation
      * because use of `_data` parameter is implementation specific).
-     * @param _operatorData data attached to the transfer by controller to emit in event. (It is more like a reason string 
-     * for calling this function (aka force transfer) which provides the transparency on-chain). 
+     * @param _operatorData data attached to the transfer by controller to emit in event. (It is more like a reason string
+     * for calling this function (aka force transfer) which provides the transparency on-chain).
      */
     function controllerTransfer(address _from, address _to, uint256 _value, bytes calldata _data, bytes calldata _operatorData) external onlyController {
         require(_isControllable());
@@ -746,8 +737,8 @@
      * @param _value uint256 the amount of tokens need to be redeemed.
      * @param _data data to validate the transfer. (It is not used in this reference implementation
      * because use of `_data` parameter is implementation specific).
-     * @param _operatorData data attached to the transfer by controller to emit in event. (It is more like a reason string 
-     * for calling this function (aka force transfer) which provides the transparency on-chain). 
+     * @param _operatorData data attached to the transfer by controller to emit in event. (It is more like a reason string
+     * for calling this function (aka force transfer) which provides the transparency on-chain).
      */
     function controllerRedeem(address _tokenHolder, uint256 _value, bytes calldata _data, bytes calldata _operatorData) external onlyController {
         require(_isControllable());
