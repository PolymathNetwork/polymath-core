import latestTime from "./helpers/latestTime";
import { duration, ensureException, latestBlock } from "./helpers/utils";
import { takeSnapshot, increaseTime, revertToSnapshot } from "./helpers/time";
import { encodeProxyCall, encodeModuleCall } from "./helpers/encodeCall";
import { catchRevert } from "./helpers/exceptions";
import {deployCappedSTOAndVerifyed, setUpPolymathNetwork} from "./helpers/createInstances";

const CappedSTOFactory = artifacts.require("./CappedSTOFactory.sol");
const CappedSTO = artifacts.require("./CappedSTO.sol");
const DummySTOFactory = artifacts.require("./DummySTOFactory.sol");
const SecurityToken = artifacts.require("./SecurityToken.sol");
const ModuleRegistryProxy = artifacts.require("./ModuleRegistryProxy.sol");
const ModuleRegistry = artifacts.require("./ModuleRegistry.sol");
const GeneralPermissionManagerFactory = artifacts.require("./GeneralPermissionManagerFactory.sol");
const GeneralPermissionManager = artifacts.require("./GeneralPermissionManager.sol");
const GeneralTransferManagerFactory = artifacts.require("./GeneralTransferManagerFactory.sol");
const MockFactory = artifacts.require("./MockFactory.sol");
const TestSTOFactory = artifacts.require("./TestSTOFactory.sol");
const ReclaimTokens = artifacts.require("./ReclaimTokens.sol");

const Web3 = require("web3");
let BN = Web3.utils.BN;
const web3 = new Web3(new Web3.providers.HttpProvider("http://localhost:8545")); // Hardcoded development port

contract("ModuleRegistry", async (accounts) => {
    // Accounts Variable declaration
    let account_polymath;
    let account_investor1;
    let account_issuer;
    let token_owner;
    let account_investor2;
    let account_fundsReceiver;
    let account_delegate;
    let account_temp;

    let balanceOfReceiver;

    let ID_snap;
    let message = "Transaction Should fail!";
    // Contract Instance Declaration
    let I_GeneralPermissionManagerFactory;
    let I_GeneralPermissionManagerLogic;
    let I_GeneralTransferManagerFactory;
    let I_SecurityTokenRegistryProxy;
    let I_GeneralPermissionManager;
    let I_GeneralTransferManager;
    let I_ModuleRegistryProxy;
    let I_ModuleRegistry;
    let I_FeatureRegistry;
    let I_SecurityTokenRegistry;
    let I_CappedSTOFactory1;
    let I_CappedSTOFactory2;
    let I_CappedSTOFactory3;
    let I_STFactory;
    let I_MRProxied;
    let I_SecurityToken;
    let I_ReclaimERC20;
    let I_STRProxied;
    let I_CappedSTOLogic;
    let I_PolyToken;
    let I_MockFactory;
    let I_TestSTOFactory;
    let I_DummySTOFactory;
    let I_PolymathRegistry;
    let I_SecurityToken2;
    let I_STRGetter;

    // SecurityToken Details (Launched ST on the behalf of the issuer)
    const name = "Demo Token";
    const symbol = "det";
    const tokenDetails = "This is equity type of issuance";
    const decimals = 18;

    // Module key
    const permissionManagerKey = 1;
    const transferManagerKey = 2;
    const stoKey = 3;
    const budget = 0;
    const address_zero = "0x0000000000000000000000000000000000000000";
    const one_address = "0x0000000000000000000000000000000000000001";

    // Initial fee for ticker registry and security token registry
    const initRegFee = new BN(web3.utils.toWei("250"));

    // delagate details
    const delegateDetails = "I am delegate ..";
    const TM_Perm = "FLAGS";

    // Capped STO details
    let startTime;
    let endTime;
    const cap = new BN(web3.utils.toWei("10000"));
    const rate = 1000;
    const fundRaiseType = [0];
    const STOParameters = ["uint256", "uint256", "uint256", "uint256", "uint8[]", "address"];
    const MRProxyParameters = ["address", "address"];

    let currentTime;

    before(async () => {
        currentTime = new BN(await latestTime());
        account_polymath = accounts[0];
        account_issuer = accounts[1];
        account_investor1 = accounts[9];
        account_investor2 = accounts[6];
        account_fundsReceiver = accounts[4];
        account_delegate = accounts[5];
        account_temp = accounts[8];
        token_owner = account_issuer;

<<<<<<< HEAD
        // Step 1: Deploy the genral PM ecosystem
        let instances = await setUpPolymathNetwork(account_polymath, token_owner);

        [
            I_PolymathRegistry,
            I_PolyToken,
            I_FeatureRegistry,
            I_ModuleRegistry,
            I_ModuleRegistryProxy,
            I_MRProxied,
            I_GeneralTransferManagerFactory,
            I_STFactory,
            I_SecurityTokenRegistry,
            I_SecurityTokenRegistryProxy,
            I_STRProxied
        ] = instances;

        I_ModuleRegistryProxy = await ModuleRegistryProxy.new({ from: account_polymath });
=======
       // Step 1: Deploy the genral PM ecosystem
       let instances = await setUpPolymathNetwork(account_polymath, token_owner);

       [
           I_PolymathRegistry,
           I_PolyToken,
           I_FeatureRegistry,
           I_ModuleRegistry,
           I_ModuleRegistryProxy,
           I_MRProxied,
           I_GeneralTransferManagerFactory,
           I_STFactory,
           I_SecurityTokenRegistry,
           I_SecurityTokenRegistryProxy,
           I_STRProxied,
           I_STRGetter
       ] = instances;

       I_ModuleRegistryProxy = await ModuleRegistryProxy.new({from: account_polymath});
>>>>>>> 8655f870

        // Printing all the contract addresses
        console.log(`
        --------------------- Polymath Network Smart Contracts: ---------------------
        PolymathRegistry:                  ${I_PolymathRegistry.address}
        SecurityTokenRegistryProxy:        ${I_SecurityTokenRegistryProxy.address}
        SecurityTokenRegistry:             ${I_SecurityTokenRegistry.address}
        ModuleRegistry:                    ${I_ModuleRegistry.address}
        ModuleRegistryProxy:               ${I_ModuleRegistryProxy.address}
        FeatureRegistry:                   ${I_FeatureRegistry.address}

        STFactory:                         ${I_STFactory.address}
        GeneralTransferManagerFactory:     ${I_GeneralTransferManagerFactory.address}
        -----------------------------------------------------------------------------
        `);
    });

    describe("Test the initialize the function", async () => {
        it("Should successfully update the implementation address -- fail because polymathRegistry address is 0x", async () => {
            let bytesProxy = encodeProxyCall(MRProxyParameters, [address_zero, account_polymath]);
            catchRevert(
                I_ModuleRegistryProxy.upgradeToAndCall("1.0.0", I_ModuleRegistry.address, bytesProxy, {
                    from: account_polymath
                }),
                "tx-> revert because polymathRegistry address is 0x"
            );
        });

        it("Should successfully update the implementation address -- fail because owner address is 0x", async () => {
            let bytesProxy = encodeProxyCall(MRProxyParameters, [I_PolymathRegistry.address, address_zero]);
            catchRevert(
                I_ModuleRegistryProxy.upgradeToAndCall("1.0.0", I_ModuleRegistry.address, bytesProxy, {
                    from: account_polymath
                }),
                "tx-> revert because owner address is 0x"
            );
        });

        it("Should successfully update the implementation address -- fail because all params are 0x", async () => {
            let bytesProxy = encodeProxyCall(MRProxyParameters, [address_zero, address_zero]);
            catchRevert(
                I_ModuleRegistryProxy.upgradeToAndCall("1.0.0", I_ModuleRegistry.address, bytesProxy, {
                    from: account_polymath
                }),
                "tx-> revert because all params are 0x"
            );
        });

        it("Should successfully update the implementation address", async () => {
            let bytesProxy = encodeProxyCall(MRProxyParameters, [I_PolymathRegistry.address, account_polymath]);
            await I_ModuleRegistryProxy.upgradeToAndCall("1.0.0", I_ModuleRegistry.address, bytesProxy, { from: account_polymath });
            I_MRProxied = await ModuleRegistry.at(I_ModuleRegistryProxy.address);
            await I_PolymathRegistry.changeAddress("ModuleRegistry", I_ModuleRegistryProxy.address, { from: account_polymath });
        });
    });

    describe("Test cases for the ModuleRegistry", async () => {
        describe("Test case for the upgradeFromregistry", async () => {
            it("Should successfully update the registry contract address -- failed because of bad owner", async () => {
                await catchRevert(I_MRProxied.updateFromRegistry({ from: account_temp }));
            });

            it("Should successfully update the registry contract addresses", async () => {
                await I_MRProxied.updateFromRegistry({ from: account_polymath });
                assert.equal(
                    await I_MRProxied.getAddressValues.call(web3.utils.soliditySha3("securityTokenRegistry")),
                    I_SecurityTokenRegistryProxy.address
                );
                assert.equal(
                    await I_MRProxied.getAddressValues.call(web3.utils.soliditySha3("featureRegistry")),
                    I_FeatureRegistry.address
                );
                assert.equal(await I_MRProxied.getAddressValues.call(web3.utils.soliditySha3("polyToken")), I_PolyToken.address);
            });
        });

        describe("Test the state variables", async () => {
            it("Should be the right owner", async () => {
                let _owner = await I_MRProxied.getAddressValues.call(web3.utils.soliditySha3("owner"));
                assert.equal(_owner, account_polymath, "Owner should be the correct");
            });

            it("Should be the expected value of the paused and intialised variable", async () => {
                let _paused = await I_MRProxied.getBoolValues.call(web3.utils.soliditySha3("paused"));
                assert.isFalse(_paused, "Should be the false");

                let _intialised = await I_MRProxied.getBoolValues.call(web3.utils.soliditySha3("initialised"));
                assert.isTrue(_intialised, "Values should be the true");
            });

            it("Should be the expected value of the polymath registry", async () => {
                let _polymathRegistry = await I_MRProxied.getAddressValues.call(web3.utils.soliditySha3("polymathRegistry"));
                assert.equal(
                    _polymathRegistry,
                    I_PolymathRegistry.address,
                    "Should be the right value of the address of the polymath registry"
                );
            });
        });

        describe("Test cases for the registering the module", async () => {
            it("Should fail to register the module -- when registerModule is paused", async () => {
                await I_MRProxied.pause({ from: account_polymath });

                await catchRevert(I_MRProxied.registerModule(I_GeneralTransferManagerFactory.address, { from: account_delegate }));
                await I_MRProxied.unpause({ from: account_polymath });
            });

            it("Should register the module with the Module Registry", async () => {
                let tx = await I_MRProxied.registerModule(I_GeneralTransferManagerFactory.address, { from: account_polymath });
                assert.equal(tx.logs[0].args._moduleFactory, I_GeneralTransferManagerFactory.address, "Should be the same address");
                assert.equal(tx.logs[0].args._owner, account_polymath, "Should be the right owner");

                let _list = await I_MRProxied.getModulesByType(transferManagerKey);
                assert.equal(_list.length, 1, "Length should be 1");
                assert.equal(_list[0], I_GeneralTransferManagerFactory.address);

                let _reputation = await I_MRProxied.getReputationByFactory(I_GeneralTransferManagerFactory.address);
                assert.equal(_reputation.length, 0);
            });

            it("Should fail the register the module -- Already registered module", async () => {
                await catchRevert(I_MRProxied.registerModule(I_GeneralTransferManagerFactory.address, { from: account_polymath }));
            });

            it("Should fail in registering the module-- type = 0", async () => {
                I_MockFactory = await MockFactory.new(new BN(0), new BN(0), new BN(0), address_zero, { from: account_polymath });

                catchRevert(I_MRProxied.registerModule(I_MockFactory.address, { from: account_polymath }));
            });

            it("Should fail to register the new module because msg.sender is not the owner of the module", async() => {
                I_CappedSTOLogic = await CappedSTO.new(address_zero, address_zero, { from: account_polymath });
                I_CappedSTOFactory3 = await CappedSTOFactory.new(new BN(0), new BN(0), new BN(0), I_CappedSTOLogic.address, { from: account_temp });
                catchRevert(I_MRProxied.registerModule(I_CappedSTOFactory3.address, { from: token_owner }));
            });

            it("Should successfully register the module -- fail because no module type uniqueness", async () => {
                await I_MockFactory.changeTypes({ from: account_polymath });
                catchRevert(I_MRProxied.registerModule(I_MockFactory.address, { from: account_polymath }));
            });
        });

        describe("Test case for verifyModule", async () => {
            it("Should fail in calling the verify module. Because msg.sender should be account_polymath", async () => {
                await catchRevert(I_MRProxied.verifyModule(I_GeneralTransferManagerFactory.address, true, { from: account_temp }));
            });

            it("Should successfully verify the module -- true", async () => {
                let tx = await I_MRProxied.verifyModule(I_GeneralTransferManagerFactory.address, true, { from: account_polymath });
                assert.equal(tx.logs[0].args._moduleFactory, I_GeneralTransferManagerFactory.address, "Failed in verifying the module");
                assert.equal(tx.logs[0].args._verified, true, "Failed in verifying the module");
            });

            it("Should successfully verify the module -- false", async () => {
                I_CappedSTOFactory1 = await CappedSTOFactory.new(new BN(0), new BN(0), new BN(0), I_CappedSTOLogic.address, { from: account_polymath });
                await I_MRProxied.registerModule(I_CappedSTOFactory1.address, { from: account_polymath });
                let tx = await I_MRProxied.verifyModule(I_CappedSTOFactory1.address, false, { from: account_polymath });
                assert.equal(tx.logs[0].args._moduleFactory, I_CappedSTOFactory1.address, "Failed in verifying the module");
                assert.equal(tx.logs[0].args._verified, false, "Failed in verifying the module");
            });

            it("Should fail in verifying the module. Because the module is not registered", async () => {
                await catchRevert(I_MRProxied.verifyModule(I_MockFactory.address, true, { from: account_polymath }));
            });
        });

        describe("Test cases for the useModule function of the module registry", async () => {
            it("Deploy the securityToken", async () => {
                await I_PolyToken.getTokens(new BN(web3.utils.toWei("500")), account_issuer);
                await I_PolyToken.approve(I_STRProxied.address, new BN(web3.utils.toWei("500")), { from: account_issuer });
                await I_STRProxied.registerTicker(account_issuer, symbol, name, { from: account_issuer });
                let tx = await I_STRProxied.generateSecurityToken(name, symbol, tokenDetails, true, { from: account_issuer });
                assert.equal(tx.logs[2].args._ticker, symbol.toUpperCase());
                I_SecurityToken = await SecurityToken.at(tx.logs[2].args._securityTokenAddress);
            });

            it("Should fail in adding module. Because module is un-verified", async () => {
                startTime = await latestTime() + duration.seconds(5000);
                endTime = startTime + duration.days(30);
                let bytesSTO = encodeModuleCall(STOParameters, [startTime, endTime, cap, rate, fundRaiseType, account_fundsReceiver]);

                await catchRevert(I_SecurityToken.addModule(I_CappedSTOFactory1.address, bytesSTO, new BN(0), new BN(0), { from: token_owner }));
            });

            it("Should fail to register module because custom modules not allowed", async () => {
                I_CappedSTOFactory2 = await CappedSTOFactory.new(0, new BN(0), new BN(0), I_CappedSTOLogic.address, { from: token_owner });

                assert.notEqual(I_CappedSTOFactory2.address.valueOf(), address_zero, "CappedSTOFactory contract was not deployed");

                await catchRevert(I_MRProxied.registerModule(I_CappedSTOFactory2.address, { from: token_owner }));
            });

            it("Should switch customModulesAllowed to true", async () => {
                assert.equal(
                    false,
                    await I_FeatureRegistry.getFeatureStatus.call("customModulesAllowed"),
                    "Custom modules should be dissabled by default."
                );
                let tx = await I_FeatureRegistry.setFeatureStatus("customModulesAllowed", true, { from: account_polymath });
                assert.equal(
                    true,
                    await I_FeatureRegistry.getFeatureStatus.call("customModulesAllowed"),
                    "Custom modules should be switched to true."
                );
            });

            it("Should successfully add module because custom modules switched on", async () => {
                startTime = await latestTime() + duration.seconds(5000);
                endTime = startTime + duration.days(30);
                let bytesSTO = encodeModuleCall(STOParameters, [startTime, endTime, cap, rate, fundRaiseType, account_fundsReceiver]);
                let tx = await I_MRProxied.registerModule(I_CappedSTOFactory2.address, { from: token_owner });
                tx = await I_SecurityToken.addModule(I_CappedSTOFactory2.address, bytesSTO, new BN(0), new BN(0), { from: token_owner });

                assert.equal(tx.logs[2].args._types[0], stoKey, "CappedSTO doesn't get deployed");
                assert.equal(
                    web3.utils.toAscii(tx.logs[2].args._name).replace(/\u0000/g, ""),
                    "CappedSTO",
                    "CappedSTOFactory module was not added"
                );
                let _reputation = await I_MRProxied.getReputationByFactory.call(I_CappedSTOFactory2.address);
                assert.equal(_reputation.length, 1);
            });

            it("Should successfully add module when custom modules switched on -- fail because factory owner is different", async () => {
                await I_MRProxied.registerModule(I_CappedSTOFactory3.address, { from: account_temp });
                startTime = await latestTime() + duration.seconds(5000);
                endTime = startTime + duration.days(30);
                let bytesSTO = encodeModuleCall(STOParameters, [startTime, endTime, cap, rate, fundRaiseType, account_fundsReceiver]);
                catchRevert(I_SecurityToken.addModule(I_CappedSTOFactory3.address, bytesSTO, new BN(0), new BN(0), { from: token_owner }));
            });

            it("Should successfully add verified module", async () => {
                I_GeneralPermissionManagerLogic = await GeneralPermissionManager.new("0x0000000000000000000000000000000000000000", "0x0000000000000000000000000000000000000000", { from: account_polymath });
                I_GeneralPermissionManagerFactory = await GeneralPermissionManagerFactory.new(0, new BN(0), new BN(0), I_GeneralPermissionManagerLogic.address, {
                    from: account_polymath
                });
                await I_MRProxied.registerModule(I_GeneralPermissionManagerFactory.address, { from: account_polymath });
                await I_MRProxied.verifyModule(I_GeneralPermissionManagerFactory.address, true, { from: account_polymath });
                let tx = await I_SecurityToken.addModule(I_GeneralPermissionManagerFactory.address, "0x0", new BN(0), new BN(0), { from: token_owner });
                assert.equal(tx.logs[2].args._types[0], permissionManagerKey, "module doesn't get deployed");
            });

            it("Should failed in adding the TestSTOFactory module because not compatible with the current protocol version --lower", async () => {
                I_TestSTOFactory = await TestSTOFactory.new(new BN(0), new BN(0), new BN(0), address_zero, { from: account_polymath });
                await I_MRProxied.registerModule(I_TestSTOFactory.address, { from: account_polymath });
                await I_MRProxied.verifyModule(I_TestSTOFactory.address, true, { from: account_polymath });
                // Taking the snapshot the revert the changes from here
                let id = await takeSnapshot();
                await I_TestSTOFactory.changeSTVersionBounds("lowerBound", [2, 1, 0], { from: account_polymath });
                let _lstVersion = await I_TestSTOFactory.getLowerSTVersionBounds.call();
                assert.equal(_lstVersion[2], 0);
                assert.equal(_lstVersion[1], 1);
                let bytesData = encodeModuleCall(
                    ["uint256", "uint256", "uint256", "string"],
                    [await latestTime(), currentTime.add(new BN(duration.days(1))), cap, "Test STO"]
                );

                await catchRevert(I_SecurityToken.addModule(I_TestSTOFactory.address, bytesData, new BN(0), new BN(0), { from: token_owner }));
                await revertToSnapshot(id);
            });

            it("Should failed in adding the TestSTOFactory module because not compatible with the current protocol version --upper", async () => {
                await I_TestSTOFactory.changeSTVersionBounds("upperBound", [0, new BN(0), 1], { from: account_polymath });
                let _ustVersion = await I_TestSTOFactory.getUpperSTVersionBounds.call();
                assert.equal(_ustVersion[0], 0);
                assert.equal(_ustVersion[2], 1);
                await I_STRProxied.setProtocolVersion(I_STFactory.address, 2, new BN(0), 1);

                // Generate the new securityToken
                let newSymbol = "toro";
                await I_PolyToken.getTokens(new BN(web3.utils.toWei("500")), account_issuer);
                await I_PolyToken.approve(I_STRProxied.address, new BN(web3.utils.toWei("500")), { from: account_issuer });
                await I_STRProxied.registerTicker(account_issuer, newSymbol, name, { from: account_issuer });
                let tx = await I_STRProxied.generateSecurityToken(name, newSymbol, tokenDetails, true, { from: account_issuer });
                assert.equal(tx.logs[2].args._ticker, newSymbol.toUpperCase());
                I_SecurityToken2 = await SecurityToken.at(tx.logs[2].args._securityTokenAddress);

                let bytesData = encodeModuleCall(
                    ["uint256", "uint256", "uint256", "string"],
                    [await latestTime(), currentTime.add(new BN(duration.days(1))), cap, "Test STO"]
                );

                await catchRevert(I_SecurityToken2.addModule(I_TestSTOFactory.address, bytesData, new BN(0), new BN(0), { from: token_owner }));
            });
        });

        describe("Test case for the getModulesByTypeAndToken()", async () => {
            it("Should get the list of available modules when the customModulesAllowed", async () => {
                let _list = await I_MRProxied.getModulesByTypeAndToken.call(3, I_SecurityToken.address);
                assert.equal(_list[0], I_CappedSTOFactory2.address);
            });

            it("Should get the list of available modules when the customModulesAllowed is not allowed", async () => {
                await I_FeatureRegistry.setFeatureStatus("customModulesAllowed", false, { from: account_polymath });
                let _list = await I_MRProxied.getModulesByTypeAndToken.call(3, I_SecurityToken.address);
                assert.equal(_list.length, 0);
            });
        });

        describe("Test cases for getters", async () => {
            it("Check getter - ", async () => {
                console.log("getModulesByType:");
                for (let i = 0; i < 5; i++) {
                    let _list = await I_MRProxied.getModulesByType.call(i);
                    console.log("Type: " + i + ":" + _list);
                }
                console.log("getModulesByTypeAndToken:");
                for (let i = 0; i < 5; i++) {
                    let _list = await I_MRProxied.getModulesByTypeAndToken.call(i, I_SecurityToken.address);
                    console.log("Type: " + i + ":" + _list);
                }
                console.log("getTagsByType:");
                for (let i = 0; i < 5; i++) {
                    let _list = await I_MRProxied.getTagsByType.call(i);
                    console.log("Type: " + i + ":" + _list[1]);
                    console.log("Type: " + i + ":" + _list[0].map(x => web3.utils.toAscii(x)));
                }
                console.log("getTagsByTypeAndToken:");
                for (let i = 0; i < 5; i++) {
                    let _list = await I_MRProxied.getTagsByTypeAndToken.call(i, I_SecurityToken.address);
                    console.log("Type: " + i + ":" + _list[1]);
                    console.log("Type: " + i + ":" + _list[0].map(x => web3.utils.toAscii(x)));
                }
            });
        });

        describe("Test cases for removeModule()", async () => {
            it("Should fail if msg.sender not curator or owner", async () => {
                await catchRevert(I_MRProxied.removeModule(I_CappedSTOFactory2.address, { from: account_temp }));
            });

            it("Should successfully remove module and delete data if msg.sender is curator", async () => {
                let snap = await takeSnapshot();

                let sto1 = (await I_MRProxied.getModulesByType.call(3))[0];
                let sto2 = (await I_MRProxied.getModulesByType.call(3))[1];
                let sto3 = (await I_MRProxied.getModulesByType.call(3))[2];
                let sto4 = (await I_MRProxied.getModulesByType.call(3))[3];

                assert.equal(sto1, I_CappedSTOFactory1.address);
                assert.equal(sto2, I_CappedSTOFactory2.address);
                assert.equal((await I_MRProxied.getModulesByType.call(3)).length, 4);

                let tx = await I_MRProxied.removeModule(sto4, { from: account_polymath });

                assert.equal(tx.logs[0].args._moduleFactory, sto4, "Event is not properly emitted for _moduleFactory");
                assert.equal(tx.logs[0].args._decisionMaker, account_polymath, "Event is not properly emitted for _decisionMaker");

                let sto3_end = (await I_MRProxied.getModulesByType.call(3))[2];

                // re-ordering
                assert.equal(sto3_end, sto3);
                // delete related data
                assert.equal(await I_MRProxied.getUintValues.call(web3.utils.soliditySha3("registry", sto4)), 0);
                assert.equal(await I_MRProxied.getReputationByFactory.call(sto4), 0);
                assert.equal((await I_MRProxied.getModulesByType.call(3)).length, 3);
                assert.equal(await I_MRProxied.getBoolValues.call(web3.utils.soliditySha3("verified", sto4)), false);

                await revertToSnapshot(snap);
            });

            it("Should successfully remove module and delete data if msg.sender is owner", async () => {
                let sto1 = (await I_MRProxied.getModulesByType.call(3))[0];
                let sto2 = (await I_MRProxied.getModulesByType.call(3))[1];

                assert.equal(sto1, I_CappedSTOFactory1.address);
                assert.equal(sto2, I_CappedSTOFactory2.address);
                assert.equal((await I_MRProxied.getModulesByType.call(3)).length, 4);

                let tx = await I_MRProxied.removeModule(sto2, { from: token_owner });

                assert.equal(tx.logs[0].args._moduleFactory, sto2, "Event is not properly emitted for _moduleFactory");
                assert.equal(tx.logs[0].args._decisionMaker, token_owner, "Event is not properly emitted for _decisionMaker");

                let sto1_end = (await I_MRProxied.getModulesByType.call(3))[0];

                // re-ordering
                assert.equal(sto1_end, sto1);
                // delete related data
                assert.equal(await I_MRProxied.getUintValues.call(web3.utils.soliditySha3("registry", sto2)), 0);
                assert.equal(await I_MRProxied.getReputationByFactory.call(sto2), 0);
                assert.equal((await I_MRProxied.getModulesByType.call(3)).length, 3);
                assert.equal(await I_MRProxied.getBoolValues.call(web3.utils.soliditySha3("verified", sto2)), false);
            });

            it("Should fail if module already removed", async () => {
                await catchRevert(I_MRProxied.removeModule(I_CappedSTOFactory2.address, { from: account_polymath }));
            });
        });

        describe("Test cases for IRegistry functionality", async () => {
            describe("Test cases for reclaiming funds", async () => {
                it("Should successfully reclaim POLY tokens -- fail because token address will be 0x", async () => {
                    await I_PolyToken.transfer(I_MRProxied.address, new BN(web3.utils.toWei("1")), { from: token_owner });
                    catchRevert(I_MRProxied.reclaimERC20(address_zero, { from: account_polymath }));
                });

                it("Should successfully reclaim POLY tokens -- not authorised", async () => {
                    catchRevert(I_MRProxied.reclaimERC20(I_PolyToken.address, { from: account_temp }));
                });

                it("Should successfully reclaim POLY tokens", async () => {
                    await I_PolyToken.getTokens(new BN(web3.utils.toWei("1")), I_MRProxied.address);
                    let bal1 = await I_PolyToken.balanceOf.call(account_polymath);
                    await I_MRProxied.reclaimERC20(I_PolyToken.address);
                    let bal2 = await I_PolyToken.balanceOf.call(account_polymath);
                    assert.isAtLeast(
                        bal2.div(new BN(10).pow(new BN(18))).toNumber(),
                        bal2.div(new BN(10).pow(new BN(18))).toNumber()
                    );
                });
            });

            describe("Test cases for pausing the contract", async () => {
                it("Should fail to pause if msg.sender is not owner", async () => {
                    await catchRevert(I_MRProxied.pause({ from: account_temp }));
                });

                it("Should successfully pause the contract", async () => {
                    await I_MRProxied.pause({ from: account_polymath });
                    let status = await I_MRProxied.getBoolValues.call(web3.utils.soliditySha3("paused"));
                    assert.isOk(status);
                });

                it("Should fail to unpause if msg.sender is not owner", async () => {
                    await catchRevert(I_MRProxied.unpause({ from: account_temp }));
                });

                it("Should successfully unpause the contract", async () => {
                    await I_MRProxied.unpause({ from: account_polymath });
                    let status = await I_MRProxied.getBoolValues.call(web3.utils.soliditySha3("paused"));
                    assert.isNotOk(status);
                });
            });

            describe("Test cases for the ReclaimTokens contract", async () => {
                it("Should successfully reclaim POLY tokens -- fail because token address will be 0x", async () => {
                    I_ReclaimERC20 = await ReclaimTokens.at(I_FeatureRegistry.address);
                    await I_PolyToken.transfer(I_ReclaimERC20.address, new BN(web3.utils.toWei("1")), { from: token_owner });
                    catchRevert(I_ReclaimERC20.reclaimERC20(address_zero, { from: account_polymath }));
                });

                it("Should successfully reclaim POLY tokens -- not authorised", async () => {
                    catchRevert(I_ReclaimERC20.reclaimERC20(I_PolyToken.address, { from: account_temp }));
                });

                it("Should successfully reclaim POLY tokens", async () => {
                    await I_PolyToken.getTokens(new BN(web3.utils.toWei("1")), I_ReclaimERC20.address);
                    let bal1 = await I_PolyToken.balanceOf.call(account_polymath);
                    await I_ReclaimERC20.reclaimERC20(I_PolyToken.address);
                    let bal2 = await I_PolyToken.balanceOf.call(account_polymath);
                    assert.isAtLeast(
                        bal2.div(new BN(10).pow(new BN(18))).toNumber(),
                        bal2.div(new BN(10).pow(new BN(18))).toNumber()
                    );
                });
            });

            describe("Test case for the PolymathRegistry", async () => {
                it("Should successfully get the address -- fail because key is not exist", async () => {
                    catchRevert(I_PolymathRegistry.getAddress("PolyOracle"));
                });

                it("Should successfully get the address", async () => {
                    let _moduleR = await I_PolymathRegistry.getAddress("ModuleRegistry");
                    assert.equal(_moduleR, I_ModuleRegistryProxy.address);
                });
            });

            describe("Test cases for the transferOwnership", async () => {
                it("Should fail to transfer the ownership -- not authorised", async () => {
                    catchRevert(I_MRProxied.transferOwnership(account_temp, { from: account_issuer }));
                });

                it("Should fail to transfer the ownership -- 0x address is not allowed", async () => {
                    catchRevert(I_MRProxied.transferOwnership(address_zero, { from: account_polymath }));
                });

                it("Should successfully transfer the ownership of the STR", async () => {
                    let tx = await I_MRProxied.transferOwnership(account_temp, { from: account_polymath });
                    assert.equal(tx.logs[0].args.previousOwner, account_polymath);
                    assert.equal(tx.logs[0].args.newOwner, account_temp);
                });

                it("New owner has authorisation", async () => {
                    let tx = await I_MRProxied.transferOwnership(account_polymath, { from: account_temp });
                    assert.equal(tx.logs[0].args.previousOwner, account_temp);
                    assert.equal(tx.logs[0].args.newOwner, account_polymath);
                });
            });
        });
    });
});<|MERGE_RESOLUTION|>--- conflicted
+++ resolved
@@ -108,26 +108,6 @@
         account_temp = accounts[8];
         token_owner = account_issuer;
 
-<<<<<<< HEAD
-        // Step 1: Deploy the genral PM ecosystem
-        let instances = await setUpPolymathNetwork(account_polymath, token_owner);
-
-        [
-            I_PolymathRegistry,
-            I_PolyToken,
-            I_FeatureRegistry,
-            I_ModuleRegistry,
-            I_ModuleRegistryProxy,
-            I_MRProxied,
-            I_GeneralTransferManagerFactory,
-            I_STFactory,
-            I_SecurityTokenRegistry,
-            I_SecurityTokenRegistryProxy,
-            I_STRProxied
-        ] = instances;
-
-        I_ModuleRegistryProxy = await ModuleRegistryProxy.new({ from: account_polymath });
-=======
        // Step 1: Deploy the genral PM ecosystem
        let instances = await setUpPolymathNetwork(account_polymath, token_owner);
 
@@ -147,7 +127,6 @@
        ] = instances;
 
        I_ModuleRegistryProxy = await ModuleRegistryProxy.new({from: account_polymath});
->>>>>>> 8655f870
 
         // Printing all the contract addresses
         console.log(`
