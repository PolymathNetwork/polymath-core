--- conflicted
+++ resolved
@@ -789,7 +789,7 @@
                 _isDefault,
                 fromTimestamp,
                 BokkyPooBahsDateTimeLibrary.diffDays(fromTimestamp, now),
-                
+
                 daysCovered,
                 _bucketDetails
             );
@@ -801,7 +801,7 @@
                 allowedDefault = false;
             }
         }
-        
+
         // reusing the local variable to avoid stack too deep error
         // here variable endTime is representing the allowedDailyAmount
         (allowedDaily, dailyTime, endTime) = _dailyTxCheck(_amount, _from, _isDefault, _bucketDetails.dailyLastTradedDayTime, dailyRestriction);
@@ -819,13 +819,13 @@
     )
         internal
         view
-        returns (uint256) 
-    {   
+        returns (uint256)
+    {
         if (now > dailyRestriction.endTime || now < dailyRestriction.startTime)
             return allowedAmount;
         else if (now > restriction.endTime || now < restriction.startTime)
             return allowedDailyAmount;
-        else 
+        else
             return Math.min(allowedDailyAmount, allowedAmount);
     }
 
@@ -885,21 +885,8 @@
                 txSumOfDay = bucketData.defaultBucket[_from][_dailyLastTradedDayTime];
             else
                 txSumOfDay = bucketData.bucket[_from][_dailyLastTradedDayTime];
-<<<<<<< HEAD
-            return (
-                _checkValidAmountToTransact(
-                _isDefault,
-                _amount,
-                _from,
-                txSumOfDay,
-                _restriction
-                ),
-                _dailyLastTradedDayTime
-            );
-=======
-            (bool isAllowed, uint256 allowedAmount) = _checkValidAmountToTransact(_amount, _from, _isDefault, _restriction, txSumOfDay); 
+            (bool isAllowed, uint256 allowedAmount) = _checkValidAmountToTransact(_amount, _from, _isDefault, _restriction, txSumOfDay);
             return (isAllowed, _dailyLastTradedDayTime, allowedAmount);
->>>>>>> 3d69cace
         }
         return (true, _dailyLastTradedDayTime, _amount);
     }
@@ -1109,7 +1096,7 @@
         uint256 currentBalance = (msg.sender == securityToken) ? (IERC20(securityToken).balanceOf(_tokenHolder)).add(_additionalBalance) : IERC20(securityToken).balanceOf(_tokenHolder);
         if (paused)
             return (_partition == UNLOCKED ? currentBalance: 0);
-        
+
         (,fromTimestamp,,,dailyTime,,allowedAmountToTransact,) = _verifyTransfer(_tokenHolder, 0);
         if (_partition == LOCKED) {
             if (allowedAmountToTransact == 0 && fromTimestamp == 0 && dailyTime == 0)
